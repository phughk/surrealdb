--- conflicted
+++ resolved
@@ -274,7 +274,6 @@
 #[serial]
 async fn rpc_endpoint() -> Result<(), Box<dyn std::error::Error>> {
 	let (addr, _server) = common::start_server(true, false, true).await.unwrap();
-<<<<<<< HEAD
 	let url = &format!("http://{addr}/rpc");
 
 	// Prepare HTTP client
@@ -305,12 +304,10 @@
 	Ok(())
 }
 
-#[tokio::test]
+#[test(tokio::test)]
 #[serial]
 async fn rpc_live_authorised() -> Result<(), Box<dyn std::error::Error>> {
 	let (addr, _server) = common::start_server(true, false, true).await.unwrap();
-=======
->>>>>>> abbf9819
 	let url = &format!("http://{addr}/rpc");
 
 	// Prepare HTTP client
@@ -341,7 +338,6 @@
 	Ok(())
 }
 
-<<<<<<< HEAD
 async fn rpc_live_unauthorised() -> Result<(), Box<dyn std::error::Error>> {
 	let (addr, _server) = common::start_server(true, false, true).await.unwrap();
 	let url = &format!("http://{addr}/rpc");
@@ -373,9 +369,6 @@
 }
 
 #[tokio::test]
-=======
-#[test(tokio::test)]
->>>>>>> abbf9819
 #[serial]
 async fn signin_endpoint() -> Result<(), Box<dyn std::error::Error>> {
 	let (addr, _server) = common::start_server(true, false, true).await.unwrap();
