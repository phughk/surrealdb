--- conflicted
+++ resolved
@@ -435,10 +435,13 @@
 
 #[test(tokio::test)]
 #[serial]
-<<<<<<< HEAD
 async fn kill_query_endpoint() -> Result<(), Box<dyn std::error::Error>> {
 	// TODO: implement
-=======
+	Ok(())
+}
+
+#[test(tokio::test)]
+#[serial]
 async fn live_live_endpoint() -> Result<(), Box<dyn std::error::Error>> {
 	let (addr, _server) = common::start_server(false, false, true).await.unwrap();
 	let table_name = "table_FD40A9A361884C56B5908A934164884A".to_string();
@@ -603,12 +606,6 @@
 		res
 	);
 
->>>>>>> 5b78bf7a
-	Ok(())
-}
-
-#[test(tokio::test)]
-#[serial]
 async fn live_live_endpoint() -> Result<(), Box<dyn std::error::Error>> {
 	let (addr, _server) = common::start_server(false, false, true).await.unwrap();
 	let table_name = "table_FD40A9A361884C56B5908A934164884A".to_string();
