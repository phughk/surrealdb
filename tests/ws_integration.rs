--- conflicted
+++ resolved
@@ -226,7 +226,6 @@
 }
 
 #[test(tokio::test)]
-<<<<<<< HEAD
 #[serial]
 async fn variable_auth_live_query() -> Result<(), Box<dyn std::error::Error>> {
 	let (addr, _server) = common::start_server_with_defaults().await.unwrap();
@@ -377,9 +376,6 @@
 }
 
 #[test(tokio::test)]
-#[serial]
-=======
->>>>>>> 4288d9f1
 async fn invalidate() -> Result<(), Box<dyn std::error::Error>> {
 	let (addr, _server) = common::start_server_with_defaults().await.unwrap();
 	let socket = &mut common::connect_ws(&addr).await?;
