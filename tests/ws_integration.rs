--- conflicted
+++ resolved
@@ -7,12 +7,8 @@
 	use serde_json::json;
 	use test_log::test;
 
-<<<<<<< HEAD
-use crate::common::error::TestError;
-use crate::common::{PASS, USER};
-=======
 	use super::common::{self, PASS, USER};
->>>>>>> b5b6f6f1
+	use crate::common::error::TestError;
 
 	#[test(tokio::test)]
 	async fn ping() -> Result<(), Box<dyn std::error::Error>> {
@@ -237,6 +233,155 @@
 		let res = res["result"].as_str().unwrap();
 		assert!(res.starts_with("eyJ0eXAiOiJKV1QiLCJhbGciOiJIUzUxMiJ9"), "result: {}", res);
 
+		Ok(())
+	}
+
+	#[test(tokio::test)]
+	async fn variable_auth_live_query() -> Result<(), Box<dyn std::error::Error>> {
+		let (addr, _server) = common::start_server_with_defaults().await.unwrap();
+		let socket = &mut common::connect_ws(&addr).await?;
+
+		//
+		// Prepare the connection
+		//
+		let res = common::ws_signin(socket, USER, PASS, None, None, None).await;
+		assert!(res.is_ok(), "result: {:?}", res);
+		let res = common::ws_use(socket, Some("N"), Some("D")).await;
+		assert!(res.is_ok(), "result: {:?}", res);
+
+		// Setup scope
+		let res = common::ws_query(socket, r#"
+        DEFINE SCOPE scope SESSION 2s
+            SIGNUP ( CREATE user SET email = $email, pass = crypto::argon2::generate($pass) )
+            SIGNIN ( SELECT * FROM user WHERE email = $email AND crypto::argon2::compare(pass, $pass) )
+        ;"#).await;
+		assert!(res.is_ok(), "result: {:?}", res);
+
+		// Signup
+		let res = common::ws_send_msg_and_wait_response(
+			socket,
+			serde_json::to_string(&json!({
+				"id": "1",
+				"method": "signup",
+				"params": [{
+					"ns": "N",
+					"db": "D",
+					"sc": "scope",
+					"email": "email@email.com",
+					"pass": "pass",
+				}],
+			}))
+			.unwrap(),
+		)
+		.await;
+		assert!(res.is_ok(), "result: {:?}", res);
+
+		// Sign in
+		let res = common::ws_send_msg_and_wait_response(
+			socket,
+			serde_json::to_string(&json!({
+				"id": "1",
+				"method": "signin",
+				"params": [{
+					"ns": "N",
+					"db": "D",
+					"sc": "scope",
+					"email": "email@email.com",
+					"pass": "pass",
+				}],
+			}))
+			.unwrap(),
+		)
+		.await;
+		assert!(res.is_ok(), "result: {:?}", res);
+		let res = res.unwrap();
+		assert!(res.is_object(), "result: {:?}", res);
+		let res = res.as_object().unwrap();
+
+		// Verify response contains no error
+		assert!(res.keys().all(|k| ["id", "result"].contains(&k.as_str())), "result: {:?}", res);
+
+		// Verify it returns a token
+		assert!(res["result"].is_string(), "result: {:?}", res);
+		let res = res["result"].as_str().unwrap();
+		assert!(res.starts_with("eyJ0eXAiOiJKV1QiLCJhbGciOiJIUzUxMiJ9"), "result: {}", res);
+
+		// Start Live Query
+		let table_name = "test_tableBB4B0A788C7E46E798720AEF938CBCF6";
+		let _live_query_response = common::ws_send_msg_and_wait_response(
+			socket,
+			serde_json::to_string(&json!({
+					"id": "66BB05C8-EF4B-4338-BCCD-8F8A19223CB1",
+					"method": "live",
+					"params": [
+						table_name
+					],
+			}))
+			.unwrap(),
+		)
+		.await
+		.unwrap_or_else(|e| panic!("Error sending message: {}", e))
+		.as_object()
+		.unwrap_or_else(|| panic!("Expected object, got {:?}", res));
+
+		// Wait 2 seconds for auth to expire
+		tokio::time::sleep(tokio::time::Duration::from_secs(2)).await;
+
+		// Start second connection
+		let socket2 = &mut common::connect_ws(&addr).await?;
+
+		// Signin
+		let res = common::ws_send_msg_and_wait_response(
+			socket2,
+			serde_json::to_string(&json!({
+				"id": "95128766-5218-4CEE-92D4-0FD4906709B9",
+				"method": "signin",
+				"params": [{
+					"ns": "N",
+					"db": "D",
+					"sc": "scope",
+					"email": "email@email.com",
+					"pass": "pass",
+				}],
+			}))
+			.unwrap(),
+		)
+		.await;
+		assert!(res.is_ok(), "result: {:?}", res);
+		let res = res.unwrap();
+		assert!(res.is_object(), "result: {:?}", res);
+		let res = res.as_object().unwrap();
+
+		// Verify response contains no error
+		assert!(res.keys().all(|k| ["id", "result"].contains(&k.as_str())), "result: {:?}", res);
+
+		// Verify it returns a token
+		assert!(res["result"].is_string(), "result: {:?}", res);
+		let res = res["result"].as_str().unwrap();
+		assert!(res.starts_with("eyJ0eXAiOiJKV1QiLCJhbGciOiJIUzUxMiJ9"), "result: {}", res);
+
+		// Insert
+		let id = "A23A05ABC15C420E9A7E13D2C8657890";
+		let query = format!(r#"INSERT INTO {} {{"id": "{}", "name": "ok"}};"#, table_name, id);
+		let created = common::ws_query(socket2, query.as_str()).await.unwrap();
+		assert_eq!(created.len(), 1);
+
+		// Validate live query from first session didnt produce a result
+		let res = common::ws_recv_msg(socket).await;
+		match &res {
+			Err(e) => {
+				if let Some(TestError::NetworkError {
+					..
+				}) = e.downcast_ref::<TestError>()
+				{
+				} else {
+					panic!("Expected a network error, but got: {:?}", e)
+				}
+			}
+			Ok(v) => {
+				panic!("Expected a network error, but got: {:?}", v)
+			}
+		}
 		Ok(())
 	}
 
@@ -459,204 +604,6 @@
 		let _ = common::ws_query(socket, query.as_str()).await.unwrap();
 		let json = json!({
 			"id": "1",
-<<<<<<< HEAD
-			"method": "signin",
-			"params": [{
-				"ns": "N",
-				"db": "D",
-				"sc": "scope",
-				"email": "email@email.com",
-				"pass": "pass",
-			}],
-		}))
-		.unwrap(),
-	)
-	.await;
-	assert!(res.is_ok(), "result: {:?}", res);
-	let res = res.unwrap();
-	assert!(res.is_object(), "result: {:?}", res);
-	let res = res.as_object().unwrap();
-
-	// Verify response contains no error
-	assert!(res.keys().all(|k| ["id", "result"].contains(&k.as_str())), "result: {:?}", res);
-
-	// Verify it returns a token
-	assert!(res["result"].is_string(), "result: {:?}", res);
-	let res = res["result"].as_str().unwrap();
-	assert!(res.starts_with("eyJ0eXAiOiJKV1QiLCJhbGciOiJIUzUxMiJ9"), "result: {}", res);
-
-	Ok(())
-}
-
-#[test(tokio::test)]
-async fn variable_auth_live_query() -> Result<(), Box<dyn std::error::Error>> {
-	let (addr, _server) = common::start_server_with_defaults().await.unwrap();
-	let socket = &mut common::connect_ws(&addr).await?;
-
-	//
-	// Prepare the connection
-	//
-	let res = common::ws_signin(socket, USER, PASS, None, None, None).await;
-	assert!(res.is_ok(), "result: {:?}", res);
-	let res = common::ws_use(socket, Some("N"), Some("D")).await;
-	assert!(res.is_ok(), "result: {:?}", res);
-
-	// Setup scope
-	let res = common::ws_query(socket, r#"
-        DEFINE SCOPE scope SESSION 2s
-            SIGNUP ( CREATE user SET email = $email, pass = crypto::argon2::generate($pass) )
-            SIGNIN ( SELECT * FROM user WHERE email = $email AND crypto::argon2::compare(pass, $pass) )
-        ;"#).await;
-	assert!(res.is_ok(), "result: {:?}", res);
-
-	// Signup
-	let res = common::ws_send_msg_and_wait_response(
-		socket,
-		serde_json::to_string(&json!({
-			"id": "1",
-			"method": "signup",
-			"params": [{
-				"ns": "N",
-				"db": "D",
-				"sc": "scope",
-				"email": "email@email.com",
-				"pass": "pass",
-			}],
-		}))
-		.unwrap(),
-	)
-	.await;
-	assert!(res.is_ok(), "result: {:?}", res);
-
-	// Sign in
-	let res = common::ws_send_msg_and_wait_response(
-		socket,
-		serde_json::to_string(&json!({
-			"id": "1",
-			"method": "signin",
-			"params": [{
-				"ns": "N",
-				"db": "D",
-				"sc": "scope",
-				"email": "email@email.com",
-				"pass": "pass",
-			}],
-		}))
-		.unwrap(),
-	)
-	.await;
-	assert!(res.is_ok(), "result: {:?}", res);
-	let res = res.unwrap();
-	assert!(res.is_object(), "result: {:?}", res);
-	let res = res.as_object().unwrap();
-
-	// Verify response contains no error
-	assert!(res.keys().all(|k| ["id", "result"].contains(&k.as_str())), "result: {:?}", res);
-
-	// Verify it returns a token
-	assert!(res["result"].is_string(), "result: {:?}", res);
-	let res = res["result"].as_str().unwrap();
-	assert!(res.starts_with("eyJ0eXAiOiJKV1QiLCJhbGciOiJIUzUxMiJ9"), "result: {}", res);
-
-	// Start Live Query
-	let table_name = "test_tableBB4B0A788C7E46E798720AEF938CBCF6";
-	let _live_query_response = common::ws_send_msg_and_wait_response(
-		socket,
-		serde_json::to_string(&json!({
-				"id": "66BB05C8-EF4B-4338-BCCD-8F8A19223CB1",
-				"method": "live",
-				"params": [
-					table_name
-				],
-		}))
-		.unwrap(),
-	)
-	.await
-	.unwrap_or_else(|e| panic!("Error sending message: {}", e))
-	.as_object()
-	.unwrap_or_else(|| panic!("Expected object, got {:?}", res));
-
-	// Wait 2 seconds for auth to expire
-	tokio::time::sleep(tokio::time::Duration::from_secs(2)).await;
-
-	// Start second connection
-	let socket2 = &mut common::connect_ws(&addr).await?;
-
-	// Signin
-	let res = common::ws_send_msg_and_wait_response(
-		socket2,
-		serde_json::to_string(&json!({
-			"id": "95128766-5218-4CEE-92D4-0FD4906709B9",
-			"method": "signin",
-			"params": [{
-				"ns": "N",
-				"db": "D",
-				"sc": "scope",
-				"email": "email@email.com",
-				"pass": "pass",
-			}],
-		}))
-		.unwrap(),
-	)
-	.await;
-	assert!(res.is_ok(), "result: {:?}", res);
-	let res = res.unwrap();
-	assert!(res.is_object(), "result: {:?}", res);
-	let res = res.as_object().unwrap();
-
-	// Verify response contains no error
-	assert!(res.keys().all(|k| ["id", "result"].contains(&k.as_str())), "result: {:?}", res);
-
-	// Verify it returns a token
-	assert!(res["result"].is_string(), "result: {:?}", res);
-	let res = res["result"].as_str().unwrap();
-	assert!(res.starts_with("eyJ0eXAiOiJKV1QiLCJhbGciOiJIUzUxMiJ9"), "result: {}", res);
-
-	// Insert
-	let id = "A23A05ABC15C420E9A7E13D2C8657890";
-	let query = format!(r#"INSERT INTO {} {{"id": "{}", "name": "ok"}};"#, table_name, id);
-	let created = common::ws_query(socket2, query.as_str()).await.unwrap();
-	assert_eq!(created.len(), 1);
-
-	// Validate live query from first session didnt produce a result
-	let res = common::ws_recv_msg(socket).await;
-	match &res {
-		Err(e) => {
-			if let Some(TestError::NetworkError {
-				..
-			}) = e.downcast_ref::<TestError>()
-			{
-			} else {
-				panic!("Expected a network error, but got: {:?}", e)
-			}
-		}
-		Ok(v) => {
-			panic!("Expected a network error, but got: {:?}", v)
-		}
-	}
-	Ok(())
-}
-
-#[test(tokio::test)]
-async fn invalidate() -> Result<(), Box<dyn std::error::Error>> {
-	let (addr, _server) = common::start_server_with_defaults().await.unwrap();
-	let socket = &mut common::connect_ws(&addr).await?;
-
-	//
-	// Prepare the connection
-	//
-	let res = common::ws_signin(socket, USER, PASS, None, None, None).await;
-	assert!(res.is_ok(), "result: {:?}", res);
-
-	// Verify we have a ROOT session
-	let res = common::ws_query(socket, "DEFINE NAMESPACE NS").await;
-	assert!(res.is_ok(), "result: {:?}", res);
-
-	// Invalidate session
-	let res = common::ws_send_msg_and_wait_response(
-		socket,
-		serde_json::to_string(&json!({
-=======
 			"method": "query",
 			"params": [query],
 		});
@@ -708,7 +655,6 @@
 		let id = "an-id-goes-here";
 		let query = format!(r#"INSERT INTO {} {{"id": "{}", "name": "ok"}};"#, table_name, id);
 		let json = json!({
->>>>>>> b5b6f6f1
 			"id": "1",
 			"method": "query",
 			"params": [query],
