--- conflicted
+++ resolved
@@ -374,20 +374,11 @@
 		Some(obj) if obj.keys().all(|k| ["id", "result"].contains(&k.as_str())) => Ok(obj
 			.get("result")
 			.ok_or(TestError::AssertionError {
-<<<<<<< HEAD
-				message: "expected a result from the received object".to_string(),
-			})?
-			.as_array()
-			.ok_or(TestError::AssertionError {
-				message: "expected the result object to be an array for the received ws message"
-					.to_string(),
-=======
 				message: format!("expected a result from the received object, got this instead: {:?}", obj),
 			})?
 			.as_array()
 			.ok_or(TestError::AssertionError {
 				message: format!("expected the result object to be an array for the received ws message, got this instead: {:?}", obj.get("result")).to_string(),
->>>>>>> 41c9fd70
 			})?
 			.to_owned()),
 		_ => {
