#![allow(dead_code)]

pub mod error;

use futures_util::{SinkExt, StreamExt, TryStreamExt};
use rand::{thread_rng, Rng};
use serde::{Deserialize, Serialize};
use serde_json::json;
use std::error::Error;
use std::fs::File;
use std::path::Path;
use std::process::{Command, Stdio};
use std::{env, fs};
use tokio::net::TcpStream;
use tokio::time;
use tokio_tungstenite::tungstenite::Message;
use tokio_tungstenite::{connect_async, MaybeTlsStream, WebSocketStream};
use tracing::{error, info};

use crate::common::error::TestError;

pub const USER: &str = "root";
pub const PASS: &str = "root";

/// Child is a (maybe running) CLI process. It can be killed by dropping it
pub struct Child {
	inner: Option<std::process::Child>,
}

impl Child {
	/// Send some thing to the child's stdin
	pub fn input(mut self, input: &str) -> Self {
		let stdin = self.inner.as_mut().unwrap().stdin.as_mut().unwrap();
		use std::io::Write;
		stdin.write_all(input.as_bytes()).unwrap();
		self
	}

	pub fn kill(mut self) -> Self {
		self.inner.as_mut().unwrap().kill().unwrap();
		self
	}

	/// Read the child's stdout concatenated with its stderr. Returns Ok if the child
	/// returns successfully, Err otherwise.
	pub fn output(mut self) -> Result<String, String> {
		let output = self.inner.take().unwrap().wait_with_output().unwrap();

		let mut buf = String::from_utf8(output.stdout).unwrap();
		buf.push_str(&String::from_utf8(output.stderr).unwrap());

		if output.status.success() {
			Ok(buf)
		} else {
			Err(buf)
		}
	}
}

impl Drop for Child {
	fn drop(&mut self) {
		if let Some(inner) = self.inner.as_mut() {
			let _ = inner.kill();
		}
	}
}

pub fn run_internal<P: AsRef<Path>>(
	args: &str,
	current_dir: Option<P>,
	stdout: Stdio,
	stderr: Stdio,
) -> Child {
	let mut path = std::env::current_exe().unwrap();
	assert!(path.pop());
	if path.ends_with("deps") {
		assert!(path.pop());
	}

	// Note: Cargo automatically builds this binary for integration tests.
	path.push(format!("{}{}", env!("CARGO_PKG_NAME"), std::env::consts::EXE_SUFFIX));

	let mut cmd = Command::new(path);
	if let Some(dir) = current_dir {
		cmd.current_dir(&dir);
	}
	cmd.env_clear();
	cmd.stdin(Stdio::piped());
	cmd.stdout(stdout);
	cmd.stderr(stderr);
	cmd.args(args.split_ascii_whitespace());
	Child {
		inner: Some(cmd.spawn().unwrap()),
	}
}

/// Run the CLI with the given args
pub fn run(args: &str) -> Child {
	run_internal::<String>(args, None, Stdio::piped(), Stdio::piped())
}

/// Run the CLI with the given args inside a temporary directory
pub fn run_in_dir<P: AsRef<Path>>(args: &str, current_dir: P) -> Child {
	run_internal(args, Some(current_dir), Stdio::piped(), Stdio::piped())
}

pub fn tmp_file(name: &str) -> String {
	let path = Path::new(env!("OUT_DIR")).join(name);
	path.to_string_lossy().into_owned()
}

fn parse_server_stdio_from_var(var: &str) -> Result<Stdio, Box<dyn Error>> {
	match env::var(var).as_deref() {
		Ok("inherit") => Ok(Stdio::inherit()),
		Ok("null") => Ok(Stdio::null()),
		Ok("piped") => Ok(Stdio::piped()),
		Ok(val) if val.starts_with("file://") => {
			Ok(Stdio::from(File::create(val.trim_start_matches("file://"))?))
		}
		Ok(val) => Err(format!("Unsupported stdio value: {val:?}").into()),
		_ => Ok(Stdio::null()),
	}
}

pub async fn start_server(
	auth: bool,
	tls: bool,
	wait_is_ready: bool,
) -> Result<(String, Child), Box<dyn Error>> {
	let mut rng = thread_rng();

	let port: u16 = rng.gen_range(13000..14000);
	let addr = format!("127.0.0.1:{port}");

	let mut extra_args = String::default();
	if tls {
		// Test the crt/key args but the keys are self signed so don't actually connect.
		let crt_path = tmp_file("crt.crt");
		let key_path = tmp_file("key.pem");

		let cert = rcgen::generate_simple_self_signed(Vec::new()).unwrap();
		fs::write(&crt_path, cert.serialize_pem().unwrap()).unwrap();
		fs::write(&key_path, cert.serialize_private_key_pem().into_bytes()).unwrap();

		extra_args.push_str(format!(" --web-crt {crt_path} --web-key {key_path}").as_str());
	}

	if auth {
		extra_args.push_str(" --auth");
	}

<<<<<<< HEAD
	let start_args = format!("start --bind {addr} memory --no-banner --log info --user {USER} --pass {PASS} {extra_args}");
=======
	let start_args = format!("start --bind {addr} memory --no-banner --log trace --user {USER} --pass {PASS} {extra_args}");
>>>>>>> abbf9819

	info!("starting server with args: {start_args}");

	// Configure where the logs go when running the test
	let stdout = parse_server_stdio_from_var("SURREAL_TEST_SERVER_STDOUT")?;
	let stderr = parse_server_stdio_from_var("SURREAL_TEST_SERVER_STDERR")?;
	let server = run_internal::<String>(&start_args, None, stdout, stderr);

	if !wait_is_ready {
		return Ok((addr, server));
	}

	// Wait 5 seconds for the server to start
	let mut interval = time::interval(time::Duration::from_millis(500));
	info!("Waiting for server to start...");
	for _i in 0..10 {
		interval.tick().await;

		if run(&format!("isready --conn http://{addr}")).output().is_ok() {
			info!("Server ready!");
			return Ok((addr, server));
		}
	}

	let server_out = server.kill().output().err().unwrap();
	error!("server output: {server_out}");
	Err("server failed to start".into())
}

type WsStream = WebSocketStream<MaybeTlsStream<TcpStream>>;

pub async fn connect_ws(addr: &str) -> Result<WsStream, Box<dyn Error>> {
	let url = format!("ws://{}/rpc", addr);
	let (ws_stream, _) = connect_async(url).await?;
	Ok(ws_stream)
}

pub async fn ws_send_msg(
	socket: &mut WsStream,
	msg_req: String,
) -> Result<serde_json::Value, Box<dyn Error>> {
	// Use JSON format by default
	ws_send_msg_with_fmt(socket, msg_req, Format::Json).await
}

pub async fn ws_recv_msg(socket: &mut WsStream) -> Result<serde_json::Value, Box<dyn Error>> {
	ws_recv_msg_with_fmt(socket, Format::Json).await
}

pub enum Format {
	Json,
	Cbor,
	Pack,
}

pub async fn ws_recv_msg_with_fmt(
	socket: &mut WsStream,
	format: Format,
) -> Result<serde_json::Value, Box<dyn Error>> {
	// Parse and return response
	let mut f = socket.try_filter(|msg| match format {
		Format::Json => futures_util::future::ready(msg.is_text()),
		Format::Pack | Format::Cbor => futures_util::future::ready(msg.is_binary()),
	});
	let msg: serde_json::Value = tokio::select! {
			_ = time::sleep(time::Duration::from_millis(2000)) => {
					return Err(TestError::NetworkError{message: "timeout waiting for the response".to_string()}.into());
			}
			msg = f.select_next_some() => {
					serde_json::from_str(&msg?.to_string())?
			}
	};
	Ok(serde_json::from_str(&msg.to_string())?)
}

pub async fn ws_send_msg_with_fmt(
	socket: &mut WsStream,
	msg_req: String,
	response_format: Format,
) -> Result<serde_json::Value, Box<dyn Error>> {
	tokio::select! {
		_ = time::sleep(time::Duration::from_millis(500)) => {
			return Err("timeout waiting for the request to be sent".into());
		}
		res = socket.send(Message::Text(msg_req)) => {
			if let Err(err) = res {
				return Err(format!("Error sending the message: {}", err).into());
			}
		}
	}

	let mut f = socket.try_filter(|msg| match response_format {
		Format::Json => futures_util::future::ready(msg.is_text()),
		Format::Pack | Format::Cbor => futures_util::future::ready(msg.is_binary()),
	});

	tokio::select! {
		_ = time::sleep(time::Duration::from_millis(2000)) => {
			Err("timeout waiting for the response".into())
		}
		res = f.select_next_some() => {
			match response_format {
				Format::Json => Ok(serde_json::from_str(&res?.to_string())?),
				Format::Cbor => Ok(serde_cbor::from_slice(&res?.into_data())?),
				Format::Pack => Ok(serde_pack::from_slice(&res?.into_data())?),
			}
		}
	}
}

#[derive(Serialize, Deserialize)]
struct SigninParams<'a> {
	user: &'a str,
	pass: &'a str,
	#[serde(skip_serializing_if = "Option::is_none")]
	ns: Option<&'a str>,
	#[serde(skip_serializing_if = "Option::is_none")]
	db: Option<&'a str>,
	#[serde(skip_serializing_if = "Option::is_none")]
	sc: Option<&'a str>,
}
#[derive(Serialize, Deserialize)]
struct UseParams<'a> {
	#[serde(skip_serializing_if = "Option::is_none")]
	ns: Option<&'a str>,
	#[serde(skip_serializing_if = "Option::is_none")]
	db: Option<&'a str>,
}

pub async fn ws_signin(
	socket: &mut WsStream,
	user: &str,
	pass: &str,
	ns: Option<&str>,
	db: Option<&str>,
	sc: Option<&str>,
) -> Result<String, Box<dyn Error>> {
	let json = json!({
		"id": "1",
		"method": "signin",
		"params": [
			SigninParams { user, pass, ns, db, sc }
		],
	});

	let msg = ws_send_msg(socket, serde_json::to_string(&json).unwrap()).await?;
	match msg.as_object() {
		Some(obj) if obj.keys().all(|k| ["id", "error"].contains(&k.as_str())) => {
			Err(format!("unexpected error from query request: {:?}", obj.get("error")).into())
		}
		Some(obj) if obj.keys().all(|k| ["id", "result"].contains(&k.as_str())) => {
			Ok(obj.get("result").unwrap().as_str().unwrap_or_default().to_owned())
		}
		_ => {
			error!("{:?}", msg.as_object().unwrap().keys().collect::<Vec<_>>());
			Err(format!("unexpected response: {:?}", msg).into())
		}
	}
}

pub async fn ws_query(
	socket: &mut WsStream,
	query: &str,
) -> Result<Vec<serde_json::Value>, Box<dyn Error>> {
	let json = json!({
		"id": "1",
		"method": "query",
		"params": [query],
	});

	let msg = ws_send_msg(socket, serde_json::to_string(&json).unwrap()).await?;

	match msg.as_object() {
		Some(obj) if obj.keys().all(|k| ["id", "error"].contains(&k.as_str())) => {
			Err(format!("unexpected error from query request: {:?}", obj.get("error")).into())
		}
		Some(obj) if obj.keys().all(|k| ["id", "result"].contains(&k.as_str())) => {
			Ok(obj.get("result").unwrap().as_array().unwrap().to_owned())
		}
		_ => {
			error!("{:?}", msg.as_object().unwrap().keys().collect::<Vec<_>>());
			Err(format!("unexpected response: {:?}", msg).into())
		}
	}
}

pub async fn ws_use(
	socket: &mut WsStream,
	ns: Option<&str>,
	db: Option<&str>,
) -> Result<serde_json::Value, Box<dyn Error>> {
	let json = json!({
		"id": "1",
		"method": "use",
		"params": [
			ns, db
		],
	});

	let msg = ws_send_msg(socket, serde_json::to_string(&json).unwrap()).await?;
	match msg.as_object() {
		Some(obj) if obj.keys().all(|k| ["id", "error"].contains(&k.as_str())) => {
			Err(format!("unexpected error from query request: {:?}", obj.get("error")).into())
		}
		Some(obj) if obj.keys().all(|k| ["id", "result"].contains(&k.as_str())) => {
			Ok(obj.get("result").unwrap().to_owned())
		}
		_ => {
			error!("{:?}", msg.as_object().unwrap().keys().collect::<Vec<_>>());
			Err(format!("unexpected response: {:?}", msg).into())
		}
	}
}<|MERGE_RESOLUTION|>--- conflicted
+++ resolved
@@ -149,11 +149,7 @@
 		extra_args.push_str(" --auth");
 	}
 
-<<<<<<< HEAD
-	let start_args = format!("start --bind {addr} memory --no-banner --log info --user {USER} --pass {PASS} {extra_args}");
-=======
 	let start_args = format!("start --bind {addr} memory --no-banner --log trace --user {USER} --pass {PASS} {extra_args}");
->>>>>>> abbf9819
 
 	info!("starting server with args: {start_args}");
 
