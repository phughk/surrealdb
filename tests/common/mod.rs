#![allow(dead_code)]

pub mod error;

use crate::common::error::TestError;
use futures_util::{SinkExt, StreamExt, TryStreamExt};
use rand::{thread_rng, Rng};
use serde::{Deserialize, Serialize};
use serde_json::json;
use std::error::Error;
use std::fs::File;
use std::path::Path;
use std::process::{Command, Stdio};
use std::{env, fs};
use tokio::net::TcpStream;
use tokio::time;
use tokio_tungstenite::tungstenite::Message;
use tokio_tungstenite::{connect_async, MaybeTlsStream, WebSocketStream};
use tracing::{debug, error, info};

pub const USER: &str = "root";
pub const PASS: &str = "root";

/// Child is a (maybe running) CLI process. It can be killed by dropping it
pub struct Child {
	inner: Option<std::process::Child>,
	stdout_path: String,
	stderr_path: String,
}

impl Child {
	/// Send some thing to the child's stdin
	pub fn input(mut self, input: &str) -> Self {
		let stdin = self.inner.as_mut().unwrap().stdin.as_mut().unwrap();
		use std::io::Write;
		stdin.write_all(input.as_bytes()).unwrap();
		self
	}

	pub fn kill(mut self) -> Self {
		self.inner.as_mut().unwrap().kill().unwrap();
		self
	}

	/// Read the child's stdout concatenated with its stderr. Returns Ok if the child
	/// returns successfully, Err otherwise.
	pub fn output(mut self) -> Result<String, String> {
		let status = self.inner.take().unwrap().wait().unwrap();

		let mut buf =
			std::fs::read_to_string(&self.stdout_path).expect("Failed to read the stdout file");
		buf.push_str(
			&std::fs::read_to_string(&self.stderr_path).expect("Failed to read the stderr file"),
		);

		// Cleanup files after reading them
		std::fs::remove_file(self.stdout_path.as_str()).unwrap();
		std::fs::remove_file(self.stderr_path.as_str()).unwrap();

		if status.success() {
			Ok(buf)
		} else {
			Err(buf)
		}
	}
}

impl Drop for Child {
	fn drop(&mut self) {
		if let Some(inner) = self.inner.as_mut() {
			let _ = inner.kill();
		}
	}
}

pub fn run_internal<P: AsRef<Path>>(args: &str, current_dir: Option<P>) -> Child {
	let mut path = std::env::current_exe().unwrap();
	assert!(path.pop());
	if path.ends_with("deps") {
		assert!(path.pop());
	}

	// Note: Cargo automatically builds this binary for integration tests.
	path.push(format!("{}{}", env!("CARGO_PKG_NAME"), std::env::consts::EXE_SUFFIX));

	let mut cmd = Command::new(path);
	if let Some(dir) = current_dir {
		cmd.current_dir(&dir);
	}

	// Use local files instead of pipes to avoid deadlocks. See https://github.com/rust-lang/rust/issues/45572
	let stdout_path = tmp_file(format!("server-stdout-{}.log", rand::random::<u32>()).as_str());
	let stderr_path = tmp_file(format!("server-stderr-{}.log", rand::random::<u32>()).as_str());
	debug!("Logging server output to: ({}, {})", stdout_path, stderr_path);
	let stdout = Stdio::from(File::create(&stdout_path).unwrap());
	let stderr = Stdio::from(File::create(&stderr_path).unwrap());

	cmd.env_clear();
	cmd.stdin(Stdio::piped());
	cmd.stdout(stdout);
	cmd.stderr(stderr);
	cmd.args(args.split_ascii_whitespace());

	Child {
		inner: Some(cmd.spawn().unwrap()),
		stdout_path,
		stderr_path,
	}
}

/// Run the CLI with the given args
pub fn run(args: &str) -> Child {
	run_internal::<String>(args, None)
}

/// Run the CLI with the given args inside a temporary directory
pub fn run_in_dir<P: AsRef<Path>>(args: &str, current_dir: P) -> Child {
	run_internal(args, Some(current_dir))
}

pub fn tmp_file(name: &str) -> String {
	let path = Path::new(env!("OUT_DIR")).join(name);
	path.to_string_lossy().into_owned()
}

pub struct StartServerArguments {
	pub auth: bool,
	pub tls: bool,
	pub wait_is_ready: bool,
	pub tick_interval: time::Duration,
}

impl Default for StartServerArguments {
	fn default() -> Self {
		Self {
			auth: true,
			tls: false,
			wait_is_ready: true,
			tick_interval: time::Duration::new(1, 0),
		}
	}
}

pub async fn start_server_without_auth() -> Result<(String, Child), Box<dyn Error>> {
	start_server(StartServerArguments {
		auth: false,
		..Default::default()
	})
	.await
}

pub async fn start_server_with_defaults() -> Result<(String, Child), Box<dyn Error>> {
	start_server(StartServerArguments::default()).await
}

pub async fn start_server(
	StartServerArguments {
		auth,
		tls,
		wait_is_ready,
		tick_interval,
	}: StartServerArguments,
) -> Result<(String, Child), Box<dyn Error>> {
	let mut rng = thread_rng();

	let port: u16 = rng.gen_range(13000..14000);
	let addr = format!("127.0.0.1:{port}");

	let mut extra_args = String::default();
	if tls {
		// Test the crt/key args but the keys are self signed so don't actually connect.
		let crt_path = tmp_file("crt.crt");
		let key_path = tmp_file("key.pem");

		let cert = rcgen::generate_simple_self_signed(Vec::new()).unwrap();
		fs::write(&crt_path, cert.serialize_pem().unwrap()).unwrap();
		fs::write(&key_path, cert.serialize_private_key_pem().into_bytes()).unwrap();

		extra_args.push_str(format!(" --web-crt {crt_path} --web-key {key_path}").as_str());
	}

	if auth {
		extra_args.push_str(" --auth");
	}

	if !tick_interval.is_zero() {
		let sec = tick_interval.as_secs();
		extra_args.push_str(format!(" --tick-interval {sec}s").as_str());
	}

	let start_args = format!("start --bind {addr} memory --no-banner --log trace --user {USER} --pass {PASS} {extra_args}");

	info!("starting server with args: {start_args}");

	// Configure where the logs go when running the test
	let server = run_internal::<String>(&start_args, None);

	if !wait_is_ready {
		return Ok((addr, server));
	}

	// Wait 5 seconds for the server to start
	let mut interval = time::interval(time::Duration::from_millis(500));
	info!("Waiting for server to start...");
	for _i in 0..10 {
		interval.tick().await;

		if run(&format!("isready --conn http://{addr}")).output().is_ok() {
			info!("Server ready!");
			return Ok((addr, server));
		}
	}

	let server_out = server.kill().output().err().unwrap();
	error!("server output: {server_out}");
	Err("server failed to start".into())
}

type WsStream = WebSocketStream<MaybeTlsStream<TcpStream>>;

pub async fn connect_ws(addr: &str) -> Result<WsStream, Box<dyn Error>> {
	let url = format!("ws://{}/rpc", addr);
	let (ws_stream, _) = connect_async(url).await?;
	Ok(ws_stream)
}

pub async fn ws_send_msg(socket: &mut WsStream, msg_req: String) -> Result<(), Box<dyn Error>> {
	let now = time::Instant::now();
	debug!("Sending message: {msg_req}");
	tokio::select! {
		_ = time::sleep(time::Duration::from_millis(500)) => {
			return Err("timeout after 500ms waiting for the request to be sent".into());
		}
		res = socket.send(Message::Text(msg_req)) => {
			debug!("Message sent in {:?}", now.elapsed());
			if let Err(err) = res {
				return Err(format!("Error sending the message: {}", err).into());
			}
		}
	}

	Ok(())
}

pub async fn ws_recv_msg(socket: &mut WsStream) -> Result<serde_json::Value, Box<dyn Error>> {
	ws_recv_msg_with_fmt(socket, Format::Json).await
}

pub async fn ws_send_msg_and_wait_response(
	socket: &mut WsStream,
	msg_req: String,
) -> Result<serde_json::Value, Box<dyn Error>> {
	ws_send_msg(socket, msg_req).await?;
	ws_recv_msg_with_fmt(socket, Format::Json).await
}

pub enum Format {
	Json,
	Cbor,
	Pack,
}

pub async fn ws_recv_msg_with_fmt(
	socket: &mut WsStream,
	format: Format,
) -> Result<serde_json::Value, Box<dyn Error>> {
	let now = time::Instant::now();
	debug!("Waiting for response...");
	// Parse and return response
	let mut f = socket.try_filter(|msg| match format {
		Format::Json => futures_util::future::ready(msg.is_text()),
		Format::Pack | Format::Cbor => futures_util::future::ready(msg.is_binary()),
	});

	tokio::select! {
		_ = time::sleep(time::Duration::from_millis(5000)) => {
			Err("timeout after 5s waiting for the response".into())
		}
		res = f.select_next_some() => {
			debug!("Response received in {:?}", now.elapsed());
			match format {
				Format::Json => Ok(serde_json::from_str(&res?.to_string())?),
				Format::Cbor => Ok(serde_cbor::from_slice(&res?.into_data())?),
				Format::Pack => Ok(serde_pack::from_slice(&res?.into_data())?),
			}
		}
	}
}

#[derive(Serialize, Deserialize)]
struct SigninParams<'a> {
	user: &'a str,
	pass: &'a str,
	#[serde(skip_serializing_if = "Option::is_none")]
	ns: Option<&'a str>,
	#[serde(skip_serializing_if = "Option::is_none")]
	db: Option<&'a str>,
	#[serde(skip_serializing_if = "Option::is_none")]
	sc: Option<&'a str>,
}
#[derive(Serialize, Deserialize)]
struct UseParams<'a> {
	#[serde(skip_serializing_if = "Option::is_none")]
	ns: Option<&'a str>,
	#[serde(skip_serializing_if = "Option::is_none")]
	db: Option<&'a str>,
}

pub async fn ws_signin(
	socket: &mut WsStream,
	user: &str,
	pass: &str,
	ns: Option<&str>,
	db: Option<&str>,
	sc: Option<&str>,
) -> Result<String, Box<dyn Error>> {
	let json = json!({
		"id": "1",
		"method": "signin",
		"params": [
			SigninParams { user, pass, ns, db, sc }
		],
	});

	ws_send_msg(socket, serde_json::to_string(&json).unwrap()).await?;
	let msg = ws_recv_msg(socket).await?;
	match msg.as_object() {
		Some(obj) if obj.keys().all(|k| ["id", "error"].contains(&k.as_str())) => {
			Err(format!("unexpected error from query request: {:?}", obj.get("error")).into())
		}
		Some(obj) if obj.keys().all(|k| ["id", "result"].contains(&k.as_str())) => Ok(obj
			.get("result")
			.ok_or(TestError::AssertionError {
				message: format!("expected a result from the received object, got this instead: {:?}", obj),
			})?
			.as_str()
			.ok_or(TestError::AssertionError {
				message: format!("expected the result object to be a string for the received ws message, got this instead: {:?}", obj.get("result")).to_string(),
			})?
			.to_owned()),
		_ => {
			error!("{:?}", msg.as_object().unwrap().keys().collect::<Vec<_>>());
			Err(format!("unexpected response: {:?}", msg).into())
		}
	}
}

pub async fn ws_query(
	socket: &mut WsStream,
	query: &str,
) -> Result<Vec<serde_json::Value>, Box<dyn Error>> {
	let json = json!({
		"id": "1",
		"method": "query",
		"params": [query],
	});

	ws_send_msg(socket, serde_json::to_string(&json).unwrap()).await?;
	let msg = ws_recv_msg(socket).await?;

	match msg.as_object() {
		Some(obj) if obj.keys().all(|k| ["id", "error"].contains(&k.as_str())) => {
			Err(format!("unexpected error from query request: {:?}", obj.get("error")).into())
		}
		Some(obj) if obj.keys().all(|k| ["id", "result"].contains(&k.as_str())) => Ok(obj
			.get("result")
			.ok_or(TestError::AssertionError {
<<<<<<< HEAD
				message: format!("expected a result from the received object, response: {:?}", &obj).to_string(),
			})?
			.as_array()
			.ok_or(TestError::AssertionError {
				message: format!("expected the result object to be an array for the received ws message, response: {:?}", &obj)
					.to_string(),
=======
				message: format!("expected a result from the received object, got this instead: {:?}", obj),
			})?
			.as_array()
			.ok_or(TestError::AssertionError {
				message: format!("expected the result object to be an array for the received ws message, got this instead: {:?}", obj.get("result")).to_string(),
>>>>>>> 41c9fd70
			})?
			.to_owned()),
		_ => {
			error!("{:?}", msg.as_object().unwrap().keys().collect::<Vec<_>>());
			Err(format!("unexpected response: {:?}", msg).into())
		}
	}
}

pub async fn ws_use(
	socket: &mut WsStream,
	ns: Option<&str>,
	db: Option<&str>,
) -> Result<serde_json::Value, Box<dyn Error>> {
	let json = json!({
		"id": "1",
		"method": "use",
		"params": [
			ns, db
		],
	});

	ws_send_msg(socket, serde_json::to_string(&json).unwrap()).await?;
	let msg = ws_recv_msg(socket).await?;

	match msg.as_object() {
		Some(obj) if obj.keys().all(|k| ["id", "error"].contains(&k.as_str())) => {
			Err(format!("unexpected error from query request: {:?}", obj.get("error")).into())
		}
		Some(obj) if obj.keys().all(|k| ["id", "result"].contains(&k.as_str())) => Ok(obj
			.get("result")
			.ok_or(TestError::AssertionError {
				message: format!(
					"expected a result from the received object, got this instead: {:?}",
					obj
				),
			})?
			.to_owned()),
		_ => {
			error!("{:?}", msg.as_object().unwrap().keys().collect::<Vec<_>>());
			Err(format!("unexpected response: {:?}", msg).into())
		}
	}
}<|MERGE_RESOLUTION|>--- conflicted
+++ resolved
@@ -365,20 +365,11 @@
 		Some(obj) if obj.keys().all(|k| ["id", "result"].contains(&k.as_str())) => Ok(obj
 			.get("result")
 			.ok_or(TestError::AssertionError {
-<<<<<<< HEAD
-				message: format!("expected a result from the received object, response: {:?}", &obj).to_string(),
-			})?
-			.as_array()
-			.ok_or(TestError::AssertionError {
-				message: format!("expected the result object to be an array for the received ws message, response: {:?}", &obj)
-					.to_string(),
-=======
 				message: format!("expected a result from the received object, got this instead: {:?}", obj),
 			})?
 			.as_array()
 			.ok_or(TestError::AssertionError {
 				message: format!("expected the result object to be an array for the received ws message, got this instead: {:?}", obj.get("result")).to_string(),
->>>>>>> 41c9fd70
 			})?
 			.to_owned()),
 		_ => {
