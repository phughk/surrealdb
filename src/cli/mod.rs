--- conflicted
+++ resolved
@@ -6,10 +6,7 @@
 mod isready;
 mod sql;
 mod start;
-<<<<<<< HEAD
-=======
 mod upgrade;
->>>>>>> 5c07a7b2
 pub(crate) mod validator;
 mod version;
 
@@ -17,19 +14,12 @@
 use crate::cnf::LOGO;
 use backup::BackupCommandArguments;
 use clap::{Parser, Subcommand};
-<<<<<<< HEAD
-=======
 pub use config::CF;
->>>>>>> 5c07a7b2
 use export::ExportCommandArguments;
 use import::ImportCommandArguments;
 use isready::IsReadyCommandArguments;
 use sql::SqlCommandArguments;
 use start::StartCommandArguments;
-<<<<<<< HEAD
-use std::path::Path;
-=======
->>>>>>> 5c07a7b2
 use std::process::ExitCode;
 
 pub const LOG: &str = "surrealdb::cli";
@@ -68,11 +58,8 @@
 	Export(ExportCommandArguments),
 	#[command(about = "Output the command-line tool version information")]
 	Version,
-<<<<<<< HEAD
-=======
 	#[command(about = "Upgrade to the latest stable version")]
 	Upgrade(UpgradeCommandArguments),
->>>>>>> 5c07a7b2
 	#[command(about = "Start an SQL REPL in your terminal with pipe support")]
 	Sql(SqlCommandArguments),
 	#[command(
@@ -90,10 +77,7 @@
 		Commands::Import(args) => import::init(args).await,
 		Commands::Export(args) => export::init(args).await,
 		Commands::Version => version::init(),
-<<<<<<< HEAD
-=======
 		Commands::Upgrade(args) => upgrade::init(args).await,
->>>>>>> 5c07a7b2
 		Commands::Sql(args) => sql::init(args).await,
 		Commands::IsReady(args) => isready::init(args).await,
 	};
