use super::config;
use super::config::Config;
use crate::cli::validator::parser::env_filter::CustomEnvFilter;
use crate::cli::validator::parser::env_filter::CustomEnvFilterParser;
use crate::cnf::LOGO;
use crate::dbs;
use crate::dbs::StartCommandDbsOptions;
use crate::env;
use crate::err::Error;
use crate::net::{self, client_ip::ClientIp};
use crate::node;
use clap::Args;
use ipnet::IpNet;
use std::net::SocketAddr;
use std::path::PathBuf;
use std::time::Duration;

#[derive(Args, Debug)]
pub struct StartCommandArguments {
	#[arg(help = "Database path used for storing data")]
	#[arg(env = "SURREAL_PATH", index = 1)]
	#[arg(default_value = "memory")]
	#[arg(value_parser = super::validator::path_valid)]
	path: String,
	#[arg(
		help = "The username for the initial database root user. Only if no other root user exists"
	)]
	#[arg(
		env = "SURREAL_USER",
		short = 'u',
		long = "username",
		visible_alias = "user",
		requires = "password"
	)]
	username: Option<String>,
	#[arg(
		help = "The password for the initial database root user. Only if no other root user exists"
	)]
	#[arg(
		env = "SURREAL_PASS",
		short = 'p',
		long = "password",
		visible_alias = "pass",
		requires = "username"
	)]
	password: Option<String>,
	#[arg(help = "The allowed networks for master authentication")]
	#[arg(env = "SURREAL_ADDR", long = "addr")]
	#[arg(default_value = "127.0.0.1/32")]
	allowed_networks: Vec<IpNet>,
	#[arg(help = "The method of detecting the client's IP address")]
	#[arg(env = "SURREAL_CLIENT_IP", long)]
	#[arg(default_value = "socket", value_enum)]
	client_ip: ClientIp,
	#[arg(help = "The hostname or ip address to listen for connections on")]
	#[arg(env = "SURREAL_BIND", short = 'b', long = "bind")]
	#[arg(default_value = "0.0.0.0:8000")]
	listen_addresses: Vec<SocketAddr>,
	#[arg(help = "The interval at which to run node agent tick (including garbage collection)")]
	#[arg(env = "SURREAL_TICK_INTERVAL", long = "tick-interval", value_parser = super::validator::duration)]
	#[arg(default_value = "10s")]
	tick_interval: Duration,
	#[command(flatten)]
	dbs: StartCommandDbsOptions,
	#[arg(help = "Encryption key to use for on-disk encryption")]
	#[arg(env = "SURREAL_KEY", short = 'k', long = "key")]
	#[arg(value_parser = super::validator::key_valid)]
	key: Option<String>,
	#[command(flatten)]
	kvs: Option<StartCommandRemoteTlsOptions>,
	#[command(flatten)]
	web: Option<StartCommandWebTlsOptions>,
	#[arg(help = "The logging level for the database server")]
	#[arg(env = "SURREAL_LOG", short = 'l', long = "log")]
	#[arg(default_value = "info")]
	#[arg(value_parser = CustomEnvFilterParser::new())]
	log: CustomEnvFilter,
	#[arg(help = "Whether to hide the startup banner")]
	#[arg(env = "SURREAL_NO_BANNER", long)]
	#[arg(default_value_t = false)]
	no_banner: bool,
}

#[derive(Args, Debug)]
#[group(requires_all = ["kvs_ca", "kvs_crt", "kvs_key"], multiple = true)]
struct StartCommandRemoteTlsOptions {
	#[arg(help = "Path to the CA file used when connecting to the remote KV store")]
	#[arg(env = "SURREAL_KVS_CA", long = "kvs-ca", value_parser = super::validator::file_exists)]
	kvs_ca: Option<PathBuf>,
	#[arg(help = "Path to the certificate file used when connecting to the remote KV store")]
	#[arg(env = "SURREAL_KVS_CRT", long = "kvs-crt", value_parser = super::validator::file_exists)]
	kvs_crt: Option<PathBuf>,
	#[arg(help = "Path to the private key file used when connecting to the remote KV store")]
	#[arg(env = "SURREAL_KVS_KEY", long = "kvs-key", value_parser = super::validator::file_exists)]
	kvs_key: Option<PathBuf>,
}

#[derive(Args, Debug)]
#[group(requires_all = ["web_crt", "web_key"], multiple = true)]
struct StartCommandWebTlsOptions {
	#[arg(help = "Path to the certificate file for encrypted client connections")]
	#[arg(env = "SURREAL_WEB_CRT", long = "web-crt", value_parser = super::validator::file_exists)]
	web_crt: Option<PathBuf>,
	#[arg(help = "Path to the private key file for encrypted client connections")]
	#[arg(env = "SURREAL_WEB_KEY", long = "web-key", value_parser = super::validator::file_exists)]
	web_key: Option<PathBuf>,
}

pub async fn init(
	StartCommandArguments {
		path,
		username: user,
		password: pass,
		client_ip,
		listen_addresses,
		dbs,
		web,
		log,
<<<<<<< HEAD
=======
		tick_interval,
>>>>>>> 1a288f77
		no_banner,
		..
	}: StartCommandArguments,
) -> Result<(), Error> {
	// Initialize opentelemetry and logging
	crate::telemetry::builder().with_filter(log).init();

	// Check if a banner should be outputted
	if !no_banner {
		// Output SurrealDB logo
		println!("{LOGO}");
	}
	// Setup the cli options
	let _ = config::CF.set(Config {
		bind: listen_addresses.first().cloned().unwrap(),
		client_ip,
		path,
		user,
		pass,
		tick_interval,
		crt: web.as_ref().and_then(|x| x.web_crt.clone()),
		key: web.as_ref().and_then(|x| x.web_key.clone()),
	});
	// Initiate environment
	env::init().await?;
	// Start the kvs server
	dbs::init(dbs).await?;
	// Start the web server
	net::init().await?;
	// Start the node agent
	#[cfg(feature = "has-storage")]
	node::init().await?;
	// All ok
	Ok(())
}<|MERGE_RESOLUTION|>--- conflicted
+++ resolved
@@ -116,10 +116,7 @@
 		dbs,
 		web,
 		log,
-<<<<<<< HEAD
-=======
 		tick_interval,
->>>>>>> 1a288f77
 		no_banner,
 		..
 	}: StartCommandArguments,
