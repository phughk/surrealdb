--- conflicted
+++ resolved
@@ -25,10 +25,6 @@
 	#[arg(
 		help = "The username for the initial database root user. Only if no other root user exists"
 	)]
-<<<<<<< HEAD
-	#[arg(env = "SURREAL_USER", short = 'u', long = "username", visible_alias = "user")]
-	#[arg(default_value = None)]
-=======
 	#[arg(
 		env = "SURREAL_USER",
 		short = 'u',
@@ -36,15 +32,10 @@
 		visible_alias = "user",
 		requires = "password"
 	)]
->>>>>>> abbf9819
 	username: Option<String>,
 	#[arg(
 		help = "The password for the initial database root user. Only if no other root user exists"
 	)]
-<<<<<<< HEAD
-	#[arg(env = "SURREAL_PASS", short = 'p', long = "password", visible_alias = "pass")]
-	#[arg(default_value = None)]
-=======
 	#[arg(
 		env = "SURREAL_PASS",
 		short = 'p',
@@ -52,7 +43,6 @@
 		visible_alias = "pass",
 		requires = "username"
 	)]
->>>>>>> abbf9819
 	password: Option<String>,
 	#[arg(help = "The allowed networks for master authentication")]
 	#[arg(env = "SURREAL_ADDR", long = "addr")]
