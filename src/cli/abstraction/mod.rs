use clap::Args;

#[derive(Args, Debug)]
pub(crate) struct AuthArguments {
	#[arg(help = "Database authentication username to use when connecting")]
<<<<<<< HEAD
	#[arg(env = "SURREAL_USER", short = 'u', long = "username", visible_alias = "user")]
	#[arg(default_value = None)]
	pub(crate) username: Option<String>,
	#[arg(help = "Database authentication password to use when connecting")]
	#[arg(env = "SURREAL_PASS", short = 'p', long = "password", visible_alias = "pass")]
	#[arg(default_value = None)]
=======
	#[arg(
		env = "SURREAL_USER",
		short = 'u',
		long = "username",
		visible_alias = "user",
		requires = "password"
	)]
	pub(crate) username: Option<String>,
	#[arg(help = "Database authentication password to use when connecting")]
	#[arg(
		env = "SURREAL_PASS",
		short = 'p',
		long = "password",
		visible_alias = "pass",
		requires = "username"
	)]
>>>>>>> abbf9819
	pub(crate) password: Option<String>,
}

#[derive(Args, Debug)]
pub struct DatabaseSelectionArguments {
	#[arg(help = "The namespace selected for the operation")]
	#[arg(env = "SURREAL_NAMESPACE", long = "namespace", visible_alias = "ns")]
	pub(crate) namespace: String,
	#[arg(help = "The database selected for the operation")]
	#[arg(env = "SURREAL_DATABASE", long = "database", visible_alias = "db")]
	pub(crate) database: String,
}

#[derive(Args, Debug)]
pub struct DatabaseSelectionOptionalArguments {
	#[arg(help = "The namespace selected for the operation")]
	#[arg(env = "SURREAL_NAMESPACE", long = "namespace", visible_alias = "ns")]
	pub(crate) namespace: Option<String>,
	#[arg(help = "The database selected for the operation")]
	#[arg(
		env = "SURREAL_DATABASE",
		long = "database",
		visible_alias = "db",
		requires = "namespace"
	)]
	pub(crate) database: Option<String>,
}

#[derive(Args, Debug)]
pub struct DatabaseConnectionArguments {
	#[arg(help = "Remote database server url to connect to")]
	#[arg(short = 'e', long = "endpoint", visible_aliases = ["conn"])]
	#[arg(default_value = "ws://localhost:8000")]
	#[arg(value_parser = super::validator::endpoint_valid)]
	pub(crate) endpoint: String,
}

#[derive(Args, Debug)]
pub struct OptionalDatabaseConnectionArguments {
	// Endpoint w/o default value
	#[arg(help = "Remote database server url to connect to")]
	#[arg(short = 'e', long = "endpoint", visible_aliases = ["conn"])]
	#[arg(value_parser = super::validator::endpoint_valid)]
	pub(crate) endpoint: Option<String>,
}<|MERGE_RESOLUTION|>--- conflicted
+++ resolved
@@ -3,14 +3,6 @@
 #[derive(Args, Debug)]
 pub(crate) struct AuthArguments {
 	#[arg(help = "Database authentication username to use when connecting")]
-<<<<<<< HEAD
-	#[arg(env = "SURREAL_USER", short = 'u', long = "username", visible_alias = "user")]
-	#[arg(default_value = None)]
-	pub(crate) username: Option<String>,
-	#[arg(help = "Database authentication password to use when connecting")]
-	#[arg(env = "SURREAL_PASS", short = 'p', long = "password", visible_alias = "pass")]
-	#[arg(default_value = None)]
-=======
 	#[arg(
 		env = "SURREAL_USER",
 		short = 'u',
@@ -27,7 +19,6 @@
 		visible_alias = "pass",
 		requires = "username"
 	)]
->>>>>>> abbf9819
 	pub(crate) password: Option<String>,
 }
 
