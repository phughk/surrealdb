use std::{fmt, time::Duration};

use axum::extract::MatchedPath;
use http::header;
use hyper::{Request, Response};
<<<<<<< HEAD
use surrealdb::{
	dbs::Session,
	iam::verify::{basic, token},
};
=======
>>>>>>> abbf9819
use tower_http::{
	request_id::RequestId,
	trace::{MakeSpan, OnFailure, OnRequest, OnResponse},
};
use tracing::{field, Level, Span};

<<<<<<< HEAD
use crate::{dbs::DB, err::Error};

use super::{client_ip::ExtractClientIP, AppState};

///
/// SurrealAuth is a tower layer that implements the AsyncAuthorizeRequest trait.
/// It is used to authorize requests to SurrealDB using Basic or Token authentication.
///
/// It has to be used in conjunction with the tower_http::auth::RequireAuthorizationLayer layer:
///
/// ```rust
/// use tower_http::auth::RequireAuthorizationLayer;
/// use surrealdb::net::SurrealAuth;
/// use axum::Router;
///
/// let auth = RequireAuthorizationLayer::new(SurrealAuth);
///
/// let app = Router::new()
///   .route("/version", get(|| async { "0.1.0" }))
///   .layer(auth);
/// ```
#[derive(Clone, Copy)]
pub(super) struct SurrealAuth;

impl<B> AsyncAuthorizeRequest<B> for SurrealAuth
where
	B: Send + Sync + 'static,
{
	type RequestBody = B;
	type ResponseBody = BoxBody;
	type Future = BoxFuture<'static, Result<Request<B>, Response<Self::ResponseBody>>>;

	fn authorize(&mut self, request: Request<B>) -> Self::Future {
		Box::pin(async {
			let (mut parts, body) = request.into_parts();
			match check_auth(&mut parts).await {
				Ok(sess) => {
					parts.extensions.insert(sess);
					Ok(Request::from_parts(parts, body))
				}
				Err(err) => {
					let unauthorized_response = Response::builder()
						.status(StatusCode::UNAUTHORIZED)
						.body(boxed(Body::from(err.to_string())))
						.unwrap();
					Err(unauthorized_response)
				}
			}
		})
	}
}

async fn check_auth(parts: &mut Parts) -> Result<Session, Error> {
	let kvs = DB.get().unwrap();

	let or = if let Ok(or) = parts.extract::<TypedHeader<Origin>>().await {
		if !or.is_null() {
			Some(or.to_string())
		} else {
			None
		}
	} else {
		None
	};

	let id = parts.headers.get("id").map(|v| v.to_str().unwrap().to_string()); // TODO: Use a TypedHeader
	let ns = parts.headers.get("ns").map(|v| v.to_str().unwrap().to_string()); // TODO: Use a TypedHeader
	let db = parts.headers.get("db").map(|v| v.to_str().unwrap().to_string()); // TODO: Use a TypedHeader

	let Extension(state) = parts.extract::<Extension<AppState>>().await.map_err(|err| {
		tracing::error!("Error extracting the app state: {:?}", err);
		Error::InvalidAuth
	})?;
	let ExtractClientIP(ip) =
		parts.extract_with_state(&state).await.unwrap_or(ExtractClientIP(None));

	// Create session
	#[rustfmt::skip]
	let mut session = Session { ip, or, id, ns, db, ..Default::default() };

	// If Basic authentication data was supplied
	if let Ok(au) = parts.extract::<TypedHeader<Authorization<Basic>>>().await {
		basic(kvs, &mut session, au.username(), au.password()).await.map_err(|e| e.into())
	} else if let Ok(au) = parts.extract::<TypedHeader<Authorization<Bearer>>>().await {
		token(kvs, &mut session, au.token()).await.map_err(|e| e.into())
	} else {
		Err(Error::InvalidAuth)
	}?;

	Ok(session)
}
=======
use super::client_ip::ExtractClientIP;
>>>>>>> abbf9819

///
/// HttpTraceLayerHooks implements custom hooks for the tower_http::trace::TraceLayer layer.
///
/// Example:
///
/// ```rust
/// use tower_http::trace::TraceLayer;
/// use surrealdb::net::HttpTraceLayerHooks;
/// use axum::Router;
///
/// let trace = TraceLayer::new_for_http().on_request(HttpTraceLayerHooks::default());
///
/// let app = Router::new()
///   .route("/version", get(|| async { "0.1.0" }))
///   .layer(trace);
/// ```

#[derive(Default, Clone)]
pub(crate) struct HttpTraceLayerHooks;

impl<B> MakeSpan<B> for HttpTraceLayerHooks {
	fn make_span(&mut self, req: &Request<B>) -> Span {
		// The fields follow the OTEL semantic conventions: https://github.com/open-telemetry/opentelemetry-specification/blob/v1.23.0/specification/trace/semantic_conventions/http.md
		let span = tracing::info_span!(
			"request",
			otel.name = field::Empty,
			otel.kind = "server",
			http.route = field::Empty,
			http.request.method = req.method().as_str(),
			http.request.body.size = field::Empty,
			url.path = req.uri().path(),
			url.query = field::Empty,
			url.scheme = field::Empty,
			http.request.id = field::Empty,
			user_agent.original = field::Empty,
			network.protocol.name = "http",
			network.protocol.version = format!("{:?}", req.version()).strip_prefix("HTTP/"),
			client.address = field::Empty,
			client.port = field::Empty,
			client.socket.address = field::Empty,
			server.address = field::Empty,
			server.port = field::Empty,
			// set on the response hook
			http.latency.ms = field::Empty,
			http.response.status_code = field::Empty,
			http.response.body.size = field::Empty,
			// set on the failure hook
			error = field::Empty,
			error_message = field::Empty,
		);

		req.uri().query().map(|v| span.record("url.query", v));
		req.uri().scheme().map(|v| span.record("url.scheme", v.as_str()));
		req.uri().host().map(|v| span.record("server.address", v));
		req.uri().port_u16().map(|v| span.record("server.port", v));

		req.headers()
			.get(header::CONTENT_LENGTH)
			.map(|v| v.to_str().map(|v| span.record("http.request.body.size", v)));
		req.headers()
			.get(header::USER_AGENT)
			.map(|v| v.to_str().map(|v| span.record("user_agent.original", v)));

		if let Some(path) = req.extensions().get::<MatchedPath>() {
			span.record("otel.name", format!("{} {}", req.method(), path.as_str()));
			span.record("http.route", path.as_str());
		} else {
			span.record("otel.name", format!("{} -", req.method()));
		};

		if let Some(req_id) = req.extensions().get::<RequestId>() {
			match req_id.header_value().to_str() {
				Err(err) => tracing::error!(error = %err, "failed to parse request id"),
				Ok(request_id) => {
					span.record("http.request.id", request_id);
				}
			}
		}

		if let Some(client_ip) = req.extensions().get::<ExtractClientIP>() {
			if let Some(ref client_ip) = client_ip.0 {
				span.record("client.address", client_ip);
			}
		}

		span
	}
}

impl<B> OnRequest<B> for HttpTraceLayerHooks {
	fn on_request(&mut self, _: &Request<B>, _: &Span) {
		tracing::event!(Level::INFO, "started processing request");
	}
}

impl<B> OnResponse<B> for HttpTraceLayerHooks {
	fn on_response(self, response: &Response<B>, latency: Duration, span: &Span) {
		if let Some(size) = response.headers().get(header::CONTENT_LENGTH) {
			span.record("http.response.body.size", size.to_str().unwrap());
		}
		span.record("http.response.status_code", response.status().as_u16());

		// Server errors are handled by the OnFailure hook
		if !response.status().is_server_error() {
			span.record("http.latency.ms", latency.as_millis());
			tracing::event!(Level::INFO, "finished processing request");
		}
	}
}

impl<FailureClass> OnFailure<FailureClass> for HttpTraceLayerHooks
where
	FailureClass: fmt::Display,
{
	fn on_failure(&mut self, error: FailureClass, latency: Duration, span: &Span) {
		span.record("error_message", &error.to_string());
		span.record("http.latency.ms", latency.as_millis());
		tracing::event!(Level::ERROR, error = error.to_string(), "response failed");
	}
}<|MERGE_RESOLUTION|>--- conflicted
+++ resolved
@@ -3,114 +3,13 @@
 use axum::extract::MatchedPath;
 use http::header;
 use hyper::{Request, Response};
-<<<<<<< HEAD
-use surrealdb::{
-	dbs::Session,
-	iam::verify::{basic, token},
-};
-=======
->>>>>>> abbf9819
 use tower_http::{
 	request_id::RequestId,
 	trace::{MakeSpan, OnFailure, OnRequest, OnResponse},
 };
 use tracing::{field, Level, Span};
 
-<<<<<<< HEAD
-use crate::{dbs::DB, err::Error};
-
-use super::{client_ip::ExtractClientIP, AppState};
-
-///
-/// SurrealAuth is a tower layer that implements the AsyncAuthorizeRequest trait.
-/// It is used to authorize requests to SurrealDB using Basic or Token authentication.
-///
-/// It has to be used in conjunction with the tower_http::auth::RequireAuthorizationLayer layer:
-///
-/// ```rust
-/// use tower_http::auth::RequireAuthorizationLayer;
-/// use surrealdb::net::SurrealAuth;
-/// use axum::Router;
-///
-/// let auth = RequireAuthorizationLayer::new(SurrealAuth);
-///
-/// let app = Router::new()
-///   .route("/version", get(|| async { "0.1.0" }))
-///   .layer(auth);
-/// ```
-#[derive(Clone, Copy)]
-pub(super) struct SurrealAuth;
-
-impl<B> AsyncAuthorizeRequest<B> for SurrealAuth
-where
-	B: Send + Sync + 'static,
-{
-	type RequestBody = B;
-	type ResponseBody = BoxBody;
-	type Future = BoxFuture<'static, Result<Request<B>, Response<Self::ResponseBody>>>;
-
-	fn authorize(&mut self, request: Request<B>) -> Self::Future {
-		Box::pin(async {
-			let (mut parts, body) = request.into_parts();
-			match check_auth(&mut parts).await {
-				Ok(sess) => {
-					parts.extensions.insert(sess);
-					Ok(Request::from_parts(parts, body))
-				}
-				Err(err) => {
-					let unauthorized_response = Response::builder()
-						.status(StatusCode::UNAUTHORIZED)
-						.body(boxed(Body::from(err.to_string())))
-						.unwrap();
-					Err(unauthorized_response)
-				}
-			}
-		})
-	}
-}
-
-async fn check_auth(parts: &mut Parts) -> Result<Session, Error> {
-	let kvs = DB.get().unwrap();
-
-	let or = if let Ok(or) = parts.extract::<TypedHeader<Origin>>().await {
-		if !or.is_null() {
-			Some(or.to_string())
-		} else {
-			None
-		}
-	} else {
-		None
-	};
-
-	let id = parts.headers.get("id").map(|v| v.to_str().unwrap().to_string()); // TODO: Use a TypedHeader
-	let ns = parts.headers.get("ns").map(|v| v.to_str().unwrap().to_string()); // TODO: Use a TypedHeader
-	let db = parts.headers.get("db").map(|v| v.to_str().unwrap().to_string()); // TODO: Use a TypedHeader
-
-	let Extension(state) = parts.extract::<Extension<AppState>>().await.map_err(|err| {
-		tracing::error!("Error extracting the app state: {:?}", err);
-		Error::InvalidAuth
-	})?;
-	let ExtractClientIP(ip) =
-		parts.extract_with_state(&state).await.unwrap_or(ExtractClientIP(None));
-
-	// Create session
-	#[rustfmt::skip]
-	let mut session = Session { ip, or, id, ns, db, ..Default::default() };
-
-	// If Basic authentication data was supplied
-	if let Ok(au) = parts.extract::<TypedHeader<Authorization<Basic>>>().await {
-		basic(kvs, &mut session, au.username(), au.password()).await.map_err(|e| e.into())
-	} else if let Ok(au) = parts.extract::<TypedHeader<Authorization<Bearer>>>().await {
-		token(kvs, &mut session, au.token()).await.map_err(|e| e.into())
-	} else {
-		Err(Error::InvalidAuth)
-	}?;
-
-	Ok(session)
-}
-=======
 use super::client_ip::ExtractClientIP;
->>>>>>> abbf9819
 
 ///
 /// HttpTraceLayerHooks implements custom hooks for the tower_http::trace::TraceLayer layer.
