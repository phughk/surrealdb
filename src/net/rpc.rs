--- conflicted
+++ resolved
@@ -442,21 +442,7 @@
 			},
 			// Kill a live query using a query id
 			"kill" => match params.needs_one() {
-<<<<<<< HEAD
-				Ok(v) if v.is_uuid() => {
-					trace!("Kill live query with id={}", v);
-					let res = rpc.read().await.kill(v).await.map(Into::into).map_err(Into::into);
-					trace!("Kill live query with res={:?}", &res);
-					res
-				}
-				Ok(v) => {
-					// Danny Deleto
-					error!("Value for kill param was {} and is uuid={}", v, v.is_uuid());
-					Err(Failure::INVALID_PARAMS)
-				}
-=======
 				Ok(v) => rpc.read().await.kill(v).await.map(Into::into).map_err(Into::into),
->>>>>>> 5b78bf7a
 				_ => Err(Failure::INVALID_PARAMS),
 			},
 			// Setup a live query on a specific table
