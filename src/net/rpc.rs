--- conflicted
+++ resolved
@@ -442,10 +442,6 @@
 			},
 			// Kill a live query using a query id
 			"kill" => match params.needs_one() {
-<<<<<<< HEAD
-				// NOTE: The return type of kill is OK(()). That converts to Data::Other(Value::Null), meaning result=Null
-=======
->>>>>>> 87705098
 				Ok(v) => rpc.read().await.kill(v).await.map(Into::into).map_err(Into::into),
 				_ => Err(Failure::INVALID_PARAMS),
 			},
