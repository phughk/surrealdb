use crate::cli::CF;
use crate::cnf::MAX_CONCURRENT_CALLS;
use crate::cnf::PKG_NAME;
use crate::cnf::PKG_VERSION;
use crate::cnf::WEBSOCKET_PING_FREQUENCY;
use crate::dbs::DB;
use crate::err::Error;
use crate::net::session;
use crate::net::LOG;
use crate::rpc::args::Take;
use crate::rpc::paths::{ID, METHOD, PARAMS};
use crate::rpc::res;
use crate::rpc::res::Failure;
use crate::rpc::res::Output;
use futures::{SinkExt, StreamExt};
use once_cell::sync::Lazy;
use serde::Serialize;
use std::collections::BTreeMap;
use std::collections::HashMap;
use std::sync::Arc;
use surrealdb::channel;
use surrealdb::channel::Sender;
use surrealdb::dbs::Session;
use surrealdb::sql::Array;
use surrealdb::sql::Object;
use surrealdb::sql::Strand;
use surrealdb::sql::Uuid;
use surrealdb::sql::Value;
use tokio::sync::RwLock;
use tracing::instrument;
use warp::ws::{Message, WebSocket, Ws};
use warp::Filter;

type WebSockets = RwLock<HashMap<Uuid, Sender<Message>>>;

static WEBSOCKETS: Lazy<WebSockets> = Lazy::new(WebSockets::default);

#[allow(opaque_hidden_inferred_bound)]
pub fn config() -> impl Filter<Extract = impl warp::Reply, Error = warp::Rejection> + Clone {
	warp::path("rpc")
		.and(warp::path::end())
		.and(warp::ws())
		.and(session::build())
		.map(|ws: Ws, session: Session| ws.on_upgrade(move |ws| socket(ws, session)))
}

async fn socket(ws: WebSocket, session: Session) {
	let rpc = Rpc::new(session);
	Rpc::serve(rpc, ws).await
}

pub struct Rpc {
	session: Session,
	format: Output,
	uuid: Uuid,
	vars: BTreeMap<String, Value>,
}

impl Rpc {
	/// Instantiate a new RPC
	pub fn new(mut session: Session) -> Arc<RwLock<Rpc>> {
		// Create a new RPC variables store
		let vars = BTreeMap::new();
		// Set the default output format
		let format = Output::Json;
		// Create a unique WebSocket id
		let uuid = Uuid::new_v4();
		// Enable real-time live queries
		session.rt = true;
		// Create and store the Rpc connection
		Arc::new(RwLock::new(Rpc {
			session,
			format,
			uuid,
			vars,
		}))
	}

	/// Serve the RPC endpoint
	pub async fn serve(rpc: Arc<RwLock<Rpc>>, ws: WebSocket) {
		// Create a channel for sending messages
		let (chn, mut rcv) = channel::new(MAX_CONCURRENT_CALLS);
		// Split the socket into send and recv
		let (mut wtx, mut wrx) = ws.split();
		// Clone the channel for sending pings
		let png = chn.clone();
		// The WebSocket has connected
		Rpc::connected(rpc.clone(), chn.clone()).await;
		// Send messages to the client
		tokio::task::spawn(async move {
			// Create the interval ticker
			let mut interval = tokio::time::interval(WEBSOCKET_PING_FREQUENCY);
			// Loop indefinitely
			loop {
				// Wait for the timer
				interval.tick().await;
				// Create the ping message
				let msg = Message::ping(vec![]);
				// Send the message to the client
				if png.send(msg).await.is_err() {
					// Exit out of the loop
					break;
				}
			}
		});
		// Send messages to the client
		tokio::task::spawn(async move {
			// Wait for the next message to send
			while let Some(res) = rcv.next().await {
				trace!("Attempt to send {:?}", res);
				// Send the message to the client
				if let Err(err) = wtx.send(res).await {
					// Output the WebSocket error to the logs
					trace!(target: LOG, "WebSocket error: {:?}", err);
					// It's already failed, so ignore error
					let _ = wtx.close().await;
					// Exit out of the loop
					break;
				}
			}
		});
		// Get messages from the client
		while let Some(msg) = wrx.next().await {
			match msg {
				// We've received a message from the client
				Ok(msg) => match msg {
					msg if msg.is_ping() => {
						let _ = chn.send(Message::pong(vec![])).await;
					}
					msg if msg.is_text() => {
						tokio::task::spawn(Rpc::call(rpc.clone(), msg, chn.clone()));
					}
					msg if msg.is_binary() => {
						tokio::task::spawn(Rpc::call(rpc.clone(), msg, chn.clone()));
					}
					msg if msg.is_close() => {
						break;
					}
					msg if msg.is_pong() => {
						continue;
					}
					_ => {
						// Ignore everything else
					}
				},
				// There was an error receiving the message
				Err(err) => {
					// Output the WebSocket error to the logs
					trace!(target: LOG, "WebSocket error: {:?}", err);
					// Exit out of the loop
					break;
				}
			}
		}
		// The WebSocket has disconnected
		Rpc::disconnected(rpc.clone()).await;
	}

	async fn connected(rpc: Arc<RwLock<Rpc>>, chn: Sender<Message>) {
		// Fetch the unique id of the WebSocket
		let id = rpc.read().await.uuid.clone();
		// Log that the WebSocket has connected
		trace!(target: LOG, "WebSocket {} connected", id);
		// Store this WebSocket in the list of WebSockets
		WEBSOCKETS.write().await.insert(id, chn);
	}

	async fn disconnected(rpc: Arc<RwLock<Rpc>>) {
		// Fetch the unique id of the WebSocket
		let id = rpc.read().await.uuid.clone();
		// Log that the WebSocket has disconnected
		trace!(target: LOG, "WebSocket {} disconnected", id);
		// Remove this WebSocket from the list of WebSockets
		WEBSOCKETS.write().await.remove(&id);
	}

	/// Call RPC methods from the WebSocket
	#[instrument(skip_all, name = "rpc call", fields(websocket = rpc.clone().read().await.uuid.to_raw()))]
	async fn call(rpc: Arc<RwLock<Rpc>>, msg: Message, chn: Sender<Message>) {
		// Get the current output format
		let mut out = { rpc.read().await.format.clone() };
		// Clone the RPC
		let rpc = rpc.clone();
		// Parse the request
		let req = match msg {
			// This is a binary message
			m if m.is_binary() => {
				// Use binary output
				out = Output::Full;
				// Deserialize the input
				Value::from(m.into_bytes())
			}
			// This is a text message
			m if m.is_text() => {
				// This won't panic due to the check above
				let val = m.to_str().unwrap();
				// Parse the SurrealQL object
				match surrealdb::sql::value(val) {
					// The SurrealQL message parsed ok
					Ok(v) => v,
					// The SurrealQL message failed to parse
					_ => return res::failure(None, Failure::PARSE_ERROR).send(out, chn).await,
				}
			}
			// Unsupported message type
			_ => return res::failure(None, Failure::INTERNAL_ERROR).send(out, chn).await,
		};
		// Log the received request
		trace!(target: LOG, "RPC Received: {}", req);
		// Fetch the 'id' argument
		let id = match req.pick(&*ID) {
			v if v.is_none() => None,
			v if v.is_null() => Some(v),
			v if v.is_uuid() => Some(v),
			v if v.is_number() => Some(v),
			v if v.is_strand() => Some(v),
			v if v.is_datetime() => Some(v),
			_ => return res::failure(None, Failure::INVALID_REQUEST).send(out, chn).await,
		};
		// Fetch the 'method' argument
		let method = match req.pick(&*METHOD) {
			Value::Strand(v) => v.to_raw(),
			_ => return res::failure(id, Failure::INVALID_REQUEST).send(out, chn).await,
		};
		// Fetch the 'params' argument
		let params = match req.pick(&*PARAMS) {
			Value::Array(v) => v,
			_ => Array::new(),
		};
		// Match the method to a function
		let res = match &method[..] {
			// Handle a ping message
			"ping" => Ok(Value::None),
			// Retrieve the current auth record
			"info" => match params.len() {
				0 => rpc.read().await.info().await,
				_ => return res::failure(id, Failure::INVALID_PARAMS).send(out, chn).await,
			},
			// Switch to a specific namespace and database
			"use" => match params.needs_two() {
				Ok((ns, db)) => rpc.write().await.yuse(ns, db).await,
				_ => return res::failure(id, Failure::INVALID_PARAMS).send(out, chn).await,
			},
			// Signup to a specific authentication scope
			"signup" => match params.needs_one() {
				Ok(Value::Object(v)) => rpc.write().await.signup(v).await,
				_ => return res::failure(id, Failure::INVALID_PARAMS).send(out, chn).await,
			},
			// Signin as a root, namespace, database or scope user
			"signin" => match params.needs_one() {
				Ok(Value::Object(v)) => rpc.write().await.signin(v).await,
				_ => return res::failure(id, Failure::INVALID_PARAMS).send(out, chn).await,
			},
			// Invalidate the current authentication session
			"invalidate" => match params.len() {
				0 => rpc.write().await.invalidate().await,
				_ => return res::failure(id, Failure::INVALID_PARAMS).send(out, chn).await,
			},
			// Authenticate using an authentication token
			"authenticate" => match params.needs_one() {
				Ok(Value::Strand(v)) => rpc.write().await.authenticate(v).await,
				_ => return res::failure(id, Failure::INVALID_PARAMS).send(out, chn).await,
			},
			// Kill a live query using a query id
			"kill" => match params.needs_one() {
				Ok(v) if v.is_uuid() => rpc.read().await.kill(v).await,
				_ => return res::failure(id, Failure::INVALID_PARAMS).send(out, chn).await,
			},
			// Setup a live query on a specific table
			"live" => match params.needs_one() {
				Ok(v) if v.is_table() => rpc.read().await.live(v).await,
				Ok(v) if v.is_strand() => rpc.read().await.live(v).await,
				_ => return res::failure(id, Failure::INVALID_PARAMS).send(out, chn).await,
			},
			// Specify a connection-wide parameter
			"let" => match params.needs_one_or_two() {
				Ok((Value::Strand(s), v)) => rpc.write().await.set(s, v).await,
				_ => return res::failure(id, Failure::INVALID_PARAMS).send(out, chn).await,
			},
			// Specify a connection-wide parameter
			"set" => match params.needs_one_or_two() {
				Ok((Value::Strand(s), v)) => rpc.write().await.set(s, v).await,
				_ => return res::failure(id, Failure::INVALID_PARAMS).send(out, chn).await,
			},
			// Unset and clear a connection-wide parameter
			"unset" => match params.needs_one() {
				Ok(Value::Strand(s)) => rpc.write().await.unset(s).await,
				_ => return res::failure(id, Failure::INVALID_PARAMS).send(out, chn).await,
			},
			// Select a value or values from the database
			"select" => match params.needs_one() {
				Ok(v) => rpc.read().await.select(v).await,
				_ => return res::failure(id, Failure::INVALID_PARAMS).send(out, chn).await,
			},
			// Create a value or values in the database
			"create" => match params.needs_one_or_two() {
				Ok((v, o)) => rpc.read().await.create(v, o).await,
				_ => return res::failure(id, Failure::INVALID_PARAMS).send(out, chn).await,
			},
			// Update a value or values in the database using `CONTENT`
			"update" => match params.needs_one_or_two() {
				Ok((v, o)) => rpc.read().await.update(v, o).await,
				_ => return res::failure(id, Failure::INVALID_PARAMS).send(out, chn).await,
			},
			// Update a value or values in the database using `MERGE`
			"change" | "merge" => match params.needs_one_or_two() {
				Ok((v, o)) => rpc.read().await.change(v, o).await,
				_ => return res::failure(id, Failure::INVALID_PARAMS).send(out, chn).await,
			},
			// Update a value or values in the database using `PATCH`
			"modify" | "patch" => match params.needs_one_or_two() {
				Ok((v, o)) => rpc.read().await.modify(v, o).await,
				_ => return res::failure(id, Failure::INVALID_PARAMS).send(out, chn).await,
			},
			// Delete a value or values from the database
			"delete" => match params.needs_one() {
				Ok(v) => rpc.read().await.delete(v).await,
				_ => return res::failure(id, Failure::INVALID_PARAMS).send(out, chn).await,
			},
			// Specify the output format for text requests
			"format" => match params.needs_one() {
				Ok(Value::Strand(v)) => rpc.write().await.format(v).await,
				_ => return res::failure(id, Failure::INVALID_PARAMS).send(out, chn).await,
			},
			// Get the current server version
			"version" => match params.len() {
				0 => Ok(format!("{PKG_NAME}-{}", *PKG_VERSION).into()),
				_ => return res::failure(id, Failure::INVALID_PARAMS).send(out, chn).await,
			},
			// Run a full SurrealQL query against the database
			"query" => match params.needs_one_or_two() {
				Ok((Value::Strand(s), o)) if o.is_none_or_null() => {
					return match rpc.read().await.query(s).await {
						Ok(v) => res::success(id, v).send(out, chn).await,
						Err(e) => {
							res::failure(id, Failure::custom(e.to_string())).send(out, chn).await
						}
					};
				}
				Ok((Value::Strand(s), Value::Object(o))) => {
					return match rpc.read().await.query_with(s, o).await {
						Ok(v) => res::success(id, v).send(out, chn).await,
						Err(e) => {
							res::failure(id, Failure::custom(e.to_string())).send(out, chn).await
						}
					};
				}
				_ => return res::failure(id, Failure::INVALID_PARAMS).send(out, chn).await,
			},
			_ => return res::failure(id, Failure::METHOD_NOT_FOUND).send(out, chn).await,
		};
		// Return the final response
		match res {
			Ok(v) => res::success(id, v).send(out, chn).await,
			Err(e) => res::failure(id, Failure::custom(e.to_string())).send(out, chn).await,
		}
	}

	// ------------------------------
	// Methods for authentication
	// ------------------------------

	async fn format(&mut self, out: Strand) -> Result<Value, Error> {
		match out.as_str() {
			"json" | "application/json" => self.format = Output::Json,
			"cbor" | "application/cbor" => self.format = Output::Cbor,
			"pack" | "application/pack" => self.format = Output::Pack,
			_ => return Err(Error::InvalidType),
		};
		Ok(Value::None)
	}

<<<<<<< HEAD
	#[instrument(skip_all, name = "rpc use", fields(websocket = self.uuid.to_raw()))]
=======
	#[instrument(skip_all, name = "rpc use", fields(websocket=self.uuid.to_raw()))]
>>>>>>> eeb46468
	async fn yuse(&mut self, ns: Value, db: Value) -> Result<Value, Error> {
		if let Value::Strand(ns) = ns {
			self.session.ns = Some(ns.0);
		}
		if let Value::Strand(db) = db {
			self.session.db = Some(db.0);
		}
		Ok(Value::None)
	}

<<<<<<< HEAD
	#[instrument(skip_all, name = "rpc signup", fields(websocket = self.uuid.to_raw()))]
=======
	#[instrument(skip_all, name = "rpc signup", fields(websocket=self.uuid.to_raw()))]
>>>>>>> eeb46468
	async fn signup(&mut self, vars: Object) -> Result<Value, Error> {
		crate::iam::signup::signup(&mut self.session, vars)
			.await
			.map(Into::into)
			.map_err(Into::into)
	}

<<<<<<< HEAD
	#[instrument(skip_all, name = "rpc signin", fields(websocket = self.uuid.to_raw()))]
=======
	#[instrument(skip_all, name = "rpc signin", fields(websocket=self.uuid.to_raw()))]
>>>>>>> eeb46468
	async fn signin(&mut self, vars: Object) -> Result<Value, Error> {
		crate::iam::signin::signin(&mut self.session, vars)
			.await
			.map(Into::into)
			.map_err(Into::into)
	}
<<<<<<< HEAD

	#[instrument(skip_all, name = "rpc invalidate", fields(websocket = self.uuid.to_raw()))]
=======
	#[instrument(skip_all, name = "rpc invalidate", fields(websocket=self.uuid.to_raw()))]
>>>>>>> eeb46468
	async fn invalidate(&mut self) -> Result<Value, Error> {
		crate::iam::clear::clear(&mut self.session).await?;
		Ok(Value::None)
	}

<<<<<<< HEAD
	#[instrument(skip_all, name = "rpc auth", fields(websocket = self.uuid.to_raw()))]
=======
	#[instrument(skip_all, name = "rpc auth", fields(websocket=self.uuid.to_raw()))]
>>>>>>> eeb46468
	async fn authenticate(&mut self, token: Strand) -> Result<Value, Error> {
		crate::iam::verify::token(&mut self.session, token.0).await?;
		Ok(Value::None)
	}

	// ------------------------------
	// Methods for identification
	// ------------------------------

<<<<<<< HEAD
	#[instrument(skip_all, name = "rpc info", fields(websocket = self.uuid.to_raw()))]
=======
	#[instrument(skip_all, name = "rpc info", fields(websocket=self.uuid.to_raw()))]
>>>>>>> eeb46468
	async fn info(&self) -> Result<Value, Error> {
		// Get a database reference
		let kvs = DB.get().unwrap();
		// Get local copy of options
		let opt = CF.get().unwrap();
		// Specify the SQL query string
		let sql = "SELECT * FROM $auth";
		// Execute the query on the database
		let mut res = kvs.execute(sql, &self.session, None, opt.strict).await?;
		// Extract the first value from the result
		let res = res.remove(0).result?.first();
		// Return the result to the client
		Ok(res)
	}

	// ------------------------------
	// Methods for setting variables
	// ------------------------------

<<<<<<< HEAD
	#[instrument(skip_all, name = "rpc set", fields(websocket = self.uuid.to_raw()))]
=======
	#[instrument(skip_all, name = "rpc set", fields(websocket=self.uuid.to_raw()))]
>>>>>>> eeb46468
	async fn set(&mut self, key: Strand, val: Value) -> Result<Value, Error> {
		match val {
			// Remove the variable if undefined
			Value::None => self.vars.remove(&key.0),
			// Store the variable if defined
			v => self.vars.insert(key.0, v),
		};
		Ok(Value::Null)
	}

<<<<<<< HEAD
	#[instrument(skip_all, name = "rpc unset", fields(websocket = self.uuid.to_raw()))]
=======
	#[instrument(skip_all, name = "rpc unset", fields(websocket=self.uuid.to_raw()))]
>>>>>>> eeb46468
	async fn unset(&mut self, key: Strand) -> Result<Value, Error> {
		self.vars.remove(&key.0);
		Ok(Value::Null)
	}

	// ------------------------------
	// Methods for live queries
	// ------------------------------

<<<<<<< HEAD
	#[instrument(skip_all, name = "rpc kill", fields(websocket = self.uuid.to_raw()))]
=======
	#[instrument(skip_all, name = "rpc kill", fields(websocket=self.uuid.to_raw()))]
>>>>>>> eeb46468
	async fn kill(&self, id: Value) -> Result<Value, Error> {
		// Get a database reference
		let kvs = DB.get().unwrap();
		// Get local copy of options
		let opt = CF.get().unwrap();
		// Specify the SQL query string
		let sql = "KILL $id";
		// Specify the query parameters
		let var = Some(map! {
			String::from("id") => id,
			=> &self.vars
		});
		// Execute the query on the database
		let mut res = kvs.execute(sql, &self.session, var, opt.strict).await?;
		// Extract the first query result
		let res = res.remove(0).result?;
		// Return the result to the client
		Ok(res)
	}

<<<<<<< HEAD
	#[instrument(skip_all, name = "rpc live", fields(websocket = self.uuid.to_raw()))]
=======
	#[instrument(skip_all, name = "rpc live", fields(websocket=self.uuid.to_raw()))]
>>>>>>> eeb46468
	async fn live(&self, tb: Value) -> Result<Value, Error> {
		// Get a database reference
		let kvs = DB.get().unwrap();
		// Get local copy of options
		let opt = CF.get().unwrap();
		// Specify the SQL query string
		let sql = "LIVE SELECT * FROM $tb";
		// Specify the query parameters
		let var = Some(map! {
			String::from("tb") => tb.could_be_table(),
			=> &self.vars
		});
		// Execute the query on the database
		let mut res = kvs.execute(sql, &self.session, var, opt.strict).await?;
		// Extract the first query result
		let res = res.remove(0).result?;
		// Return the result to the client
		Ok(res)
	}

	// ------------------------------
	// Methods for selecting
	// ------------------------------

<<<<<<< HEAD
	#[instrument(skip_all, name = "rpc select", fields(websocket = self.uuid.to_raw()))]
=======
	#[instrument(skip_all, name = "rpc select", fields(websocket=self.uuid.to_raw()))]
>>>>>>> eeb46468
	async fn select(&self, what: Value) -> Result<Value, Error> {
		// Return a single result?
		let one = what.is_thing();
		// Get a database reference
		let kvs = DB.get().unwrap();
		// Get local copy of options
		let opt = CF.get().unwrap();
		// Specify the SQL query string
		let sql = "SELECT * FROM $what";
		// Specify the query parameters
		let var = Some(map! {
			String::from("what") => what.could_be_table(),
			=> &self.vars
		});
		// Execute the query on the database
		let mut res = kvs.execute(sql, &self.session, var, opt.strict).await?;
		// Extract the first query result
		let res = match one {
			true => res.remove(0).result?.first(),
			false => res.remove(0).result?,
		};
		// Return the result to the client
		Ok(res)
	}

	// ------------------------------
	// Methods for creating
	// ------------------------------

<<<<<<< HEAD
	#[instrument(skip_all, name = "rpc create", fields(websocket = self.uuid.to_raw()))]
=======
	#[instrument(skip_all, name = "rpc create", fields(websocket=self.uuid.to_raw()))]
>>>>>>> eeb46468
	async fn create(&self, what: Value, data: Value) -> Result<Value, Error> {
		// Return a single result?
		let one = what.is_thing();
		// Get a database reference
		let kvs = DB.get().unwrap();
		// Get local copy of options
		let opt = CF.get().unwrap();
		// Specify the SQL query string
		let sql = "CREATE $what CONTENT $data RETURN AFTER";
		// Specify the query parameters
		let var = Some(map! {
			String::from("what") => what.could_be_table(),
			String::from("data") => data,
			=> &self.vars
		});
		// Execute the query on the database
		let mut res = kvs.execute(sql, &self.session, var, opt.strict).await?;
		// Extract the first query result
		let res = match one {
			true => res.remove(0).result?.first(),
			false => res.remove(0).result?,
		};
		// Return the result to the client
		Ok(res)
	}

	// ------------------------------
	// Methods for updating
	// ------------------------------

<<<<<<< HEAD
	#[instrument(skip_all, name = "rpc update", fields(websocket = self.uuid.to_raw()))]
=======
	#[instrument(skip_all, name = "rpc update", fields(websocket=self.uuid.to_raw()))]
>>>>>>> eeb46468
	async fn update(&self, what: Value, data: Value) -> Result<Value, Error> {
		// Return a single result?
		let one = what.is_thing();
		// Get a database reference
		let kvs = DB.get().unwrap();
		// Get local copy of options
		let opt = CF.get().unwrap();
		// Specify the SQL query string
		let sql = "UPDATE $what CONTENT $data RETURN AFTER";
		// Specify the query parameters
		let var = Some(map! {
			String::from("what") => what.could_be_table(),
			String::from("data") => data,
			=> &self.vars
		});
		// Execute the query on the database
		let mut res = kvs.execute(sql, &self.session, var, opt.strict).await?;
		// Extract the first query result
		let res = match one {
			true => res.remove(0).result?.first(),
			false => res.remove(0).result?,
		};
		// Return the result to the client
		Ok(res)
	}

	// ------------------------------
	// Methods for changing
	// ------------------------------

<<<<<<< HEAD
	#[instrument(skip_all, name = "rpc change", fields(websocket = self.uuid.to_raw()))]
=======
	#[instrument(skip_all, name = "rpc change", fields(websocket=self.uuid.to_raw()))]
>>>>>>> eeb46468
	async fn change(&self, what: Value, data: Value) -> Result<Value, Error> {
		// Return a single result?
		let one = what.is_thing();
		// Get a database reference
		let kvs = DB.get().unwrap();
		// Get local copy of options
		let opt = CF.get().unwrap();
		// Specify the SQL query string
		let sql = "UPDATE $what MERGE $data RETURN AFTER";
		// Specify the query parameters
		let var = Some(map! {
			String::from("what") => what.could_be_table(),
			String::from("data") => data,
			=> &self.vars
		});
		// Execute the query on the database
		let mut res = kvs.execute(sql, &self.session, var, opt.strict).await?;
		// Extract the first query result
		let res = match one {
			true => res.remove(0).result?.first(),
			false => res.remove(0).result?,
		};
		// Return the result to the client
		Ok(res)
	}

	// ------------------------------
	// Methods for modifying
	// ------------------------------

<<<<<<< HEAD
	#[instrument(skip_all, name = "rpc modify", fields(websocket = self.uuid.to_raw()))]
=======
	#[instrument(skip_all, name = "rpc modify", fields(websocket=self.uuid.to_raw()))]
>>>>>>> eeb46468
	async fn modify(&self, what: Value, data: Value) -> Result<Value, Error> {
		// Return a single result?
		let one = what.is_thing();
		// Get a database reference
		let kvs = DB.get().unwrap();
		// Get local copy of options
		let opt = CF.get().unwrap();
		// Specify the SQL query string
		let sql = "UPDATE $what PATCH $data RETURN DIFF";
		// Specify the query parameters
		let var = Some(map! {
			String::from("what") => what.could_be_table(),
			String::from("data") => data,
			=> &self.vars
		});
		// Execute the query on the database
		let mut res = kvs.execute(sql, &self.session, var, opt.strict).await?;
		// Extract the first query result
		let res = match one {
			true => res.remove(0).result?.first(),
			false => res.remove(0).result?,
		};
		// Return the result to the client
		Ok(res)
	}

	// ------------------------------
	// Methods for deleting
	// ------------------------------

<<<<<<< HEAD
	#[instrument(skip_all, name = "rpc delete", fields(websocket = self.uuid.to_raw()))]
=======
	#[instrument(skip_all, name = "rpc delete", fields(websocket=self.uuid.to_raw()))]
>>>>>>> eeb46468
	async fn delete(&self, what: Value) -> Result<Value, Error> {
		// Return a single result?
		let one = what.is_thing();
		// Get a database reference
		let kvs = DB.get().unwrap();
		// Get local copy of options
		let opt = CF.get().unwrap();
		// Specify the SQL query string
		let sql = "DELETE $what RETURN BEFORE";
		// Specify the query parameters
		let var = Some(map! {
			String::from("what") => what.could_be_table(),
			=> &self.vars
		});
		// Execute the query on the database
		let mut res = kvs.execute(sql, &self.session, var, opt.strict).await?;
		// Extract the first query result
		let res = match one {
			true => res.remove(0).result?.first(),
			false => res.remove(0).result?,
		};
		// Return the result to the client
		Ok(res)
	}

	// ------------------------------
	// Methods for querying
	// ------------------------------

<<<<<<< HEAD
	#[instrument(skip_all, name = "rpc query", fields(websocket = self.uuid.to_raw()))]
=======
	#[instrument(skip_all, name = "rpc query", fields(websocket=self.uuid.to_raw()))]
>>>>>>> eeb46468
	async fn query(&self, sql: Strand) -> Result<impl Serialize, Error> {
		// Get a database reference
		let kvs = DB.get().unwrap();
		// Get local copy of options
		let opt = CF.get().unwrap();
		// Specify the query parameters
		let var = Some(self.vars.clone());
		// Execute the query on the database
		let res = kvs.execute(&sql, &self.session, var, opt.strict).await?;
		// Return the result to the client
		Ok(res)
	}

<<<<<<< HEAD
	#[instrument(skip_all, name = "rpc query_with", fields(websocket = self.uuid.to_raw()))]
=======
	#[instrument(skip_all, name = "rpc query_with", fields(websocket=self.uuid.to_raw()))]
>>>>>>> eeb46468
	async fn query_with(&self, sql: Strand, mut vars: Object) -> Result<impl Serialize, Error> {
		// Get a database reference
		let kvs = DB.get().unwrap();
		// Get local copy of options
		let opt = CF.get().unwrap();
		// Specify the query parameters
		let var = Some(mrg! { vars.0, &self.vars });
		// Execute the query on the database
		let res = kvs.execute(&sql, &self.session, var, opt.strict).await?;
		// Return the result to the client
		Ok(res)
	}
}<|MERGE_RESOLUTION|>--- conflicted
+++ resolved
@@ -370,11 +370,7 @@
 		Ok(Value::None)
 	}
 
-<<<<<<< HEAD
 	#[instrument(skip_all, name = "rpc use", fields(websocket = self.uuid.to_raw()))]
-=======
-	#[instrument(skip_all, name = "rpc use", fields(websocket=self.uuid.to_raw()))]
->>>>>>> eeb46468
 	async fn yuse(&mut self, ns: Value, db: Value) -> Result<Value, Error> {
 		if let Value::Strand(ns) = ns {
 			self.session.ns = Some(ns.0);
@@ -385,11 +381,7 @@
 		Ok(Value::None)
 	}
 
-<<<<<<< HEAD
 	#[instrument(skip_all, name = "rpc signup", fields(websocket = self.uuid.to_raw()))]
-=======
-	#[instrument(skip_all, name = "rpc signup", fields(websocket=self.uuid.to_raw()))]
->>>>>>> eeb46468
 	async fn signup(&mut self, vars: Object) -> Result<Value, Error> {
 		crate::iam::signup::signup(&mut self.session, vars)
 			.await
@@ -397,33 +389,21 @@
 			.map_err(Into::into)
 	}
 
-<<<<<<< HEAD
 	#[instrument(skip_all, name = "rpc signin", fields(websocket = self.uuid.to_raw()))]
-=======
-	#[instrument(skip_all, name = "rpc signin", fields(websocket=self.uuid.to_raw()))]
->>>>>>> eeb46468
 	async fn signin(&mut self, vars: Object) -> Result<Value, Error> {
 		crate::iam::signin::signin(&mut self.session, vars)
 			.await
 			.map(Into::into)
 			.map_err(Into::into)
 	}
-<<<<<<< HEAD
 
 	#[instrument(skip_all, name = "rpc invalidate", fields(websocket = self.uuid.to_raw()))]
-=======
-	#[instrument(skip_all, name = "rpc invalidate", fields(websocket=self.uuid.to_raw()))]
->>>>>>> eeb46468
 	async fn invalidate(&mut self) -> Result<Value, Error> {
 		crate::iam::clear::clear(&mut self.session).await?;
 		Ok(Value::None)
 	}
 
-<<<<<<< HEAD
 	#[instrument(skip_all, name = "rpc auth", fields(websocket = self.uuid.to_raw()))]
-=======
-	#[instrument(skip_all, name = "rpc auth", fields(websocket=self.uuid.to_raw()))]
->>>>>>> eeb46468
 	async fn authenticate(&mut self, token: Strand) -> Result<Value, Error> {
 		crate::iam::verify::token(&mut self.session, token.0).await?;
 		Ok(Value::None)
@@ -433,11 +413,7 @@
 	// Methods for identification
 	// ------------------------------
 
-<<<<<<< HEAD
 	#[instrument(skip_all, name = "rpc info", fields(websocket = self.uuid.to_raw()))]
-=======
-	#[instrument(skip_all, name = "rpc info", fields(websocket=self.uuid.to_raw()))]
->>>>>>> eeb46468
 	async fn info(&self) -> Result<Value, Error> {
 		// Get a database reference
 		let kvs = DB.get().unwrap();
@@ -457,11 +433,7 @@
 	// Methods for setting variables
 	// ------------------------------
 
-<<<<<<< HEAD
 	#[instrument(skip_all, name = "rpc set", fields(websocket = self.uuid.to_raw()))]
-=======
-	#[instrument(skip_all, name = "rpc set", fields(websocket=self.uuid.to_raw()))]
->>>>>>> eeb46468
 	async fn set(&mut self, key: Strand, val: Value) -> Result<Value, Error> {
 		match val {
 			// Remove the variable if undefined
@@ -472,11 +444,7 @@
 		Ok(Value::Null)
 	}
 
-<<<<<<< HEAD
 	#[instrument(skip_all, name = "rpc unset", fields(websocket = self.uuid.to_raw()))]
-=======
-	#[instrument(skip_all, name = "rpc unset", fields(websocket=self.uuid.to_raw()))]
->>>>>>> eeb46468
 	async fn unset(&mut self, key: Strand) -> Result<Value, Error> {
 		self.vars.remove(&key.0);
 		Ok(Value::Null)
@@ -486,11 +454,7 @@
 	// Methods for live queries
 	// ------------------------------
 
-<<<<<<< HEAD
 	#[instrument(skip_all, name = "rpc kill", fields(websocket = self.uuid.to_raw()))]
-=======
-	#[instrument(skip_all, name = "rpc kill", fields(websocket=self.uuid.to_raw()))]
->>>>>>> eeb46468
 	async fn kill(&self, id: Value) -> Result<Value, Error> {
 		// Get a database reference
 		let kvs = DB.get().unwrap();
@@ -511,11 +475,7 @@
 		Ok(res)
 	}
 
-<<<<<<< HEAD
 	#[instrument(skip_all, name = "rpc live", fields(websocket = self.uuid.to_raw()))]
-=======
-	#[instrument(skip_all, name = "rpc live", fields(websocket=self.uuid.to_raw()))]
->>>>>>> eeb46468
 	async fn live(&self, tb: Value) -> Result<Value, Error> {
 		// Get a database reference
 		let kvs = DB.get().unwrap();
@@ -540,11 +500,7 @@
 	// Methods for selecting
 	// ------------------------------
 
-<<<<<<< HEAD
 	#[instrument(skip_all, name = "rpc select", fields(websocket = self.uuid.to_raw()))]
-=======
-	#[instrument(skip_all, name = "rpc select", fields(websocket=self.uuid.to_raw()))]
->>>>>>> eeb46468
 	async fn select(&self, what: Value) -> Result<Value, Error> {
 		// Return a single result?
 		let one = what.is_thing();
@@ -574,11 +530,7 @@
 	// Methods for creating
 	// ------------------------------
 
-<<<<<<< HEAD
 	#[instrument(skip_all, name = "rpc create", fields(websocket = self.uuid.to_raw()))]
-=======
-	#[instrument(skip_all, name = "rpc create", fields(websocket=self.uuid.to_raw()))]
->>>>>>> eeb46468
 	async fn create(&self, what: Value, data: Value) -> Result<Value, Error> {
 		// Return a single result?
 		let one = what.is_thing();
@@ -609,11 +561,7 @@
 	// Methods for updating
 	// ------------------------------
 
-<<<<<<< HEAD
 	#[instrument(skip_all, name = "rpc update", fields(websocket = self.uuid.to_raw()))]
-=======
-	#[instrument(skip_all, name = "rpc update", fields(websocket=self.uuid.to_raw()))]
->>>>>>> eeb46468
 	async fn update(&self, what: Value, data: Value) -> Result<Value, Error> {
 		// Return a single result?
 		let one = what.is_thing();
@@ -644,11 +592,7 @@
 	// Methods for changing
 	// ------------------------------
 
-<<<<<<< HEAD
 	#[instrument(skip_all, name = "rpc change", fields(websocket = self.uuid.to_raw()))]
-=======
-	#[instrument(skip_all, name = "rpc change", fields(websocket=self.uuid.to_raw()))]
->>>>>>> eeb46468
 	async fn change(&self, what: Value, data: Value) -> Result<Value, Error> {
 		// Return a single result?
 		let one = what.is_thing();
@@ -679,11 +623,7 @@
 	// Methods for modifying
 	// ------------------------------
 
-<<<<<<< HEAD
 	#[instrument(skip_all, name = "rpc modify", fields(websocket = self.uuid.to_raw()))]
-=======
-	#[instrument(skip_all, name = "rpc modify", fields(websocket=self.uuid.to_raw()))]
->>>>>>> eeb46468
 	async fn modify(&self, what: Value, data: Value) -> Result<Value, Error> {
 		// Return a single result?
 		let one = what.is_thing();
@@ -714,11 +654,7 @@
 	// Methods for deleting
 	// ------------------------------
 
-<<<<<<< HEAD
 	#[instrument(skip_all, name = "rpc delete", fields(websocket = self.uuid.to_raw()))]
-=======
-	#[instrument(skip_all, name = "rpc delete", fields(websocket=self.uuid.to_raw()))]
->>>>>>> eeb46468
 	async fn delete(&self, what: Value) -> Result<Value, Error> {
 		// Return a single result?
 		let one = what.is_thing();
@@ -748,11 +684,7 @@
 	// Methods for querying
 	// ------------------------------
 
-<<<<<<< HEAD
 	#[instrument(skip_all, name = "rpc query", fields(websocket = self.uuid.to_raw()))]
-=======
-	#[instrument(skip_all, name = "rpc query", fields(websocket=self.uuid.to_raw()))]
->>>>>>> eeb46468
 	async fn query(&self, sql: Strand) -> Result<impl Serialize, Error> {
 		// Get a database reference
 		let kvs = DB.get().unwrap();
@@ -766,11 +698,7 @@
 		Ok(res)
 	}
 
-<<<<<<< HEAD
 	#[instrument(skip_all, name = "rpc query_with", fields(websocket = self.uuid.to_raw()))]
-=======
-	#[instrument(skip_all, name = "rpc query_with", fields(websocket=self.uuid.to_raw()))]
->>>>>>> eeb46468
 	async fn query_with(&self, sql: Strand, mut vars: Object) -> Result<impl Serialize, Error> {
 		// Get a database reference
 		let kvs = DB.get().unwrap();
