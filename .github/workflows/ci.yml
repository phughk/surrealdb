--- conflicted
+++ resolved
@@ -164,8 +164,6 @@
 
   http-server:
     name: HTTP integration tests
-<<<<<<< HEAD
-=======
     runs-on: ubuntu-latest
     steps:
 
@@ -193,29 +191,6 @@
         with:
           command: make
           args: ci-http-integration
-
-  ws-server:
-    name: WebSocket integration tests
->>>>>>> 92809c50
-    runs-on: ubuntu-latest
-    steps:
-
-      - name: Install stable toolchain
-        uses: dtolnay/rust-toolchain@stable
-
-      - name: Checkout sources
-        uses: actions/checkout@v3
-
-      - name: Setup cache
-        uses: Swatinem/rust-cache@v2
-
-      - name: Install dependencies
-        run: |
-          sudo apt-get -y update
-          sudo apt-get -y install protobuf-compiler libprotobuf-dev
-
-      - name: Run cargo test
-        run: cargo test --locked --no-default-features --features storage-mem --workspace --test ws_integration
 
   ws-server:
     name: WebSocket integration tests
