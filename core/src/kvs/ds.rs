use std::borrow::Cow;
use std::collections::{BTreeMap, BTreeSet};
#[cfg(any(
	feature = "kv-surrealkv",
	feature = "kv-file",
	feature = "kv-rocksdb",
	feature = "kv-fdb",
	feature = "kv-tikv",
	feature = "kv-speedb"
))]
use std::env;
use std::fmt;
#[cfg(any(
	feature = "kv-surrealkv",
	feature = "kv-file",
	feature = "kv-rocksdb",
	feature = "kv-fdb",
	feature = "kv-tikv",
	feature = "kv-speedb"
))]
use std::path::PathBuf;
use std::sync::Arc;
use std::time::Duration;
#[cfg(not(target_arch = "wasm32"))]
use std::time::{SystemTime, UNIX_EPOCH};

use channel::{Receiver, Sender};
use futures::lock::MutexGuard;
use futures::{lock::Mutex, Future};
use tokio::sync::RwLock;
use tracing::instrument;
use tracing::trace;

#[cfg(target_arch = "wasm32")]
use wasmtimer::std::{SystemTime, UNIX_EPOCH};

use crate::cf;
use crate::cf::{ChangeSet, TableMutation};
use crate::ctx::Context;
#[cfg(feature = "jwks")]
use crate::dbs::capabilities::NetTarget;
use crate::dbs::{
	node::Timestamp, Attach, Capabilities, Executor, Notification, Options, Response, Session,
	Statement, Variables, Workable,
};
use crate::doc::Document;
use crate::err::Error;
use crate::fflags::FFLAGS;
#[cfg(feature = "jwks")]
use crate::iam::jwks::JwksCache;
use crate::iam::{Action, Auth, Error as IamError, Resource, Role};
use crate::idx::trees::store::IndexStores;
use crate::key::root::hb::Hb;
use crate::kvs::clock::SizedClock;
#[allow(unused_imports)]
use crate::kvs::clock::SystemClock;
use crate::kvs::lq_structs::{
	LqIndexKey, LqIndexValue, LqSelector, LqValue, TrackedResult, UnreachableLqType,
};
use crate::kvs::{LockType, LockType::*, TransactionType, TransactionType::*};
use crate::options::EngineOptions;
use crate::sql::statements::show::ShowSince;
use crate::sql::{self, statements::DefineUserStatement, Base, Query, Strand, Uuid, Value};
use crate::syn;
use crate::vs::{conv, Oracle, Versionstamp};

use super::tx::Transaction;

// If there are an infinite number of heartbeats, then we want to go batch-by-batch spread over several checks
const HEARTBEAT_BATCH_SIZE: u32 = 1000;
const LQ_CHANNEL_SIZE: usize = 100;

// The batch size used for non-paged operations (i.e. if there are more results, they are ignored)
const NON_PAGED_BATCH_SIZE: u32 = 100_000;

/// The underlying datastore instance which stores the dataset.
#[allow(dead_code)]
pub struct Datastore {
	// The inner datastore type
	inner: Inner,
	// The unique id of this datastore, used in notifications
	id: Uuid,
	// Whether this datastore runs in strict mode by default
	strict: bool,
	// Whether authentication is enabled on this datastore.
	auth_enabled: bool,
	// Whether authentication level is enabled on this datastore.
	// TODO(gguillemas): Remove this field once the legacy authentication is deprecated in v2.0.0
	auth_level_enabled: bool,
	// The maximum duration timeout for running multiple statements in a query
	query_timeout: Option<Duration>,
	// The maximum duration timeout for running multiple statements in a transaction
	transaction_timeout: Option<Duration>,
	// Capabilities for this datastore
	capabilities: Capabilities,
	engine_options: EngineOptions,
	// The versionstamp oracle for this datastore.
	// Used only in some datastores, such as tikv.
	versionstamp_oracle: Arc<Mutex<Oracle>>,
	// Whether this datastore enables live query notifications to subscribers
	notification_channel: Option<(Sender<Notification>, Receiver<Notification>)>,
	// Map of Live Query identifier (ns+db+tb) for change feed tracking
	// the mapping is to a list of affected live queries
	local_live_queries: Arc<RwLock<BTreeMap<LqIndexKey, Vec<LqIndexValue>>>>,
	// Set of tracked change feeds with associated watermarks
	// This is updated with new/removed live queries and improves cf request performance
	cf_watermarks: Arc<Mutex<BTreeMap<LqSelector, Versionstamp>>>,
	// Clock for tracking time. It is read only and accessible to all transactions. It is behind a mutex as tests may write to it.
	clock: Arc<SizedClock>,
	// The index store cache
	index_stores: IndexStores,
	#[cfg(feature = "jwks")]
	// The JWKS object cache
	jwks_cache: Arc<RwLock<JwksCache>>,
	#[cfg(any(
		feature = "kv-surrealkv",
		feature = "kv-file",
		feature = "kv-rocksdb",
		feature = "kv-fdb",
		feature = "kv-tikv",
		feature = "kv-speedb"
	))]
	// The temporary directory
	temporary_directory: Arc<PathBuf>,
}

/// We always want to be circulating the live query information
/// And we will sometimes have an error attached but still not want to lose the LQ.
pub(crate) type BootstrapOperationResult = (LqValue, Option<Error>);

#[allow(clippy::large_enum_variant)]
pub(super) enum Inner {
	#[cfg(feature = "kv-mem")]
	Mem(super::mem::Datastore),
	#[cfg(feature = "kv-rocksdb")]
	RocksDB(super::rocksdb::Datastore),
	#[cfg(feature = "kv-speedb")]
	SpeeDB(super::speedb::Datastore),
	#[cfg(feature = "kv-indxdb")]
	IndxDB(super::indxdb::Datastore),
	#[cfg(feature = "kv-tikv")]
	TiKV(super::tikv::Datastore),
	#[cfg(feature = "kv-fdb")]
	FoundationDB(super::fdb::Datastore),
	#[cfg(feature = "kv-surrealkv")]
	SurrealKV(super::surrealkv::Datastore),
}

impl fmt::Display for Datastore {
	fn fmt(&self, f: &mut fmt::Formatter<'_>) -> fmt::Result {
		#![allow(unused_variables)]
		match &self.inner {
			#[cfg(feature = "kv-mem")]
			Inner::Mem(_) => write!(f, "memory"),
			#[cfg(feature = "kv-rocksdb")]
			Inner::RocksDB(_) => write!(f, "rocksdb"),
			#[cfg(feature = "kv-speedb")]
			Inner::SpeeDB(_) => write!(f, "speedb"),
			#[cfg(feature = "kv-indxdb")]
			Inner::IndxDB(_) => write!(f, "indxdb"),
			#[cfg(feature = "kv-tikv")]
			Inner::TiKV(_) => write!(f, "tikv"),
			#[cfg(feature = "kv-fdb")]
			Inner::FoundationDB(_) => write!(f, "fdb"),
			#[cfg(feature = "kv-surrealkv")]
			Inner::SurrealKV(_) => write!(f, "surrealkv"),
			#[allow(unreachable_patterns)]
			_ => unreachable!(),
		}
	}
}

impl Datastore {
	/// Creates a new datastore instance
	///
	/// # Examples
	///
	/// ```rust,no_run
	/// # use surrealdb_core::kvs::Datastore;
	/// # use surrealdb_core::err::Error;
	/// # #[tokio::main]
	/// # async fn main() -> Result<(), Error> {
	/// let ds = Datastore::new("memory").await?;
	/// # Ok(())
	/// # }
	/// ```
	///
	/// Or to create a file-backed store:
	///
	/// ```rust,no_run
	/// # use surrealdb_core::kvs::Datastore;
	/// # use surrealdb_core::err::Error;
	/// # #[tokio::main]
	/// # async fn main() -> Result<(), Error> {
	/// let ds = Datastore::new("file://temp.db").await?;
	/// # Ok(())
	/// # }
	/// ```
	///
	/// Or to connect to a tikv-backed distributed store:
	///
	/// ```rust,no_run
	/// # use surrealdb_core::kvs::Datastore;
	/// # use surrealdb_core::err::Error;
	/// # #[tokio::main]
	/// # async fn main() -> Result<(), Error> {
	/// let ds = Datastore::new("tikv://127.0.0.1:2379").await?;
	/// # Ok(())
	/// # }
	/// ```
	pub async fn new(path: &str) -> Result<Datastore, Error> {
		Self::new_full_impl(path, None).await
	}

	#[allow(dead_code)]
	#[cfg(test)]
	pub async fn new_full(
		path: &str,
		clock_override: Option<Arc<SizedClock>>,
	) -> Result<Datastore, Error> {
		Self::new_full_impl(path, clock_override).await
	}

	#[allow(dead_code)]
	async fn new_full_impl(
		path: &str,
		#[allow(unused_variables)] clock_override: Option<Arc<SizedClock>>,
	) -> Result<Datastore, Error> {
		#[allow(unused_variables)]
		let default_clock: Arc<SizedClock> = Arc::new(SizedClock::System(SystemClock::new()));

		// removes warning if no storage is enabled.
		#[cfg(not(any(
			feature = "kv-mem",
			feature = "kv-rocksdb",
			feature = "kv-speedb",
			feature = "kv-indxdb",
			feature = "kv-tikv",
			feature = "kv-fdb",
			feature = "kv-surrealkv"
		)))]
		let _ = (clock_override, default_clock);

		// Initiate the desired datastore
		let (inner, clock): (Result<Inner, Error>, Arc<SizedClock>) = match path {
			"memory" => {
				#[cfg(feature = "kv-mem")]
				{
					info!("Starting kvs store in {}", path);
					let v = super::mem::Datastore::new().await.map(Inner::Mem);
					let default_clock = Arc::new(SizedClock::System(SystemClock::new()));
					let clock = clock_override.unwrap_or(default_clock);
					info!("Started kvs store in {}", path);
					Ok((v, clock))
				}
				#[cfg(not(feature = "kv-mem"))]
                return Err(Error::Ds("Cannot connect to the `memory` storage engine as it is not enabled in this build of SurrealDB".to_owned()));
			}
			// Parse and initiate an File database
			s if s.starts_with("file:") => {
				#[cfg(feature = "kv-rocksdb")]
				{
					info!("Starting kvs store at {}", path);
					let s = s.trim_start_matches("file://");
					let s = s.trim_start_matches("file:");
					let v = super::rocksdb::Datastore::new(s).await.map(Inner::RocksDB);
					let default_clock = Arc::new(SizedClock::System(SystemClock::new()));
					let clock = clock_override.unwrap_or(default_clock);
					info!("Started kvs store at {}", path);
					Ok((v, clock))
				}
				#[cfg(not(feature = "kv-rocksdb"))]
                return Err(Error::Ds("Cannot connect to the `rocksdb` storage engine as it is not enabled in this build of SurrealDB".to_owned()));
			}
			// Parse and initiate an RocksDB database
			s if s.starts_with("rocksdb:") => {
				#[cfg(feature = "kv-rocksdb")]
				{
					info!("Starting kvs store at {}", path);
					let s = s.trim_start_matches("rocksdb://");
					let s = s.trim_start_matches("rocksdb:");
					let v = super::rocksdb::Datastore::new(s).await.map(Inner::RocksDB);
					info!("Started kvs store at {}", path);
					let default_clock = Arc::new(SizedClock::System(SystemClock::new()));
					let clock = clock_override.unwrap_or(default_clock);
					Ok((v, clock))
				}
				#[cfg(not(feature = "kv-rocksdb"))]
                return Err(Error::Ds("Cannot connect to the `rocksdb` storage engine as it is not enabled in this build of SurrealDB".to_owned()));
			}
			// Parse and initiate an SpeeDB database
			s if s.starts_with("speedb:") => {
				#[cfg(feature = "kv-speedb")]
				{
					info!("Starting kvs store at {}", path);
					let s = s.trim_start_matches("speedb://");
					let s = s.trim_start_matches("speedb:");
					let v = super::speedb::Datastore::new(s).await.map(Inner::SpeeDB);
					info!("Started kvs store at {}", path);
					let default_clock = Arc::new(SizedClock::System(SystemClock::new()));
					let clock = clock_override.unwrap_or(default_clock);
					Ok((v, clock))
				}
				#[cfg(not(feature = "kv-speedb"))]
                return Err(Error::Ds("Cannot connect to the `speedb` storage engine as it is not enabled in this build of SurrealDB".to_owned()));
			}
			// Parse and initiate an IndxDB database
			s if s.starts_with("indxdb:") => {
				#[cfg(feature = "kv-indxdb")]
				{
					info!("Starting kvs store at {}", path);
					let s = s.trim_start_matches("indxdb://");
					let s = s.trim_start_matches("indxdb:");
					let v = super::indxdb::Datastore::new(s).await.map(Inner::IndxDB);
					info!("Started kvs store at {}", path);
					let default_clock = Arc::new(SizedClock::System(SystemClock::new()));
					let clock = clock_override.unwrap_or(default_clock);
					Ok((v, clock))
				}
				#[cfg(not(feature = "kv-indxdb"))]
                return Err(Error::Ds("Cannot connect to the `indxdb` storage engine as it is not enabled in this build of SurrealDB".to_owned()));
			}
			// Parse and initiate a TiKV database
			s if s.starts_with("tikv:") => {
				#[cfg(feature = "kv-tikv")]
				{
					info!("Connecting to kvs store at {}", path);
					let s = s.trim_start_matches("tikv://");
					let s = s.trim_start_matches("tikv:");
					let v = super::tikv::Datastore::new(s).await.map(Inner::TiKV);
					info!("Connected to kvs store at {}", path);
					let default_clock = Arc::new(SizedClock::System(SystemClock::new()));
					let clock = clock_override.unwrap_or(default_clock);
					Ok((v, clock))
				}
				#[cfg(not(feature = "kv-tikv"))]
                return Err(Error::Ds("Cannot connect to the `tikv` storage engine as it is not enabled in this build of SurrealDB".to_owned()));
			}
			// Parse and initiate a FoundationDB database
			s if s.starts_with("fdb:") => {
				#[cfg(feature = "kv-fdb")]
				{
					info!("Connecting to kvs store at {}", path);
					let s = s.trim_start_matches("fdb://");
					let s = s.trim_start_matches("fdb:");
					let v = super::fdb::Datastore::new(s).await.map(Inner::FoundationDB);
					info!("Connected to kvs store at {}", path);
					let default_clock = Arc::new(SizedClock::System(SystemClock::new()));
					let clock = clock_override.unwrap_or(default_clock);
					Ok((v, clock))
				}
				#[cfg(not(feature = "kv-fdb"))]
                return Err(Error::Ds("Cannot connect to the `foundationdb` storage engine as it is not enabled in this build of SurrealDB".to_owned()));
			}
			// Parse and initiate a SurrealKV database
			s if s.starts_with("surrealkv:") => {
				#[cfg(feature = "kv-surrealkv")]
				{
					info!("Starting kvs store at {}", path);
					let s = s.trim_start_matches("surrealkv://");
					let s = s.trim_start_matches("surrealkv:");
					let v = super::surrealkv::Datastore::new(s).await.map(Inner::SurrealKV);
					info!("Started to kvs store at {}", path);
					let default_clock = Arc::new(SizedClock::System(SystemClock::new()));
					let clock = clock_override.unwrap_or(default_clock);
					Ok((v, clock))
				}
				#[cfg(not(feature = "kv-surrealkv"))]
                return Err(Error::Ds("Cannot connect to the `surrealkv` storage engine as it is not enabled in this build of SurrealDB".to_owned()));
			}
			// The datastore path is not valid
			_ => {
				// use clock_override and default_clock to remove warning when no kv is enabled.
				let _ = default_clock;
				info!("Unable to load the specified datastore {}", path);
				Err(Error::Ds("Unable to load the specified datastore".into()))
			}
		}?;
		// Set the properties on the datastore
		inner.map(|inner| Self {
			id: Uuid::new_v4(),
			inner,
			strict: false,
			auth_enabled: false,
			// TODO(gguillemas): Remove this field once the legacy authentication is deprecated in v2.0.0
			auth_level_enabled: false,
			query_timeout: None,
			transaction_timeout: None,
			notification_channel: None,
			capabilities: Capabilities::default(),
			engine_options: EngineOptions::default(),
			versionstamp_oracle: Arc::new(Mutex::new(Oracle::systime_counter())),
			clock,
			index_stores: IndexStores::default(),
			local_live_queries: Arc::new(RwLock::new(BTreeMap::new())),
			cf_watermarks: Arc::new(Mutex::new(BTreeMap::new())),
			#[cfg(feature = "jwks")]
			jwks_cache: Arc::new(RwLock::new(JwksCache::new())),
			#[cfg(any(
				feature = "kv-surrealkv",
				feature = "kv-file",
				feature = "kv-rocksdb",
				feature = "kv-fdb",
				feature = "kv-tikv",
				feature = "kv-speedb"
			))]
			temporary_directory: Arc::new(env::temp_dir()),
		})
	}

	/// Specify whether this Datastore should run in strict mode
	pub fn with_node_id(mut self, id: Uuid) -> Self {
		self.id = id;
		self
	}

	/// Specify whether this Datastore should run in strict mode
	pub fn with_strict_mode(mut self, strict: bool) -> Self {
		self.strict = strict;
		self
	}

	/// Specify whether this datastore should enable live query notifications
	pub fn with_notifications(mut self) -> Self {
		self.notification_channel = Some(channel::bounded(LQ_CHANNEL_SIZE));
		self
	}

	/// Set a global query timeout for this Datastore
	pub fn with_query_timeout(mut self, duration: Option<Duration>) -> Self {
		self.query_timeout = duration;
		self
	}

	/// Set a global transaction timeout for this Datastore
	pub fn with_transaction_timeout(mut self, duration: Option<Duration>) -> Self {
		self.transaction_timeout = duration;
		self
	}

	/// Set whether authentication is enabled for this Datastore
	pub fn with_auth_enabled(mut self, enabled: bool) -> Self {
		self.auth_enabled = enabled;
		self
	}

	/// Set whether authentication levels are enabled for this Datastore
	/// TODO(gguillemas): Remove this method once the legacy authentication is deprecated in v2.0.0
	pub fn with_auth_level_enabled(mut self, enabled: bool) -> Self {
		self.auth_level_enabled = enabled;
		self
	}

	/// Set specific capabilities for this Datastore
	pub fn with_capabilities(mut self, caps: Capabilities) -> Self {
		self.capabilities = caps;
		self
	}

	#[cfg(any(
		feature = "kv-surrealkv",
		feature = "kv-file",
		feature = "kv-rocksdb",
		feature = "kv-fdb",
		feature = "kv-tikv",
		feature = "kv-speedb"
	))]
	pub fn with_temporary_directory(mut self, path: Option<PathBuf>) -> Self {
		self.temporary_directory = Arc::new(path.unwrap_or_else(env::temp_dir));
		self
	}

	/// Set the engine options for the datastore
	pub fn with_engine_options(mut self, engine_options: EngineOptions) -> Self {
		self.engine_options = engine_options;
		self
	}

	pub fn index_store(&self) -> &IndexStores {
		&self.index_stores
	}

	/// Is authentication enabled for this Datastore?
	pub fn is_auth_enabled(&self) -> bool {
		self.auth_enabled
	}

	#[cfg(any(
		feature = "kv-surrealkv",
		feature = "kv-file",
		feature = "kv-rocksdb",
		feature = "kv-fdb",
		feature = "kv-tikv",
		feature = "kv-speedb"
	))]
	pub(crate) fn is_memory(&self) -> bool {
		#[cfg(feature = "kv-mem")]
		if matches!(self.inner, Inner::Mem(_)) {
			return true;
		};
		false
	}

	/// Is authentication level enabled for this Datastore?
	/// TODO(gguillemas): Remove this method once the legacy authentication is deprecated in v2.0.0
	pub fn is_auth_level_enabled(&self) -> bool {
		self.auth_level_enabled
	}

	/// Does the datastore allow connections to a network target?
	#[cfg(feature = "jwks")]
	pub(crate) fn allows_network_target(&self, net_target: &NetTarget) -> bool {
		self.capabilities.allows_network_target(net_target)
	}

	#[cfg(feature = "jwks")]
	pub(crate) fn jwks_cache(&self) -> &Arc<RwLock<JwksCache>> {
		&self.jwks_cache
	}

	/// Setup the initial credentials
	/// Trigger the `unreachable definition` compilation error, probably due to this issue:
	/// https://github.com/rust-lang/rust/issues/111370
	#[allow(unreachable_code, unused_variables)]
	pub async fn setup_initial_creds(&self, username: &str, password: &str) -> Result<(), Error> {
		// Start a new writeable transaction
		let txn = self.transaction(Write, Optimistic).await?.rollback_with_panic().enclose();
		// Fetch the root users from the storage
		let users = txn.lock().await.all_root_users().await;
		// Process credentials, depending on existing users
		match users {
			Ok(v) if v.is_empty() => {
				// Display information in the logs
				info!("Credentials were provided, and no root users were found. The root user '{}' will be created", username);
				// Create and save a new root users
				let stm = DefineUserStatement::from((Base::Root, username, password));
				let ctx = Context::default();
				let opt = Options::new().with_auth(Arc::new(Auth::for_root(Role::Owner)));
				let _ = stm.compute(&ctx, &opt, &txn, None).await?;
				// We added a new user, so commit the transaction
				txn.lock().await.commit().await?;
				// Everything ok
				Ok(())
			}
			Ok(_) => {
				// Display warnings in the logs
				warn!("Credentials were provided, but existing root users were found. The root user '{}' will not be created", username);
				warn!("Consider removing the --user and --pass arguments from the server start command");
				// We didn't write anything, so just rollback
				txn.lock().await.cancel().await?;
				// Everything ok
				Ok(())
			}
			Err(e) => {
				// There was an unexpected error, so rollback
				txn.lock().await.cancel().await?;
				// Return any error
				Err(e)
			}
		}
	}

	// Initialise bootstrap with implicit values intended for runtime
	// An error indicates that a failure happened, but that does not mean that the bootstrap
	// completely failed. It may have partially completed. It certainly has side-effects
	// that weren't reversed, as it tries to bootstrap and garbage collect to the best of its
	// ability.
	// NOTE: If you get rust mutex deadlocks, check your transactions around this method.
	// This should be called before any transactions are made in release mode
	// In tests, it should be outside any other transaction - in isolation.
	// We cannot easily systematise this, since we aren't counting transactions created.
	pub async fn bootstrap(&self) -> Result<(), Error> {
		// First we clear unreachable state that could exist by upgrading from
		// previous beta versions
		trace!("Clearing unreachable state");
		let mut tx = self.transaction(Write, Optimistic).await?;
		match self.clear_unreachable_state(&mut tx).await {
			Ok(_) => tx.commit().await,
			Err(e) => {
				let msg = format!("Error clearing unreachable cluster state at bootstrap: {:?}", e);
				error!(msg);
				tx.cancel().await?;
				Err(Error::Tx(msg))
			}
		}?;

		trace!("Bootstrapping {}", self.id);
		let mut tx = self.transaction(Write, Optimistic).await?;
		let archived = match self.register_remove_and_archive(&mut tx, &self.id).await {
			Ok(archived) => {
				tx.commit().await?;
				archived
			}
			Err(e) => {
				error!("Error bootstrapping mark phase: {:?}", e);
				tx.cancel().await?;
				return Err(e);
			}
		};
		// Filtered includes all lqs that should be used in subsequent step
		// Currently that is all of them, no matter the error encountered
		let mut filtered: Vec<LqValue> = vec![];
		// err is used to aggregate all errors across all stages
		let mut err = vec![];
		for res in archived {
			match res {
				(lq, Some(e)) => {
					filtered.push(lq);
					err.push(e);
				}
				(lq, None) => {
					filtered.push(lq);
				}
			}
		}

		let mut tx = self.transaction(Write, Optimistic).await?;
		let val = self.remove_archived(&mut tx, filtered).await;
		let resolve_err = match val {
			Ok(_) => tx.commit().await,
			Err(e) => {
				error!("Error bootstrapping sweep phase: {:?}", e);
				match tx.cancel().await {
					Ok(_) => Err(e),
					Err(e) => {
						// We have a nested error
						Err(Error::Tx(format!("Error bootstrapping sweep phase: {:?} and error cancelling transaction: {:?}", e, e)))
					}
				}
			}
		};
		if let Err(e) = resolve_err {
			err.push(e);
		}
		if !err.is_empty() {
			error!("Error bootstrapping sweep phase: {:?}", err);
			return Err(Error::Tx(format!("Error bootstrapping sweep phase: {:?}", err)));
		}
		Ok(())
	}

	// Node registration + "mark" stage of mark-and-sweep gc
	pub async fn register_remove_and_archive(
		&self,
		tx: &mut Transaction,
		node_id: &Uuid,
	) -> Result<Vec<BootstrapOperationResult>, Error> {
		trace!("Registering node {}", node_id);
		let timestamp = tx.clock().await;
		self.register_membership(tx, node_id, timestamp).await?;
		// Determine the timeout for when a cluster node is expired
		let ts_expired = (&timestamp - &sql::duration::Duration::from_secs(5))?;
		let dead = self.remove_dead_nodes(tx, &ts_expired).await?;
		trace!("Archiving dead nodes: {:?}", dead);
		self.archive_dead_lqs(tx, &dead, node_id).await
	}

	// Adds entries to the KV store indicating membership information
	pub async fn register_membership(
		&self,
		tx: &mut Transaction,
		node_id: &Uuid,
		timestamp: Timestamp,
	) -> Result<(), Error> {
		tx.set_nd(node_id.0).await?;
		tx.set_hb(timestamp, node_id.0).await?;
		Ok(())
	}

	/// Delete dead heartbeats and nodes
	/// Returns node IDs
	pub async fn remove_dead_nodes(
		&self,
		tx: &mut Transaction,
		ts: &Timestamp,
	) -> Result<Vec<Uuid>, Error> {
		let hbs = self.delete_dead_heartbeats(tx, ts).await?;
		trace!("Found {} expired heartbeats", hbs.len());
		let mut nodes = vec![];
		for hb in hbs {
			trace!("Deleting node {}", &hb.nd);
			// TODO should be delr in case of nested entries
			tx.del_nd(hb.nd).await?;
			nodes.push(crate::sql::uuid::Uuid::from(hb.nd));
		}
		Ok(nodes)
	}

	/// Accepts cluster IDs
	/// Archives related live queries
	/// Returns live query keys that can be used for deletes
	///
	/// The reason we archive first is to stop other nodes from picking it up for further updates
	/// This means it will be easier to wipe the range in a subsequent transaction
	pub async fn archive_dead_lqs(
		&self,
		tx: &mut Transaction,
		nodes: &[Uuid],
		this_node_id: &Uuid,
	) -> Result<Vec<BootstrapOperationResult>, Error> {
		let mut archived = vec![];
		for nd in nodes.iter() {
			trace!("Archiving node {}", &nd);
			// Scan on node prefix for LQ space
			let node_lqs = tx.scan_ndlq(nd, NON_PAGED_BATCH_SIZE).await?;
			trace!("Found {} LQ entries for {:?}", node_lqs.len(), nd);
			for lq in node_lqs {
				trace!("Archiving query {:?}", &lq);
				let node_archived_lqs =
					match self.archive_lv_for_node(tx, &lq.nd, *this_node_id).await {
						Ok(lq) => lq,
						Err(e) => {
							error!("Error archiving lqs during bootstrap phase: {:?}", e);
							vec![]
						}
					};
				// We need to add lv nodes not found so that they can be deleted in second stage
				for lq_value in node_archived_lqs {
					archived.push(lq_value);
				}
			}
		}
		Ok(archived)
	}

	pub async fn remove_archived(
		&self,
		tx: &mut Transaction,
		archived: Vec<LqValue>,
	) -> Result<(), Error> {
		trace!("Gone into removing archived: {:?}", archived.len());
		for lq in archived {
			// Delete the cluster key, used for finding LQ associated with a node
			let key = crate::key::node::lq::new(lq.nd.0, lq.lq.0, &lq.ns, &lq.db);
			tx.del(key).await?;
			// Delete the table key, used for finding LQ associated with a table
			let key = crate::key::table::lq::new(&lq.ns, &lq.db, &lq.tb, lq.lq.0);
			tx.del(key).await?;
		}
		Ok(())
	}

	pub async fn clear_unreachable_state(&self, tx: &mut Transaction) -> Result<(), Error> {
		// Scan nodes
		let cluster = tx.scan_nd(NON_PAGED_BATCH_SIZE).await?;
		trace!("Found {} nodes", cluster.len());
		let mut unreachable_nodes = BTreeMap::new();
		for cl in &cluster {
			unreachable_nodes.insert(cl.name.clone(), cl.clone());
		}
		// Scan all heartbeats
		let end_of_time = Timestamp {
			// We remove one, because the scan range adds one
			value: u64::MAX - 1,
		};
		let hbs = tx.scan_hb(&end_of_time, NON_PAGED_BATCH_SIZE).await?;
		trace!("Found {} heartbeats", hbs.len());
		for hb in hbs {
			match unreachable_nodes.remove(&hb.nd.to_string()) {
				None => {
					// Didnt exist in cluster and should be deleted
					tx.del_hb(hb.hb, hb.nd).await?;
				}
				Some(_) => {}
			}
		}
		// Remove unreachable nodes
		for (_, cl) in unreachable_nodes {
			trace!("Removing unreachable node {}", cl.name);
			tx.del_nd(
				uuid::Uuid::parse_str(&cl.name).map_err(|e| {
					Error::Unimplemented(format!("cluster id was not uuid: {:?}", e))
				})?,
			)
			.await?;
		}
		// Scan node live queries for every node
		let mut nd_lq_set: BTreeSet<UnreachableLqType> = BTreeSet::new();
		for cl in &cluster {
			let nds = tx.scan_ndlq(&uuid::Uuid::parse_str(&cl.name).map_err(|e| {
                Error::Unimplemented(format!("cluster id was not uuid when parsing to aggregate cluster live queries: {:?}", e))
            })?, NON_PAGED_BATCH_SIZE).await?;
			nd_lq_set.extend(nds.into_iter().map(UnreachableLqType::Nd));
		}
		trace!("Found {} node live queries", nd_lq_set.len());
		// Scan tables for all live queries
		// let mut tb_lqs: Vec<LqValue> = vec![];
		let mut tb_lq_set: BTreeSet<UnreachableLqType> = BTreeSet::new();
		for ndlq in &nd_lq_set {
			let lq = ndlq.get_inner();
			let tbs = tx.scan_tblq(&lq.ns, &lq.db, &lq.tb, NON_PAGED_BATCH_SIZE).await?;
			tb_lq_set.extend(tbs.into_iter().map(UnreachableLqType::Tb));
		}
		trace!("Found {} table live queries", tb_lq_set.len());
		// Find and delete missing
		for missing in nd_lq_set.symmetric_difference(&tb_lq_set) {
			match missing {
				UnreachableLqType::Nd(ndlq) => {
					warn!("Deleting ndlq {:?}", &ndlq);
					tx.del_ndlq(ndlq.nd.0, ndlq.lq.0, &ndlq.ns, &ndlq.db).await?;
				}
				UnreachableLqType::Tb(tblq) => {
					warn!("Deleting tblq {:?}", &tblq);
					tx.del_tblq(&tblq.ns, &tblq.db, &tblq.tb, tblq.lq.0).await?;
				}
			}
		}
		trace!("Successfully cleared cluster of unreachable state");
		Ok(())
	}

	// Garbage collection task to run when a client disconnects from a surrealdb node
	// i.e. we know the node, we are not performing a full wipe on the node
	// and the wipe must be fully performed by this node
	pub async fn garbage_collect_dead_session(
		&self,
		live_queries: &[uuid::Uuid],
	) -> Result<(), Error> {
		let mut tx = self.transaction(Write, Optimistic).await?;

		// Find all the LQs we own, so that we can get the ns/ds from provided uuids
		// We may improve this in future by tracking in web layer
		let lqs = tx.scan_ndlq(&self.id, NON_PAGED_BATCH_SIZE).await?;
		let mut hits = vec![];
		for lq_value in lqs {
			if live_queries.contains(&lq_value.lq) {
				hits.push(lq_value.clone());
				let lq = crate::key::node::lq::Lq::new(
					lq_value.nd.0,
					lq_value.lq.0,
					lq_value.ns.as_str(),
					lq_value.db.as_str(),
				);
				tx.del(lq).await?;
				trace!("Deleted lq {:?} as part of session garbage collection", lq_value.clone());
			}
		}

		// Now delete the table entries for the live queries
		for lq in hits {
			let lv =
				crate::key::table::lq::new(lq.ns.as_str(), lq.db.as_str(), lq.tb.as_str(), lq.lq.0);
			tx.del(lv.clone()).await?;
			trace!("Deleted lv {:?} as part of session garbage collection", lv);
		}
		tx.commit().await
	}

	// Returns a list of live query IDs
	pub async fn archive_lv_for_node(
		&self,
		tx: &mut Transaction,
		nd: &Uuid,
		this_node_id: Uuid,
	) -> Result<Vec<BootstrapOperationResult>, Error> {
		let lqs = tx.all_lq(nd).await?;
		trace!("Archiving lqs and found {} LQ entries for {}", lqs.len(), nd);
		let mut ret: Vec<BootstrapOperationResult> = vec![];
		for lq in lqs {
			let lv_res =
				tx.get_tb_live(lq.ns.as_str(), lq.db.as_str(), lq.tb.as_str(), &lq.lq).await;
			if let Err(e) = lv_res {
				error!("Error getting live query for node {}: {:?}", nd, e);
				ret.push((lq, Some(e)));
				continue;
			}
			let lv = lv_res.unwrap();
			let archived_lvs = lv.clone().archive(this_node_id);
			tx.putc_tblq(&lq.ns, &lq.db, &lq.tb, archived_lvs, Some(lv)).await?;
			ret.push((lq, None));
		}
		Ok(ret)
	}

	/// Given a timestamp, delete all the heartbeats that have expired
	/// Return the removed heartbeats as they will contain node information
	pub async fn delete_dead_heartbeats(
		&self,
		tx: &mut Transaction,
		ts: &Timestamp,
	) -> Result<Vec<Hb>, Error> {
		let dead = tx.scan_hb(ts, HEARTBEAT_BATCH_SIZE).await?;
		// Delete the heartbeat and everything nested
		tx.delr_hb(dead.clone(), NON_PAGED_BATCH_SIZE).await?;
		for dead_node in dead.clone() {
			tx.del_nd(dead_node.nd).await?;
		}
		Ok::<Vec<Hb>, Error>(dead)
	}

	// tick is called periodically to perform maintenance tasks.
	// This is called every TICK_INTERVAL.
	pub async fn tick(&self) -> Result<(), Error> {
		let now = SystemTime::now().duration_since(UNIX_EPOCH).map_err(|e| {
			Error::Internal(format!("Clock may have gone backwards: {:?}", e.duration()))
		})?;
		let ts = now.as_secs();
		self.tick_at(ts).await?;
		Ok(())
	}

	// tick_at is the utility function that is called by tick.
	// It is handy for testing, because it allows you to specify the timestamp,
	// without depending on a system clock.
	pub async fn tick_at(&self, ts: u64) -> Result<(), Error> {
		trace!("Ticking at timestamp {}", ts);
		let _vs = self.save_timestamp_for_versionstamp(ts).await?;
		self.garbage_collect_stale_change_feeds(ts).await?;
		// TODO Add LQ GC
		// TODO Add Node GC?
		Ok(())
	}

	// save_timestamp_for_versionstamp saves the current timestamp for the each database's current versionstamp.
	// Note: the returned VS is flawed, as there are multiple {ts: vs} mappings per (ns, db)
	pub(crate) async fn save_timestamp_for_versionstamp(
		&self,
		ts: u64,
	) -> Result<Option<Versionstamp>, Error> {
		let mut tx = self.transaction(Write, Optimistic).await?;
		match self.save_timestamp_for_versionstamp_impl(ts, &mut tx).await {
            Ok(vs) => Ok(vs),
            Err(e) => {
                match tx.cancel().await {
                    Ok(_) => {
                        Err(e)
                    }
                    Err(txe) => {
                        Err(Error::Tx(format!("Error saving timestamp for versionstamp: {:?} and error cancelling transaction: {:?}", e, txe)))
                    }
                }
            }
        }
	}

	/// Poll change feeds for live query notifications
	pub async fn process_lq_notifications(&self, opt: &Options) -> Result<(), Error> {
		// Runtime feature gate, as it is not production-ready
		if !FFLAGS.change_feed_live_queries.enabled() {
			return Ok(());
		}
		// Return if there are no live queries
		if self.notification_channel.is_none() {
			trace!("Channels is none, short-circuiting");
			return Ok(());
		}
		if self.local_live_queries.read().await.is_empty() {
			trace!("No live queries, short-circuiting");
			return Ok(());
		}

		// Change map includes a mapping of selector to changesets, ordered by versionstamp
		let mut change_map: BTreeMap<LqSelector, Vec<ChangeSet>> = BTreeMap::new();
		{
			let tx = self.transaction(Read, Optimistic).await?;
			let tracked_cfs_updates = find_required_cfs_to_catch_up(
				tx,
				self.cf_watermarks.clone(),
				self.engine_options.live_query_catchup_size,
				&mut change_map,
			)
			.await?;
			// Now we update since we are no longer iterating immutably
			let mut tracked_cfs = self.cf_watermarks.lock().await;
			for (selector, vs) in tracked_cfs_updates {
				tracked_cfs.insert(selector, vs);
			}
		};

		for (selector, change_sets) in change_map {
			// find matching live queries
			let lq_pairs: Vec<(LqIndexKey, LqIndexValue)> = {
				let lq_lock = self.local_live_queries.read().await;
				lq_lock
					.iter()
					.filter(|(k, _)| k.selector == selector)
					.flat_map(|(lq_index, lq_values)| {
						lq_values.iter().cloned().map(|x| (lq_index.clone(), x))
					})
					.to_owned()
					.collect()
			};

			// Find relevant changes
			let tx = Arc::new(Mutex::new(self.transaction(Read, Optimistic).await?));
			trace!("There are {} change sets", change_sets.len());
			trace!(
				"\n{}",
				change_sets
					.iter()
					.enumerate()
					.map(|(i, x)| format!("[{i}] {:?}", x))
					.collect::<Vec<String>>()
					.join("\n")
			);
			for change_set in change_sets {
				self.process_change_set_for_notifications(tx.clone(), opt, change_set, &lq_pairs)
					.await?;
			}
		}
		trace!("Finished process lq successfully");
		Ok(())
	}

	async fn process_change_set_for_notifications(
		&self,
		tx: Arc<Mutex<Transaction>>,
		opt: &Options,
		change_set: ChangeSet,
		lq_pairs: &[(LqIndexKey, LqIndexValue)],
	) -> Result<(), Error> {
		// TODO(phughk): this loop can be on the inside so we are only checking lqs relavant to cf change
		trace!("Moving to next change set, {:?}", change_set);
		for (lq_key, lq_value) in lq_pairs.iter() {
			trace!(
				"Processing live query for notification key={:?} and value={:?}",
				lq_key,
				lq_value
			);
			let change_vs = change_set.0;
			let database_mutation = &change_set.1;
			for table_mutations in database_mutation.0.iter() {
				if table_mutations.0 == lq_key.selector.tb {
					// Create a doc of the table value
					// Run the 'lives' logic on the doc, while providing live queries instead of reading from storage
					// This will generate and send notifications
					trace!(
						"There are {} table mutations being prepared for notifications",
						table_mutations.1.len()
					);
					for (i, mutation) in table_mutations.1.iter().enumerate() {
						trace!(
							"[{} @ {:?}] Processing table mutation: {:?}",
							i,
							change_vs,
							mutation
						);
						trace!("Constructing document from mutation");
						if let Some(doc) = Self::construct_document(mutation) {
							// We know we are only processing a single LQ at a time, so we can limit notifications to 1
							let notification_capacity = 1;
							// We track notifications as a separate channel in case we want to process
							// for the current state we only forward
							let (sender, receiver) = channel::bounded(notification_capacity);
							doc.check_lqs_and_send_notifications(
								opt,
								&Statement::Live(&lq_value.stm),
								&tx,
								[&lq_value.stm].as_slice(),
								&sender,
							)
							.await
							.map_err(|e| {
								Error::Internal(format!(
									"Error checking lqs for notifications: {:?}",
									e
								))
							})?;

							// Send the notifications to driver or api
							// TODO: evaluate if we want channel directly instead of proxy
							while let Ok(notification) = receiver.try_recv() {
								trace!("Sending notification to client");
								self.notification_channel
									.as_ref()
									.unwrap()
									.0
									.send(notification)
									.await
									.unwrap();
							}
							trace!("Ended notification sending")
						}

						self.update_versionstamp(&change_vs, lq_key, lq_value).await;
					}
				}
			}
		}
		Ok(())
	}

	async fn update_versionstamp(
		&self,
		change_vs: &Versionstamp,
		lq_key: &LqIndexKey,
		lq_value: &LqIndexValue,
	) {
		// We increase the watermark because scans are inclusive of first result
		// And we have already processed the input watermark - it is derived from the event
		// let change_vs = conv::try_u128_to_versionstamp(conv::to_u128_be(*change_vs) + 1).unwrap();

		// Update watermarks
		trace!("Updating watermark to {:?} for index key {:?}", change_vs, lq_key);
		// For each live query we have processed we update the watermarks
		self.local_live_queries.write().await.insert(
			lq_key.clone(),
			vec![LqIndexValue {
				vs: *change_vs,
				..lq_value.clone()
			}],
		);

		// TODO(phugk) We also update the tracked_cfs with a minimum watermark
		let mut tracked_cfs = self.cf_watermarks.lock().await;
		// TODO we may be able to re-use the key without cloning...
		tracked_cfs.insert(lq_key.selector.clone(), *change_vs).unwrap();
	}

	/// Construct a document from a Change Feed mutation
	/// This is required to perform document operations such as live query notifications
	fn construct_document(mutation: &TableMutation) -> Option<Document> {
		match mutation {
			TableMutation::Set(id, current_value) => {
<<<<<<< HEAD
				let doc = Document::new_artificial(
					None,
					Some(id),
					None,
					Cow::Borrowed(current_value),
					Cow::Owned(Value::None),
					Workable::Normal,
				);
=======
				let doc = Document::new(None, Some(id), None, current_value, Workable::Normal);
>>>>>>> 09553baa
				Some(doc)
			}
			TableMutation::Del(id) => {
				let doc = Document::new(None, Some(id), None, &Value::None, Workable::Normal);
				Some(doc)
			}
			TableMutation::Def(_) => None,
			TableMutation::SetWithDiff(id, current_value, _operations) => {
<<<<<<< HEAD
				let todo_original_after_reverse_applying_patches = Value::Strand(Strand::from(
					"placeholder until we can derive diffs from reversing patch operations",
				));
=======
				let todo_original_after_reverse_applying_patches = Value::None;
>>>>>>> 09553baa
				let doc = Document::new_artificial(
					None,
					Some(id),
					None,
					Cow::Borrowed(current_value),
					Cow::Owned(todo_original_after_reverse_applying_patches),
					Workable::Normal,
				);
				trace!("Constructed artificial document: {:?}, is_new={}", doc, doc.is_new());
				// TODO(SUR-328): reverse diff and apply to doc to retrieve original version of doc
				Some(doc)
			}
		}
	}

	/// Add and kill live queries being track on the datastore
	/// These get polled by the change feed tick
	pub(crate) async fn adapt_tracked_live_queries(
		&self,
		lqs: &Vec<TrackedResult>,
	) -> Result<(), Error> {
		// Lock the local live queries
		let mut lq_map = self.local_live_queries.write().await;
		let mut cf_watermarks = self.cf_watermarks.lock().await;
		let mut watermarks_to_check: Vec<LqIndexKey> = vec![];
		for lq in lqs {
			match lq {
				TrackedResult::LiveQuery(lq) => {
					let lq_index_key: LqIndexKey = lq.as_key();
					let m = lq_map.get_mut(&lq_index_key);
					match m {
						Some(lq_index_value) => lq_index_value.push(lq.as_value()),
						None => {
							let lq_vec = vec![lq.as_value()];
							lq_map.insert(lq_index_key.clone(), lq_vec);
						}
					}
					let selector = lq_index_key.selector;
					// TODO(phughk): - read watermark for catchup
					// We insert the current watermark.
					cf_watermarks.entry(selector).or_insert_with(Versionstamp::default);
				}
				TrackedResult::KillQuery(kill_entry) => {
					let found: Option<(LqIndexKey, LqIndexValue)> = lq_map
						.iter_mut()
						.filter(|(k, _)| {
							// Get all the live queries in the ns/db pair. We don't know table
							k.selector.ns == kill_entry.ns && k.selector.db == kill_entry.db
						})
						.filter_map(|(k, v)| {
							let index = v.iter().position(|a| a.stm.id == kill_entry.live_id);
							match index {
								Some(i) => {
									let v = v.remove(i);
									// Sadly we do need to clone out of mutable reference, because of Strings
									Some((k.clone(), v))
								}
								None => None,
							}
						})
						.next();
					match found {
						None => {
							// TODO(SUR-336): Make Live Query ID validation available at statement level, perhaps via transaction
							trace!(
								"Could not find live query {:?} to kill in ns/db pair {:?}",
								&kill_entry,
								&kill_entry.ns
							);
						}
						Some(found) => {
							trace!(
								"Killed live query {:?} with found key {:?} and found value {:?}",
								&kill_entry,
								&found.0,
								&found.1
							);
							// Check if we need to remove the LQ key from tracking
							let empty = match lq_map.get(&found.0) {
								None => false,
								Some(v) => v.is_empty(),
							};
							if empty {
								trace!("Removing live query index key {:?}", &found.0);
								lq_map.remove(&found.0);
							}
							// Now add the LQ to tracked watermarks
							watermarks_to_check.push(found.0.clone());
						}
					};
				}
			}
		}
		// Now check if we can stop tracking watermarks
		for watermark in watermarks_to_check {
			if let Some(lq) = lq_map.get(&watermark) {
				if lq.is_empty() {
					trace!("Removing watermark for {:?}", watermark);
					cf_watermarks.remove(&watermark.selector);
				}
			}
		}
		Ok(())
	}

	async fn save_timestamp_for_versionstamp_impl(
		&self,
		ts: u64,
		tx: &mut Transaction,
	) -> Result<Option<Versionstamp>, Error> {
		let mut vs: Option<Versionstamp> = None;
		let nses = tx.all_ns().await?;
		let nses = nses.as_ref();
		for ns in nses {
			let ns = ns.name.as_str();
			let dbs = tx.all_db(ns).await?;
			let dbs = dbs.as_ref();
			for db in dbs {
				let db = db.name.as_str();
				// TODO(SUR-341): This is incorrect, it's a [ns,db] to vs pair
				vs = Some(tx.set_timestamp_for_versionstamp(ts, ns, db, true).await?);
			}
		}
		tx.commit().await?;
		Ok(vs)
	}

	// garbage_collect_stale_change_feeds deletes all change feed entries that are older than the watermarks.
	pub(crate) async fn garbage_collect_stale_change_feeds(&self, ts: u64) -> Result<(), Error> {
		let mut tx = self.transaction(Write, Optimistic).await?;
		if let Err(e) = self.garbage_collect_stale_change_feeds_impl(ts, &mut tx).await {
			return match tx.cancel().await {
                Ok(_) => {
                    Err(e)
                }
                Err(txe) => {
                    Err(Error::Tx(format!("Error garbage collecting stale change feeds: {:?} and error cancelling transaction: {:?}", e, txe)))
                }
            };
		}
		Ok(())
	}

	async fn garbage_collect_stale_change_feeds_impl(
		&self,
		ts: u64,
		tx: &mut Transaction,
	) -> Result<(), Error> {
		// TODO Make gc batch size/limit configurable?
		cf::gc_all_at(tx, ts, Some(100)).await?;
		tx.commit().await?;
		Ok(())
	}

	// Creates a heartbeat entry for the member indicating to the cluster
	// that the node is alive.
	// This is the preferred way of creating heartbeats inside the database, so try to use this.
	pub async fn heartbeat(&self) -> Result<(), Error> {
		let mut tx = self.transaction(Write, Optimistic).await?;
		let timestamp = tx.clock().await;
		self.heartbeat_full(&mut tx, timestamp, self.id).await?;
		tx.commit().await
	}

	// Creates a heartbeat entry for the member indicating to the cluster
	// that the node is alive. Intended for testing.
	// This includes all dependencies that are hard to control and is done in such a way for testing.
	// Inside the database, try to use the heartbeat() function instead.
	pub async fn heartbeat_full(
		&self,
		tx: &mut Transaction,
		timestamp: Timestamp,
		node_id: Uuid,
	) -> Result<(), Error> {
		tx.set_hb(timestamp, node_id.0).await
	}

	// -----
	// End cluster helpers, storage functions here
	// -----

	/// Create a new transaction on this datastore
	///
	/// ```rust,no_run
	/// use surrealdb_core::kvs::{Datastore, TransactionType::*, LockType::*};
	/// use surrealdb_core::err::Error;
	///
	/// #[tokio::main]
	/// async fn main() -> Result<(), Error> {
	///     let ds = Datastore::new("file://database.db").await?;
	///     let mut tx = ds.transaction(Write, Optimistic).await?;
	///     tx.cancel().await?;
	///     Ok(())
	/// }
	/// ```
	pub async fn transaction(
		&self,
		write: TransactionType,
		lock: LockType,
	) -> Result<Transaction, Error> {
		#![allow(unused_variables)]
		let write = match write {
			TransactionType::Read => false,
			TransactionType::Write => true,
		};

		let lock = match lock {
			LockType::Pessimistic => true,
			LockType::Optimistic => false,
		};

		let inner = match &self.inner {
			#[cfg(feature = "kv-mem")]
			Inner::Mem(v) => {
				let tx = v.transaction(write, lock).await?;
				super::tx::Inner::Mem(tx)
			}
			#[cfg(feature = "kv-rocksdb")]
			Inner::RocksDB(v) => {
				let tx = v.transaction(write, lock).await?;
				super::tx::Inner::RocksDB(tx)
			}
			#[cfg(feature = "kv-speedb")]
			Inner::SpeeDB(v) => {
				let tx = v.transaction(write, lock).await?;
				super::tx::Inner::SpeeDB(tx)
			}
			#[cfg(feature = "kv-indxdb")]
			Inner::IndxDB(v) => {
				let tx = v.transaction(write, lock).await?;
				super::tx::Inner::IndxDB(tx)
			}
			#[cfg(feature = "kv-tikv")]
			Inner::TiKV(v) => {
				let tx = v.transaction(write, lock).await?;
				super::tx::Inner::TiKV(tx)
			}
			#[cfg(feature = "kv-fdb")]
			Inner::FoundationDB(v) => {
				let tx = v.transaction(write, lock).await?;
				super::tx::Inner::FoundationDB(tx)
			}
			#[cfg(feature = "kv-surrealkv")]
			Inner::SurrealKV(v) => {
				let tx = v.transaction(write, lock).await?;
				super::tx::Inner::SurrealKV(tx)
			}
			#[allow(unreachable_patterns)]
			_ => unreachable!(),
		};

		let (send, recv): (Sender<TrackedResult>, Receiver<TrackedResult>) =
			channel::bounded(LQ_CHANNEL_SIZE);

		#[allow(unreachable_code)]
		Ok(Transaction {
			inner,
			cache: super::cache::Cache::default(),
			cf: cf::Writer::new(),
			vso: self.versionstamp_oracle.clone(),
			clock: self.clock.clone(),
			prepared_async_events: (Arc::new(send), Arc::new(recv)),
			engine_options: self.engine_options,
		})
	}

	/// Parse and execute an SQL query
	///
	/// ```rust,no_run
	/// use surrealdb_core::kvs::Datastore;
	/// use surrealdb_core::err::Error;
	/// use surrealdb_core::dbs::Session;
	///
	/// #[tokio::main]
	/// async fn main() -> Result<(), Error> {
	///     let ds = Datastore::new("memory").await?;
	///     let ses = Session::owner();
	///     let ast = "USE NS test DB test; SELECT * FROM person;";
	///     let res = ds.execute(ast, &ses, None).await?;
	///     Ok(())
	/// }
	/// ```
	#[instrument(level = "debug", skip_all)]
	pub async fn execute(
		&self,
		txt: &str,
		sess: &Session,
		vars: Variables,
	) -> Result<Vec<Response>, Error> {
		// Parse the SQL query text
		let ast = syn::parse(txt)?;
		// Process the AST
		self.process(ast, sess, vars).await
	}

	/// Execute a pre-parsed SQL query
	///
	/// ```rust,no_run
	/// use surrealdb_core::kvs::Datastore;
	/// use surrealdb_core::err::Error;
	/// use surrealdb_core::dbs::Session;
	/// use surrealdb_core::sql::parse;
	///
	/// #[tokio::main]
	/// async fn main() -> Result<(), Error> {
	///     let ds = Datastore::new("memory").await?;
	///     let ses = Session::owner();
	///     let ast = parse("USE NS test DB test; SELECT * FROM person;")?;
	///     let res = ds.process(ast, &ses, None).await?;
	///     Ok(())
	/// }
	/// ```
	#[instrument(level = "debug", skip_all)]
	pub async fn process(
		&self,
		ast: Query,
		sess: &Session,
		vars: Variables,
	) -> Result<Vec<Response>, Error> {
		// Check if the session has expired
		if sess.expired() {
			return Err(Error::ExpiredSession);
		}
		// Check if anonymous actors can execute queries when auth is enabled
		// TODO(sgirones): Check this as part of the authorisation layer
		if self.auth_enabled && sess.au.is_anon() && !self.capabilities.allows_guest_access() {
			return Err(IamError::NotAllowed {
				actor: "anonymous".to_string(),
				action: "process".to_string(),
				resource: "query".to_string(),
			}
			.into());
		}
		// Create a new query options
		let opt = Options::default()
			.with_id(self.id.0)
			.with_ns(sess.ns())
			.with_db(sess.db())
			.with_live(sess.live())
			.with_auth(sess.au.clone())
			.with_strict(self.strict)
			.with_auth_enabled(self.auth_enabled);
		// Create a new query executor
		let mut exe = Executor::new(self);
		// Create a default context
		let mut ctx = Context::from_ds(
			self.query_timeout,
			self.capabilities.clone(),
			self.index_stores.clone(),
			#[cfg(any(
				feature = "kv-surrealkv",
				feature = "kv-file",
				feature = "kv-rocksdb",
				feature = "kv-fdb",
				feature = "kv-tikv",
				feature = "kv-speedb"
			))]
			self.is_memory(),
			#[cfg(any(
				feature = "kv-surrealkv",
				feature = "kv-file",
				feature = "kv-rocksdb",
				feature = "kv-fdb",
				feature = "kv-tikv",
				feature = "kv-speedb"
			))]
			self.temporary_directory.clone(),
		)?;
		// Setup the notification channel
		if let Some(channel) = &self.notification_channel {
			ctx.add_notifications(Some(&channel.0));
		}
		// Start an execution context
		let ctx = sess.context(ctx);
		// Store the query variables
		let ctx = vars.attach(ctx)?;
		// Process all statements
		let res = exe.execute(ctx, opt, ast).await;
		match res {
			Ok((responses, lives)) => {
				// Register live queries
				self.adapt_tracked_live_queries(&lives).await?;
				Ok(responses)
			}
			Err(e) => Err(e),
		}
	}

	/// Ensure a SQL [`Value`] is fully computed
	///
	/// ```rust,no_run
	/// use surrealdb_core::kvs::Datastore;
	/// use surrealdb_core::err::Error;
	/// use surrealdb_core::dbs::Session;
	/// use surrealdb_core::sql::Future;
	/// use surrealdb_core::sql::Value;
	///
	/// #[tokio::main]
	/// async fn main() -> Result<(), Error> {
	///     let ds = Datastore::new("memory").await?;
	///     let ses = Session::owner();
	///     let val = Value::Future(Box::new(Future::from(Value::Bool(true))));
	///     let res = ds.compute(val, &ses, None).await?;
	///     Ok(())
	/// }
	/// ```
	#[instrument(level = "debug", skip_all)]
	pub async fn compute(
		&self,
		val: Value,
		sess: &Session,
		vars: Variables,
	) -> Result<Value, Error> {
		// Check if the session has expired
		if sess.expired() {
			return Err(Error::ExpiredSession);
		}
		// Check if anonymous actors can compute values when auth is enabled
		// TODO(sgirones): Check this as part of the authorisation layer
		if self.auth_enabled && !self.capabilities.allows_guest_access() {
			return Err(IamError::NotAllowed {
				actor: "anonymous".to_string(),
				action: "compute".to_string(),
				resource: "value".to_string(),
			}
			.into());
		}
		// Create a new query options
		let opt = Options::default()
			.with_id(self.id.0)
			.with_ns(sess.ns())
			.with_db(sess.db())
			.with_live(sess.live())
			.with_auth(sess.au.clone())
			.with_strict(self.strict)
			.with_auth_enabled(self.auth_enabled);
		// Create a default context
		let mut ctx = Context::default();
		// Set context capabilities
		ctx.add_capabilities(self.capabilities.clone());
		// Set the global query timeout
		if let Some(timeout) = self.query_timeout {
			ctx.add_timeout(timeout)?;
		}
		// Setup the notification channel
		if let Some(channel) = &self.notification_channel {
			ctx.add_notifications(Some(&channel.0));
		}
		// Start an execution context
		let ctx = sess.context(ctx);
		// Store the query variables
		let ctx = vars.attach(ctx)?;
		// Start a new transaction
		let txn = self.transaction(val.writeable().into(), Optimistic).await?.enclose();
		// Compute the value
		let res = val.compute(&ctx, &opt, &txn, None).await;
		// Store any data
		match (res.is_ok(), val.writeable()) {
			// If the compute was successful, then commit if writeable
			(true, true) => txn.lock().await.commit().await?,
			// Cancel if the compute was an error, or if readonly
			(_, _) => txn.lock().await.cancel().await?,
		};
		// Return result
		res
	}

	/// Evaluates a SQL [`Value`] without checking authenticating config
	/// This is used in very specific cases, where we do not need to check
	/// whether authentication is enabled, or guest access is disabled.
	/// For example, this is used when processing a SCOPE SIGNUP or SCOPE
	/// SIGNIN clause, which still needs to work without guest access.
	///
	/// ```rust,no_run
	/// use surrealdb_core::kvs::Datastore;
	/// use surrealdb_core::err::Error;
	/// use surrealdb_core::dbs::Session;
	/// use surrealdb_core::sql::Future;
	/// use surrealdb_core::sql::Value;
	///
	/// #[tokio::main]
	/// async fn main() -> Result<(), Error> {
	///     let ds = Datastore::new("memory").await?;
	///     let ses = Session::owner();
	///     let val = Value::Future(Box::new(Future::from(Value::Bool(true))));
	///     let res = ds.evaluate(val, &ses, None).await?;
	///     Ok(())
	/// }
	/// ```
	#[instrument(level = "debug", skip_all)]
	pub async fn evaluate(
		&self,
		val: Value,
		sess: &Session,
		vars: Variables,
	) -> Result<Value, Error> {
		// Check if the session has expired
		if sess.expired() {
			return Err(Error::ExpiredSession);
		}
		// Create a new query options
		let opt = Options::default()
			.with_id(self.id.0)
			.with_ns(sess.ns())
			.with_db(sess.db())
			.with_live(sess.live())
			.with_auth(sess.au.clone())
			.with_strict(self.strict)
			.with_auth_enabled(self.auth_enabled);
		// Create a default context
		let mut ctx = Context::default();
		// Set context capabilities
		ctx.add_capabilities(self.capabilities.clone());
		// Set the global query timeout
		if let Some(timeout) = self.query_timeout {
			ctx.add_timeout(timeout)?;
		}
		// Setup the notification channel
		if let Some(channel) = &self.notification_channel {
			ctx.add_notifications(Some(&channel.0));
		}
		// Start an execution context
		let ctx = sess.context(ctx);
		// Store the query variables
		let ctx = vars.attach(ctx)?;
		// Start a new transaction
		let txn = self.transaction(val.writeable().into(), Optimistic).await?.enclose();
		// Compute the value
		let res = val.compute(&ctx, &opt, &txn, None).await;
		// Store any data
		match (res.is_ok(), val.writeable()) {
			// If the compute was successful, then commit if writeable
			(true, true) => txn.lock().await.commit().await?,
			// Cancel if the compute was an error, or if readonly
			(_, _) => txn.lock().await.cancel().await?,
		};
		// Return result
		res
	}

	/// Subscribe to live notifications
	///
	/// ```rust,no_run
	/// use surrealdb_core::kvs::Datastore;
	/// use surrealdb_core::err::Error;
	/// use surrealdb_core::dbs::Session;
	///
	/// #[tokio::main]
	/// async fn main() -> Result<(), Error> {
	///     let ds = Datastore::new("memory").await?.with_notifications();
	///     let ses = Session::owner();
	/// 	if let Some(channel) = ds.notifications() {
	///     	while let Ok(v) = channel.recv().await {
	///     	    println!("Received notification: {v}");
	///     	}
	/// 	}
	///     Ok(())
	/// }
	/// ```
	#[instrument(level = "debug", skip_all)]
	pub fn notifications(&self) -> Option<Receiver<Notification>> {
		self.notification_channel.as_ref().map(|v| v.1.clone())
	}

	/// Performs a database import from SQL
	#[instrument(level = "debug", skip(self, sess, sql))]
	pub async fn import(&self, sql: &str, sess: &Session) -> Result<Vec<Response>, Error> {
		// Execute the SQL import
		self.execute(sql, sess, None).await
	}

	/// Performs a full database export as SQL
	#[instrument(level = "debug", skip(self, sess, chn))]
	pub async fn export(
		&self,
		sess: &Session,
		chn: Sender<Vec<u8>>,
	) -> Result<impl Future<Output = Result<(), Error>>, Error> {
		// Check if the session has expired
		if sess.expired() {
			return Err(Error::ExpiredSession);
		}
		// Retrieve the provided NS and DB
		let (ns, db) = crate::iam::check::check_ns_db(sess)?;
		// Create a new readonly transaction
		let mut txn = self.transaction(Read, Optimistic).await?;
		// Return an async export job
		Ok(async move {
			// Process the export
			txn.export(&ns, &db, chn).await?;
			// Everything ok
			Ok(())
		})
	}

	/// Checks the required permissions level for this session
	#[instrument(level = "debug", skip(self, sess))]
	pub fn check(&self, sess: &Session, action: Action, resource: Resource) -> Result<(), Error> {
		// Check if the session has expired
		if sess.expired() {
			return Err(Error::ExpiredSession);
		}
		// Skip auth for Anonymous users if auth is disabled
		let skip_auth = !self.is_auth_enabled() && sess.au.is_anon();
		if !skip_auth {
			sess.au.is_allowed(action, &resource)?;
		}
		// All ok
		Ok(())
	}
}

async fn find_required_cfs_to_catch_up(
	mut tx: Transaction,
	tracked_cfs: Arc<Mutex<BTreeMap<LqSelector, Versionstamp>>>,
	catchup_size: u32,
	change_map: &mut BTreeMap<LqSelector, Vec<ChangeSet>>,
) -> Result<Vec<(LqSelector, Versionstamp)>, Error> {
	let tracked_cfs = tracked_cfs.lock().await;
	let mut tracked_cfs_updates = Vec::with_capacity(tracked_cfs.len());
	for (selector, vs) in tracked_cfs.iter() {
		// Read the change feed for the selector
		let res = cf::read(
			&mut tx,
			&selector.ns,
			&selector.db,
			// Technically, we can not fetch by table and do the per-table filtering this side.
			// That is an improvement though
			Some(&selector.tb),
			ShowSince::versionstamp(vs),
			Some(catchup_size),
		)
		.await?;
		// Confirm we do need to change watermark - this is technically already handled by the cf range scan
		if res.is_empty() {
			trace!(
				"There were no changes in the change feed for {:?} from versionstamp {:?}",
				selector,
				conv::versionstamp_to_u64(vs)
			)
		}
		if let Some(change_set) = res.last() {
			if conv::versionstamp_to_u64(&change_set.0) > conv::versionstamp_to_u64(vs) {
				trace!("Adding a change set for lq notification processing");
				// Update the cf watermark so we can progress scans
				// If the notifications fail from here-on, they are lost
				// this is a separate vec that we later insert to because we are iterating immutably
				// We shouldn't use a read lock because of consistency between watermark scans
				tracked_cfs_updates.push((selector.clone(), change_set.0));
				// This does not guarantee a notification, as a changeset an include many tables and many changes
				change_map.insert(selector.clone(), res);
			}
		}
	}
	tx.cancel().await?;
	Ok(tracked_cfs_updates)
}<|MERGE_RESOLUTION|>--- conflicted
+++ resolved
@@ -1112,7 +1112,6 @@
 	fn construct_document(mutation: &TableMutation) -> Option<Document> {
 		match mutation {
 			TableMutation::Set(id, current_value) => {
-<<<<<<< HEAD
 				let doc = Document::new_artificial(
 					None,
 					Some(id),
@@ -1121,9 +1120,6 @@
 					Cow::Owned(Value::None),
 					Workable::Normal,
 				);
-=======
-				let doc = Document::new(None, Some(id), None, current_value, Workable::Normal);
->>>>>>> 09553baa
 				Some(doc)
 			}
 			TableMutation::Del(id) => {
@@ -1132,13 +1128,10 @@
 			}
 			TableMutation::Def(_) => None,
 			TableMutation::SetWithDiff(id, current_value, _operations) => {
-<<<<<<< HEAD
+				let todo_original_after_reverse_applying_patches = Value::None;
 				let todo_original_after_reverse_applying_patches = Value::Strand(Strand::from(
 					"placeholder until we can derive diffs from reversing patch operations",
 				));
-=======
-				let todo_original_after_reverse_applying_patches = Value::None;
->>>>>>> 09553baa
 				let doc = Document::new_artificial(
 					None,
 					Some(id),
