--- conflicted
+++ resolved
@@ -928,224 +928,12 @@
 	}
 
 	/// Poll change feeds for live query notifications
-<<<<<<< HEAD
-	pub async fn process_lq_notifications(&self, opt: &Options) -> Result<(), Error> {
-		process_lq_notifications(self, opt).await
-=======
 	pub async fn process_lq_notifications(
 		&self,
 		stk: &mut Stk,
 		opt: &Options,
 	) -> Result<(), Error> {
-		// Runtime feature gate, as it is not production-ready
-		if !FFLAGS.change_feed_live_queries.enabled() {
-			return Ok(());
-		}
-		// Return if there are no live queries
-		if self.notification_channel.is_none() {
-			trace!("Channels is none, short-circuiting");
-			return Ok(());
-		}
-		if self.local_live_queries.read().await.is_empty() {
-			trace!("No live queries, short-circuiting");
-			return Ok(());
-		}
-
-		// Change map includes a mapping of selector to changesets, ordered by versionstamp
-		let mut change_map: BTreeMap<LqSelector, Vec<ChangeSet>> = BTreeMap::new();
-		{
-			let tx = self.transaction(Read, Optimistic).await?;
-			let tracked_cfs_updates = find_required_cfs_to_catch_up(
-				tx,
-				self.cf_watermarks.clone(),
-				self.engine_options.live_query_catchup_size,
-				&mut change_map,
-			)
-			.await?;
-			// Now we update since we are no longer iterating immutably
-			let mut tracked_cfs = self.cf_watermarks.lock().await;
-			for (selector, vs) in tracked_cfs_updates {
-				tracked_cfs.insert(selector, vs);
-			}
-		};
-
-		for (selector, change_sets) in change_map {
-			// find matching live queries
-			let lq_pairs: Vec<(LqIndexKey, LqIndexValue)> = {
-				let lq_lock = self.local_live_queries.read().await;
-				lq_lock
-					.iter()
-					.filter(|(k, _)| k.selector == selector)
-					.flat_map(|(lq_index, lq_values)| {
-						lq_values.iter().cloned().map(|x| (lq_index.clone(), x))
-					})
-					.to_owned()
-					.collect()
-			};
-
-			// Find relevant changes
-			let tx = Arc::new(Mutex::new(self.transaction(Read, Optimistic).await?));
-			trace!("There are {} change sets", change_sets.len());
-			trace!(
-				"\n{}",
-				change_sets
-					.iter()
-					.enumerate()
-					.map(|(i, x)| format!("[{i}] {:?}", x))
-					.collect::<Vec<String>>()
-					.join("\n")
-			);
-			for change_set in change_sets {
-				self.process_change_set_for_notifications(
-					stk,
-					tx.clone(),
-					opt,
-					change_set,
-					&lq_pairs,
-				)
-				.await?;
-			}
-		}
-		trace!("Finished process lq successfully");
-		Ok(())
-	}
-
-	async fn process_change_set_for_notifications(
-		&self,
-		stk: &mut Stk,
-		tx: Arc<Mutex<Transaction>>,
-		opt: &Options,
-		change_set: ChangeSet,
-		lq_pairs: &[(LqIndexKey, LqIndexValue)],
-	) -> Result<(), Error> {
-		// TODO(phughk): this loop can be on the inside so we are only checking lqs relavant to cf change
-		trace!("Moving to next change set, {:?}", change_set);
-		for (lq_key, lq_value) in lq_pairs.iter() {
-			trace!(
-				"Processing live query for notification key={:?} and value={:?}",
-				lq_key,
-				lq_value
-			);
-			let change_vs = change_set.0;
-			let database_mutation = &change_set.1;
-			for table_mutations in database_mutation.0.iter() {
-				if table_mutations.0 == lq_key.selector.tb {
-					// Create a doc of the table value
-					// Run the 'lives' logic on the doc, while providing live queries instead of reading from storage
-					// This will generate and send notifications
-					trace!(
-						"There are {} table mutations being prepared for notifications",
-						table_mutations.1.len()
-					);
-					for (i, mutation) in table_mutations.1.iter().enumerate() {
-						trace!(
-							"[{} @ {:?}] Processing table mutation: {:?}",
-							i,
-							change_vs,
-							mutation
-						);
-						trace!("Constructing document from mutation");
-						if let Some(doc) = Self::construct_document(mutation) {
-							// We know we are only processing a single LQ at a time, so we can limit notifications to 1
-							let notification_capacity = 1;
-							// We track notifications as a separate channel in case we want to process
-							// for the current state we only forward
-							let (sender, receiver) = channel::bounded(notification_capacity);
-							doc.check_lqs_and_send_notifications(
-								stk,
-								opt,
-								&Statement::Live(&lq_value.stm),
-								&tx,
-								[&lq_value.stm].as_slice(),
-								&sender,
-							)
-							.await
-							.map_err(|e| {
-								Error::Internal(format!(
-									"Error checking lqs for notifications: {:?}",
-									e
-								))
-							})?;
-
-							// Send the notifications to driver or api
-							// TODO: evaluate if we want channel directly instead of proxy
-							while let Ok(notification) = receiver.try_recv() {
-								trace!("Sending notification to client");
-								self.notification_channel
-									.as_ref()
-									.unwrap()
-									.0
-									.send(notification)
-									.await
-									.unwrap();
-							}
-							trace!("Ended notification sending")
-						}
-
-						self.update_versionstamp(&change_vs, lq_key, lq_value).await;
-					}
-				}
-			}
-		}
-		Ok(())
-	}
-
-	async fn update_versionstamp(
-		&self,
-		change_vs: &Versionstamp,
-		lq_key: &LqIndexKey,
-		lq_value: &LqIndexValue,
-	) {
-		// We increase the watermark because scans are inclusive of first result
-		// And we have already processed the input watermark - it is derived from the event
-		// let change_vs = conv::try_u128_to_versionstamp(conv::to_u128_be(*change_vs) + 1).unwrap();
-
-		// Update watermarks
-		trace!("Updating watermark to {:?} for index key {:?}", change_vs, lq_key);
-		// For each live query we have processed we update the watermarks
-		self.local_live_queries.write().await.insert(
-			lq_key.clone(),
-			vec![LqIndexValue {
-				vs: *change_vs,
-				..lq_value.clone()
-			}],
-		);
-
-		// TODO(phugk) We also update the tracked_cfs with a minimum watermark
-		let mut tracked_cfs = self.cf_watermarks.lock().await;
-		// TODO we may be able to re-use the key without cloning...
-		tracked_cfs.insert(lq_key.selector.clone(), *change_vs).unwrap();
-	}
-
-	/// Construct a document from a Change Feed mutation
-	/// This is required to perform document operations such as live query notifications
-	fn construct_document(mutation: &TableMutation) -> Option<Document> {
-		match mutation {
-			TableMutation::Set(id, current_value) => {
-				let doc = Document::new(None, Some(id), None, current_value, Workable::Normal);
-				Some(doc)
-			}
-			TableMutation::Del(id) => {
-				let doc = Document::new(None, Some(id), None, &Value::None, Workable::Normal);
-				Some(doc)
-			}
-			TableMutation::Def(_) => None,
-			TableMutation::SetWithDiff(id, current_value, _operations) => {
-				let todo_original_after_reverse_applying_patches = Value::None;
-				let doc = Document::new_artificial(
-					None,
-					Some(id),
-					None,
-					Cow::Borrowed(current_value),
-					Cow::Owned(todo_original_after_reverse_applying_patches),
-					Workable::Normal,
-				);
-				trace!("Constructed artificial document: {:?}, is_new={}", doc, doc.is_new());
-				// TODO(SUR-328): reverse diff and apply to doc to retrieve original version of doc
-				Some(doc)
-			}
-		}
->>>>>>> 49ad32f4
+		process_lq_notifications(self, stk, opt).await
 	}
 
 	/// Add and kill live queries being track on the datastore
@@ -1734,10 +1522,6 @@
 			Some(doc)
 		}
 	}
-<<<<<<< HEAD
-=======
-	tx.cancel().await?;
-	Ok(tracked_cfs_updates)
 }
 
 #[cfg(test)]
@@ -1791,5 +1575,4 @@
 		assert_eq!(res, Value::Number(Number::Int(2)));
 		Ok(())
 	}
->>>>>>> 49ad32f4
 }