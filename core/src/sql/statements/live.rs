use crate::ctx::Context;
use crate::dbs::{Options, Transaction};
use crate::doc::CursorDoc;
use crate::err::{Error, LiveQueryCause};
use crate::fflags::FFLAGS;
use crate::iam::Auth;
use crate::kvs::lq_structs::{LqEntry, TrackedResult};
use crate::sql::statements::info::InfoStructure;
use crate::sql::{Cond, Fetchs, Fields, Object, Table, Uuid, Value};
use derive::Store;
use futures::lock::MutexGuard;
use reblessive::tree::Stk;
use revision::revisioned;
use serde::{Deserialize, Serialize};
use std::fmt;

#[revisioned(revision = 2)]
#[derive(Clone, Debug, Default, Eq, PartialEq, PartialOrd, Serialize, Deserialize, Store, Hash)]
#[cfg_attr(feature = "arbitrary", derive(arbitrary::Arbitrary))]
#[non_exhaustive]
pub struct LiveStatement {
	pub id: Uuid,
	pub node: Uuid,
	pub expr: Fields,
	pub what: Value,
	pub cond: Option<Cond>,
	pub fetch: Option<Fetchs>,
	// When a live query is marked for archiving, this will
	// be set to the node ID that archived the query. This
	// is an internal property, set by the database runtime.
	// This is optional, and is only set when archived.
	//
	// This is deprecated from 2.0
	pub(crate) archived: Option<Uuid>,
	// When a live query is created, we must also store the
	// authenticated session of the user who made the query,
	// so we can check it later when sending notifications.
	// This is optional as it is only set by the database
	// runtime when storing the live query to storage.
	#[revision(start = 2)]
	pub(crate) session: Option<Value>,
	// When a live query is created, we must also store the
	// authenticated session of the user who made the query,
	// so we can check it later when sending notifications.
	// This is optional as it is only set by the database
	// runtime when storing the live query to storage.
	pub(crate) auth: Option<Auth>,
}

impl LiveStatement {
	#[doc(hidden)]
	pub fn new(expr: Fields) -> Self {
		LiveStatement {
			id: Uuid::new_v4(),
			node: Uuid::new_v4(),
			expr,
			..Default::default()
		}
	}

	/// Creates a live statement from parts that can be set during a query.
	pub(crate) fn from_source_parts(
		expr: Fields,
		what: Value,
		cond: Option<Cond>,
		fetch: Option<Fetchs>,
	) -> Self {
		LiveStatement {
			id: Uuid::new_v4(),
			node: Uuid::new_v4(),
			expr,
			what,
			cond,
			fetch,
			..Default::default()
		}
	}

	/// Process this type returning a computed simple Value
	pub(crate) async fn compute(
		&self,
		stk: &mut Stk,
		ctx: &Context<'_>,
		opt: &Options,
		txn: &Transaction,
		doc: Option<&CursorDoc<'_>>,
	) -> Result<Value, Error> {
		// Is realtime enabled?
		opt.realtime()?;
		// Valid options?
		opt.valid_for_db()?;
		// Get the Node ID
		let nid = opt.id()?;
		// Check that auth has been set
		let mut stm = LiveStatement {
			// Use the current session authentication
			// for when we store the LIVE Statement
			session: ctx.value("session").cloned(),
			// Use the current session authentication
			// for when we store the LIVE Statement
			auth: Some(opt.auth.as_ref().clone()),
			// Clone the rest of the original fields
			// from the LIVE statement to the new one
			..self.clone()
		};
		let id = stm.id.0;
		match FFLAGS.change_feed_live_queries.enabled() {
			true => {
				let mut run = txn.lock().await;
				match stm.what.compute(stk, ctx, opt, txn, doc).await? {
					Value::Table(tb) => {
						// We modify the table as it can be a $PARAM and the compute evaluates that
						let mut stm = stm;
						stm.what = Value::Table(tb.clone());

<<<<<<< HEAD
						trace!("Inside live statement, table is {}", tb);
=======
>>>>>>> 22aec455
						let ns = opt.ns().to_string();
						let db = opt.db().to_string();
						self.validate_change_feed_valid(&mut run, &ns, &db, &tb).await?;
						// Send the live query registration hook to the transaction pre-commit channel
						run.pre_commit_register_async_event(TrackedResult::LiveQuery(LqEntry {
							live_id: stm.id,
							ns,
							db,
							stm,
						}))?;
					}
					v => {
						trace!("Inside live statement, value was not a table it was {}", v);
						return Err(Error::LiveStatement {
							value: v.to_string(),
						});
					}
				}
				Ok(id.into())
			}
			false => {
				// Claim transaction
				let mut run = txn.lock().await;
				// Process the live query table
				match stm.what.compute(stk, ctx, opt, txn, doc).await? {
					Value::Table(tb) => {
						// Store the current Node ID
						stm.node = nid.into();
						// Insert the node live query
						run.putc_ndlq(nid, id, opt.ns(), opt.db(), tb.as_str(), None).await?;
						// Insert the table live query
						run.putc_tblq(opt.ns(), opt.db(), &tb, stm, None).await?;
					}
					v => {
						return Err(Error::LiveStatement {
							value: v.to_string(),
						});
					}
				};
				// Return the query id
				Ok(id.into())
			}
		}
	}

	async fn validate_change_feed_valid(
		&self,
		tx: &mut MutexGuard<'_, crate::kvs::Transaction>,
		ns: &str,
		db: &str,
		tb: &Table,
	) -> Result<(), Error> {
		// Find the table definition
		let tb_definition = tx.get_and_cache_tb(ns, db, tb).await.map_err(|e| match e {
			Error::TbNotFound {
				value: _tb,
			} => Error::LiveQueryError(LiveQueryCause::MissingChangeFeed),
			_ => e,
		})?;
		// check it has a change feed
		let cf = tb_definition
			.changefeed
			.ok_or(Error::LiveQueryError(LiveQueryCause::MissingChangeFeed))?;
		// check the change feed includes the original - required for differentiating between CREATE and UPDATE
		if !cf.store_diff {
			return Err(Error::LiveQueryError(LiveQueryCause::ChangeFeedNoOriginal));
		}
		Ok(())
	}

	pub(crate) fn archive(mut self, node_id: Uuid) -> LiveStatement {
		self.archived = Some(node_id);
		self
	}
}

impl fmt::Display for LiveStatement {
	fn fmt(&self, f: &mut fmt::Formatter) -> fmt::Result {
		write!(f, "LIVE SELECT {} FROM {}", self.expr, self.what)?;
		if let Some(ref v) = self.cond {
			write!(f, " {v}")?
		}
		if let Some(ref v) = self.fetch {
			write!(f, " {v}")?
		}
		Ok(())
	}
}

impl InfoStructure for LiveStatement {
	fn structure(self) -> Value {
		let Self {
			expr,
			what,
			cond,
			fetch,
			..
		} = self;

		let mut acc = Object::default();

		acc.insert("expr".to_string(), expr.structure());

		acc.insert("what".to_string(), what.structure());

		if let Some(cond) = cond {
			acc.insert("cond".to_string(), cond.structure());
		}

		if let Some(fetch) = fetch {
			acc.insert("fetch".to_string(), fetch.structure());
		}
		Value::Object(acc)
	}
}<|MERGE_RESOLUTION|>--- conflicted
+++ resolved
@@ -113,10 +113,6 @@
 						let mut stm = stm;
 						stm.what = Value::Table(tb.clone());
 
-<<<<<<< HEAD
-						trace!("Inside live statement, table is {}", tb);
-=======
->>>>>>> 22aec455
 						let ns = opt.ns().to_string();
 						let db = opt.db().to_string();
 						self.validate_change_feed_valid(&mut run, &ns, &db, &tb).await?;
@@ -129,7 +125,6 @@
 						}))?;
 					}
 					v => {
-						trace!("Inside live statement, value was not a table it was {}", v);
 						return Err(Error::LiveStatement {
 							value: v.to_string(),
 						});
