use std::borrow::Cow;
use std::collections::HashMap;

use crate::cf::{TableMutation, TableMutations};
use crate::kvs::Key;
use crate::sql::statements::DefineTableStatement;
use crate::sql::thing::Thing;
use crate::sql::value::Value;
use crate::sql::Idiom;

// PreparedWrite is a tuple of (versionstamp key, key prefix, key suffix, serialized table mutations).
// The versionstamp key is the key that contains the current versionstamp and might be used by the
// specific transaction implementation to make the versionstamp unique and monotonic.
// The key prefix and key suffix are used to construct the key for the table mutations.
// The consumer of this library should write KV pairs with the following format:
// key = key_prefix + versionstamp + key_suffix
// value = serialized table mutations
type PreparedWrite = (Vec<u8>, Vec<u8>, Vec<u8>, crate::kvs::Val);

#[non_exhaustive]
pub struct Writer {
	buf: Buffer,
}

#[non_exhaustive]
pub struct Buffer {
	pub b: HashMap<ChangeKey, TableMutations>,
}

#[derive(Hash, Eq, PartialEq, Debug)]
#[non_exhaustive]
pub struct ChangeKey {
	pub ns: String,
	pub db: String,
	pub tb: String,
}

impl Buffer {
	pub fn new() -> Self {
		Self {
			b: HashMap::new(),
		}
	}

	pub fn push(&mut self, ns: String, db: String, tb: String, m: TableMutation) {
		let tb2 = tb.clone();
		let ms = self
			.b
			.entry(ChangeKey {
				ns,
				db,
				tb,
			})
			.or_insert(TableMutations::new(tb2));
		ms.1.push(m);
	}
}

// Writer is a helper for writing table mutations to a transaction.
impl Writer {
	pub(crate) fn new() -> Self {
		Self {
			buf: Buffer::new(),
		}
	}

	#[allow(clippy::too_many_arguments)]
	pub(crate) fn record_cf_change(
		&mut self,
		ns: &str,
		db: &str,
		tb: &str,
		id: Thing,
		previous: Cow<'_, Value>,
		current: Cow<'_, Value>,
		store_difference: bool,
	) {
		if current.is_some() {
			trace!("New current so weird stuff happening. Store difference is {store_difference}");
			self.buf.push(
				ns.to_string(),
				db.to_string(),
				tb.to_string(),
				match store_difference {
					true => {
						let patches = current.diff(&previous, Idiom(Vec::new()));
						let new_record = !previous.is_some();
						trace!("The record is new_record={new_record} because previous is {previous:?}");
						if previous.is_none() {
							TableMutation::Set(id, current.into_owned())
						} else {
							TableMutation::SetWithDiff(id, current.into_owned(), patches)
						}
					}
					false => TableMutation::Set(id, current.into_owned()),
				},
			);
		} else {
			trace!("Not current, delete this trace");
			self.buf.push(ns.to_string(), db.to_string(), tb.to_string(), TableMutation::Del(id));
		}
	}

	pub(crate) fn define_table(&mut self, ns: &str, db: &str, tb: &str, dt: &DefineTableStatement) {
		self.buf.push(
			ns.to_string(),
			db.to_string(),
			tb.to_string(),
			TableMutation::Def(dt.to_owned()),
		)
	}

	// get returns all the mutations buffered for this transaction,
	// that are to be written onto the key composed of the specified prefix + the current timestamp + the specified suffix.
	pub(crate) fn get(&self) -> Vec<PreparedWrite> {
		let mut r = Vec::<(Vec<u8>, Vec<u8>, Vec<u8>, crate::kvs::Val)>::new();
		// Get the current timestamp
		for (
			ChangeKey {
				ns,
				db,
				tb,
			},
			mutations,
		) in self.buf.b.iter()
		{
			let ts_key: Key = crate::key::database::vs::new(ns, db).into();
			let tc_key_prefix: Key = crate::key::change::versionstamped_key_prefix(ns, db);
			let tc_key_suffix: Key = crate::key::change::versionstamped_key_suffix(tb.as_str());

			r.push((ts_key, tc_key_prefix, tc_key_suffix, mutations.into()))
		}
		r
	}
}

#[cfg(test)]
mod tests {
	use std::borrow::Cow;
	use std::time::Duration;

	use crate::cf::{ChangeSet, DatabaseMutation, TableMutation, TableMutations};
	use crate::fflags::FFLAGS;
	use crate::key::key_req::KeyRequirements;
	use crate::kvs::{Datastore, LockType::*, Transaction, TransactionType::*};
	use crate::sql::changefeed::ChangeFeed;
	use crate::sql::id::Id;
	use crate::sql::statements::show::ShowSince;
	use crate::sql::statements::{
		DefineDatabaseStatement, DefineNamespaceStatement, DefineTableStatement,
	};
	use crate::sql::thing::Thing;
	use crate::sql::value::Value;
	use crate::sql::Datetime;
	use crate::vs;
	use crate::vs::{conv, Versionstamp};

	const DONT_STORE_PREVIOUS: bool = false;

	const NS: &str = "myns";
	const DB: &str = "mydb";
	const TB: &str = "mytb";

	#[tokio::test]
	async fn test_changefeed_read_write() {
<<<<<<< HEAD
		let ts = Datetime::default();
		let ds = init().await;
=======
		let ts = crate::sql::Datetime::default();
		let dns = DefineNamespaceStatement {
			name: crate::sql::Ident(NS.to_string()),
			..Default::default()
		};
		let ddb = DefineDatabaseStatement {
			name: crate::sql::Ident(DB.to_string()),
			changefeed: Some(ChangeFeed {
				expiry: Duration::from_secs(10),
				store_original: false,
			}),
			..Default::default()
		};
		let dtb = DefineTableStatement {
			name: TB.into(),
			changefeed: Some(ChangeFeed {
				expiry: Duration::from_secs(10),
				store_original: false,
			}),
			..Default::default()
		};

		let ds = Datastore::new("memory").await.unwrap();

		//
		// Create the ns, db, and tb to let the GC and the timestamp-to-versionstamp conversion
		// work.
		//

		let mut tx0 = ds.transaction(Write, Optimistic).await.unwrap();
		let ns_root = crate::key::root::ns::new(NS);
		tx0.put(ns_root.key_category(), &ns_root, dns).await.unwrap();
		let db_root = crate::key::namespace::db::new(NS, DB);
		tx0.put(db_root.key_category(), &db_root, ddb).await.unwrap();
		let tb_root = crate::key::database::tb::new(NS, DB, TB);
		tx0.put(tb_root.key_category(), &tb_root, dtb.clone()).await.unwrap();
		tx0.commit().await.unwrap();
>>>>>>> 52dc0640

		// Let the db remember the timestamp for the current versionstamp
		// so that we can replay change feeds from the timestamp later.
		ds.tick_at(ts.0.timestamp().try_into().unwrap()).await.unwrap();

		//
		// Write things to the table.
		//

		let mut tx1 = ds.transaction(Write, Optimistic).await.unwrap();
		let thing_a = Thing {
			tb: TB.to_owned(),
			id: Id::String("A".to_string()),
		};
		let value_a: super::Value = "a".into();
		let previous = Cow::from(Value::None);
		tx1.record_change(
			NS,
			DB,
			TB,
			&thing_a,
			previous.clone(),
			Cow::Borrowed(&value_a),
			DONT_STORE_PREVIOUS,
		);
		tx1.complete_changes(true).await.unwrap();
		tx1.commit().await.unwrap();

		let mut tx2 = ds.transaction(Write, Optimistic).await.unwrap();
		let thing_c = Thing {
			tb: TB.to_owned(),
			id: Id::String("C".to_string()),
		};
		let value_c: Value = "c".into();
		tx2.record_change(
			NS,
			DB,
			TB,
			&thing_c,
			previous.clone(),
			Cow::Borrowed(&value_c),
			DONT_STORE_PREVIOUS,
		);
		tx2.complete_changes(true).await.unwrap();
		tx2.commit().await.unwrap();

		let x = ds.transaction(Write, Optimistic).await;
		let mut tx3 = x.unwrap();
		let thing_b = Thing {
			tb: TB.to_owned(),
			id: Id::String("B".to_string()),
		};
		let value_b: Value = "b".into();
		tx3.record_change(
			NS,
			DB,
			TB,
			&thing_b,
			previous.clone(),
			Cow::Borrowed(&value_b),
			DONT_STORE_PREVIOUS,
		);
		let thing_c2 = Thing {
			tb: TB.to_owned(),
			id: Id::String("C".to_string()),
		};
		let value_c2: Value = "c2".into();
		tx3.record_change(
			NS,
			DB,
			TB,
			&thing_c2,
			previous.clone(),
			Cow::Borrowed(&value_c2),
			DONT_STORE_PREVIOUS,
		);
		tx3.complete_changes(true).await.unwrap();
		tx3.commit().await.unwrap();

		// Note that we committed tx1, tx2, and tx3 in this order so far.
		// Therefore, the change feeds should give us
		// the mutations in the commit order, which is tx1, tx3, then tx2.

		let start: u64 = 0;

		let mut tx4 = ds.transaction(Write, Optimistic).await.unwrap();
		let r =
			crate::cf::read(&mut tx4, NS, DB, Some(TB), ShowSince::Versionstamp(start), Some(10))
				.await
				.unwrap();
		tx4.commit().await.unwrap();

		let want: Vec<ChangeSet> = vec![
			ChangeSet(
				vs::u64_to_versionstamp(2),
				DatabaseMutation(vec![TableMutations(
					TB.to_string(),
					match FFLAGS.change_feed_live_queries.enabled() {
						true => vec![TableMutation::SetWithDiff(
							Thing::from((TB.to_string(), "A".to_string())),
							Value::None,
							vec![],
						)],
						false => vec![TableMutation::Set(
							Thing::from((TB.to_string(), "A".to_string())),
							Value::from("a"),
						)],
					},
				)]),
			),
			ChangeSet(
				vs::u64_to_versionstamp(3),
				DatabaseMutation(vec![TableMutations(
					TB.to_string(),
					match FFLAGS.change_feed_live_queries.enabled() {
						true => vec![TableMutation::SetWithDiff(
							Thing::from((TB.to_string(), "C".to_string())),
							Value::None,
							vec![],
						)],
						false => vec![TableMutation::Set(
							Thing::from((TB.to_string(), "C".to_string())),
							Value::from("c"),
						)],
					},
				)]),
			),
			ChangeSet(
				vs::u64_to_versionstamp(4),
				DatabaseMutation(vec![TableMutations(
					TB.to_string(),
					match FFLAGS.change_feed_live_queries.enabled() {
						true => vec![
							TableMutation::SetWithDiff(
								Thing::from((TB.to_string(), "B".to_string())),
								Value::None,
								vec![],
							),
							TableMutation::SetWithDiff(
								Thing::from((TB.to_string(), "C".to_string())),
								Value::None,
								vec![],
							),
						],
						false => vec![
							TableMutation::Set(
								Thing::from((TB.to_string(), "B".to_string())),
								Value::from("b"),
							),
							TableMutation::Set(
								Thing::from((TB.to_string(), "C".to_string())),
								Value::from("c2"),
							),
						],
					},
				)]),
			),
		];

		assert_eq!(r, want);

		let mut tx5 = ds.transaction(Write, Optimistic).await.unwrap();
		// gc_all needs to be committed before we can read the changes
		crate::cf::gc_db(&mut tx5, NS, DB, vs::u64_to_versionstamp(4), Some(10)).await.unwrap();
		// We now commit tx5, which should persist the gc_all resullts
		tx5.commit().await.unwrap();

		// Now we should see the gc_all results
		let mut tx6 = ds.transaction(Write, Optimistic).await.unwrap();
		let r =
			crate::cf::read(&mut tx6, NS, DB, Some(TB), ShowSince::Versionstamp(start), Some(10))
				.await
				.unwrap();
		tx6.commit().await.unwrap();

		let want: Vec<ChangeSet> = vec![ChangeSet(
			vs::u64_to_versionstamp(4),
			DatabaseMutation(vec![TableMutations(
				TB.to_string(),
				match FFLAGS.change_feed_live_queries.enabled() {
					true => vec![
						TableMutation::SetWithDiff(
							Thing::from((TB.to_string(), "B".to_string())),
							Value::None,
							vec![],
						),
						TableMutation::SetWithDiff(
							Thing::from((TB.to_string(), "C".to_string())),
							Value::None,
							vec![],
						),
					],
					false => vec![
						TableMutation::Set(
							Thing::from((TB.to_string(), "B".to_string())),
							Value::from("b"),
						),
						TableMutation::Set(
							Thing::from((TB.to_string(), "C".to_string())),
							Value::from("c2"),
						),
					],
				},
			)]),
		)];
		assert_eq!(r, want);

		// Now we should see the gc_all results
		ds.tick_at((ts.0.timestamp() + 5).try_into().unwrap()).await.unwrap();

		let mut tx7 = ds.transaction(Write, Optimistic).await.unwrap();
		let r = crate::cf::read(&mut tx7, NS, DB, Some(TB), ShowSince::Timestamp(ts), Some(10))
			.await
			.unwrap();
		tx7.commit().await.unwrap();
		assert_eq!(r, want);
	}

	#[test_log::test(tokio::test)]
	async fn test_scan_picks_up_from_offset() {
		// Given we have 2 entries in change feeds
		let ds = init().await;
		ds.tick_at(5).await.unwrap();
		let _id1 = record_change_feed_entry(
			ds.transaction(Write, Optimistic).await.unwrap(),
			"First".to_string(),
		)
		.await;
		ds.tick_at(10).await.unwrap();
		let mut tx = ds.transaction(Write, Optimistic).await.unwrap();
		let vs1 = tx.get_versionstamp_from_timestamp(5, NS, DB, false).await.unwrap().unwrap();
		let vs2 = tx.get_versionstamp_from_timestamp(10, NS, DB, false).await.unwrap().unwrap();
		tx.cancel().await.unwrap();
		let _id2 = record_change_feed_entry(
			ds.transaction(Write, Optimistic).await.unwrap(),
			"Second".to_string(),
		)
		.await;

		// When we scan from the versionstamp between the changes
		let r = change_feed(ds.transaction(Write, Optimistic).await.unwrap(), &vs2).await;

		// Then there is only 1 change
		assert_eq!(r.len(), 1);
		assert!(r[0].0 >= vs2, "{:?}", r);

		// And scanning with previous offset includes both values (without table definitions)
		let r = change_feed(ds.transaction(Write, Optimistic).await.unwrap(), &vs1).await;
		assert_eq!(r.len(), 2);
	}

	async fn change_feed(mut tx: Transaction, vs: &Versionstamp) -> Vec<ChangeSet> {
		let r = crate::cf::read(
			&mut tx,
			NS,
			DB,
			Some(TB),
			ShowSince::Versionstamp(conv::versionstamp_to_u64(vs)),
			Some(10),
		)
		.await
		.unwrap();
		tx.cancel().await.unwrap();
		r
	}

	async fn record_change_feed_entry(mut tx: Transaction, id: String) -> Thing {
		let thing = Thing {
			tb: TB.to_owned(),
			id: Id::String(id),
		};
		let value_a: Value = "a".into();
		let previous = Cow::from(Value::None);
		tx.record_change(
			NS,
			DB,
			TB,
			&thing,
			previous.clone(),
			Cow::Borrowed(&value_a),
			DONT_STORE_PREVIOUS,
		);
		tx.complete_changes(true).await.unwrap();
		tx.commit().await.unwrap();
		thing
	}

	async fn init() -> Datastore {
		let dns = DefineNamespaceStatement {
			name: crate::sql::Ident(NS.to_string()),
			..Default::default()
		};
		let ddb = DefineDatabaseStatement {
			name: crate::sql::Ident(DB.to_string()),
			changefeed: Some(ChangeFeed {
				expiry: Duration::from_secs(10),
				store_original: false,
			}),
			..Default::default()
		};
		let dtb = DefineTableStatement {
			name: TB.into(),
			changefeed: Some(ChangeFeed {
				expiry: Duration::from_secs(10),
				store_original: false,
			}),
			..Default::default()
		};

		let ds = Datastore::new("memory").await.unwrap();

		//
		// Create the ns, db, and tb to let the GC and the timestamp-to-versionstamp conversion
		// work.
		//

		let mut tx0 = ds.transaction(Write, Optimistic).await.unwrap();
		let ns_root = crate::key::root::ns::new(NS);
		tx0.put(ns_root.key_category(), &ns_root, dns).await.unwrap();
		let db_root = crate::key::namespace::db::new(NS, DB);
		tx0.put(db_root.key_category(), &db_root, ddb).await.unwrap();
		let tb_root = crate::key::database::tb::new(NS, DB, TB);
		tx0.put(tb_root.key_category(), &tb_root, dtb.clone()).await.unwrap();
		tx0.commit().await.unwrap();
		ds
	}
}<|MERGE_RESOLUTION|>--- conflicted
+++ resolved
@@ -76,7 +76,6 @@
 		store_difference: bool,
 	) {
 		if current.is_some() {
-			trace!("New current so weird stuff happening. Store difference is {store_difference}");
 			self.buf.push(
 				ns.to_string(),
 				db.to_string(),
@@ -96,7 +95,6 @@
 				},
 			);
 		} else {
-			trace!("Not current, delete this trace");
 			self.buf.push(ns.to_string(), db.to_string(), tb.to_string(), TableMutation::Del(id));
 		}
 	}
@@ -163,48 +161,8 @@
 
 	#[tokio::test]
 	async fn test_changefeed_read_write() {
-<<<<<<< HEAD
 		let ts = Datetime::default();
 		let ds = init().await;
-=======
-		let ts = crate::sql::Datetime::default();
-		let dns = DefineNamespaceStatement {
-			name: crate::sql::Ident(NS.to_string()),
-			..Default::default()
-		};
-		let ddb = DefineDatabaseStatement {
-			name: crate::sql::Ident(DB.to_string()),
-			changefeed: Some(ChangeFeed {
-				expiry: Duration::from_secs(10),
-				store_original: false,
-			}),
-			..Default::default()
-		};
-		let dtb = DefineTableStatement {
-			name: TB.into(),
-			changefeed: Some(ChangeFeed {
-				expiry: Duration::from_secs(10),
-				store_original: false,
-			}),
-			..Default::default()
-		};
-
-		let ds = Datastore::new("memory").await.unwrap();
-
-		//
-		// Create the ns, db, and tb to let the GC and the timestamp-to-versionstamp conversion
-		// work.
-		//
-
-		let mut tx0 = ds.transaction(Write, Optimistic).await.unwrap();
-		let ns_root = crate::key::root::ns::new(NS);
-		tx0.put(ns_root.key_category(), &ns_root, dns).await.unwrap();
-		let db_root = crate::key::namespace::db::new(NS, DB);
-		tx0.put(db_root.key_category(), &db_root, ddb).await.unwrap();
-		let tb_root = crate::key::database::tb::new(NS, DB, TB);
-		tx0.put(tb_root.key_category(), &tb_root, dtb.clone()).await.unwrap();
-		tx0.commit().await.unwrap();
->>>>>>> 52dc0640
 
 		// Let the db remember the timestamp for the current versionstamp
 		// so that we can replay change feeds from the timestamp later.
