use crate::ctx::Context;
use crate::dbs::Statement;
use crate::dbs::{Options, Transaction};
use crate::doc::Document;
use crate::err::Error;
use crate::iam::Action;
use crate::sql::idiom::Idiom;
use crate::sql::output::Output;
use crate::sql::paths::META;
use crate::sql::permission::Permission;
use crate::sql::value::Value;
use reblessive::tree::Stk;

impl<'a> Document<'a> {
	/// Evaluates a doc that has been modified so that it can be further computed into a result Value
	/// This includes some permissions handling, output format handling (as specified in statement),
	/// field handling (like params, links etc).
	pub async fn pluck(
		&self,
		stk: &mut Stk,
		ctx: &Context<'_>,
		opt: &Options,
		txn: &Transaction,
		stm: &Statement<'_>,
	) -> Result<Value, Error> {
		// Ensure futures are run
		let opt = &opt.new_with_futures(true);
		// Process the desired output
		trace!("Processing output {:?} stm: {:?}", stm.output(), stm);
		let mut out = match stm.output() {
			Some(v) => match v {
				Output::None => Err(Error::Ignore),
				Output::Null => Ok(Value::Null),
				Output::Diff => {
					// Output a DIFF of any changes applied to the document
					Ok(self.initial.doc.diff(self.current.doc.as_ref(), Idiom::default()).into())
				}
				Output::After => {
					// Output the full document after all changes were applied
					self.current.doc.compute(stk, ctx, opt, txn, Some(&self.current)).await
				}
				Output::Before => {
					// Output the full document before any changes were applied
					self.initial.doc.compute(stk, ctx, opt, txn, Some(&self.initial)).await
				}
				Output::Fields(v) => {
					// Configure the context
					let mut ctx = Context::new(ctx);
					ctx.add_value("after", self.current.doc.as_ref());
					ctx.add_value("before", self.initial.doc.as_ref());
					// Output the specified fields
					v.compute(stk, &ctx, opt, txn, Some(&self.current), false).await
				}
			},
			None => match stm {
<<<<<<< HEAD
				Statement::Live(s) => {
					trace!("Live part of pluck, expr: {:?}", s.expr);
					trace!(
						"PLUCK ATTENTION\ninitial doc: {:?}\ncurrent doc: {:?}\n",
						self.initial.doc,
						self.current.doc
					);
					match s.expr.len() {
						0 => {
							trace!("Len was 0");
							Ok(self.initial.doc.diff(&self.current.doc, Idiom::default()).into())
						}
						_ => {
							trace!("expr compute");
							s.expr.compute(ctx, opt, txn, Some(&self.current), false).await
						}
					}
				}
=======
				Statement::Live(s) => match s.expr.len() {
					0 => Ok(self.initial.doc.diff(&self.current.doc, Idiom::default()).into()),
					_ => s.expr.compute(stk, ctx, opt, txn, Some(&self.current), false).await,
				},
>>>>>>> a45fd5c1
				Statement::Select(s) => {
					s.expr.compute(stk, ctx, opt, txn, Some(&self.current), s.group.is_some()).await
				}
				Statement::Create(_) => {
					self.current.doc.compute(stk, ctx, opt, txn, Some(&self.current)).await
				}
				Statement::Update(_) => {
					self.current.doc.compute(stk, ctx, opt, txn, Some(&self.current)).await
				}
				Statement::Relate(_) => {
					self.current.doc.compute(stk, ctx, opt, txn, Some(&self.current)).await
				}
				Statement::Insert(_) => {
					self.current.doc.compute(stk, ctx, opt, txn, Some(&self.current)).await
				}
				_ => Err(Error::Ignore),
			},
		}?;
		// Check if this record exists
		if self.id.is_some() {
			// Should we run permissions checks?
			if opt.check_perms(Action::View) {
				// Loop through all field statements
				for fd in self.fd(opt, txn).await?.iter() {
					// Loop over each field in document
					for k in out.each(&fd.name).iter() {
						// Process the field permissions
						match &fd.permissions.select {
							Permission::Full => (),
							Permission::None => out.del(stk, ctx, opt, txn, k).await?,
							Permission::Specific(e) => {
								// Disable permissions
								let opt = &opt.new_with_perms(false);
								// Get the current value
								let val = self.current.doc.pick(k);
								// Configure the context
								let mut ctx = Context::new(ctx);
								ctx.add_value("value", &val);
								// Process the PERMISSION clause
								if !e
									.compute(stk, &ctx, opt, txn, Some(&self.current))
									.await?
									.is_truthy()
								{
									out.del(stk, &ctx, opt, txn, k).await?
								}
							}
						}
					}
				}
			}
		}
		// Remove any omitted fields from output
		if let Some(v) = stm.omit() {
			for v in v.iter() {
				out.del(stk, ctx, opt, txn, v).await?;
			}
		}
		// Remove metadata fields on output
		out.cut(&*META);
		// Output result
		Ok(out)
	}
}<|MERGE_RESOLUTION|>--- conflicted
+++ resolved
@@ -53,7 +53,6 @@
 				}
 			},
 			None => match stm {
-<<<<<<< HEAD
 				Statement::Live(s) => {
 					trace!("Live part of pluck, expr: {:?}", s.expr);
 					trace!(
@@ -68,16 +67,10 @@
 						}
 						_ => {
 							trace!("expr compute");
-							s.expr.compute(ctx, opt, txn, Some(&self.current), false).await
+							s.expr.compute(stk, ctx, opt, txn, Some(&self.current), false).await
 						}
 					}
 				}
-=======
-				Statement::Live(s) => match s.expr.len() {
-					0 => Ok(self.initial.doc.diff(&self.current.doc, Idiom::default()).into()),
-					_ => s.expr.compute(stk, ctx, opt, txn, Some(&self.current), false).await,
-				},
->>>>>>> a45fd5c1
 				Statement::Select(s) => {
 					s.expr.compute(stk, ctx, opt, txn, Some(&self.current), s.group.is_some()).await
 				}
