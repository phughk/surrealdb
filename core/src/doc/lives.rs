--- conflicted
+++ resolved
@@ -228,17 +228,12 @@
 								let lqopt: &Options = &lqopt.new_with_futures(true);
 								// Output the full document before any changes were applied
 								let mut value =
-<<<<<<< HEAD
-									doc.doc.compute(&lqctx, lqopt, txn, Some(doc)).await?;
+									doc.doc.compute(stk, &lqctx, lqopt, txn, Some(doc)).await?;
 
 								// TODO(SUR-349): We need an empty object instead of Value::None for serialisation
 								if value.is_none() {
 									value = Value::Object(Default::default());
 								}
-
-=======
-									doc.doc.compute(stk, &lqctx, lqopt, txn, Some(doc)).await?;
->>>>>>> a45fd5c1
 								// Remove metadata fields on output
 								value.del(stk, &lqctx, lqopt, txn, &*META).await?;
 								// Output result
