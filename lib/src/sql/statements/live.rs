--- conflicted
+++ resolved
@@ -91,25 +91,9 @@
 				// Store the current Node ID
 				stm.node = nid.into();
 				// Insert the node live query
-<<<<<<< HEAD
-				run.putc_ndlq(
-					opt.id()?,
-					self_override.id.0.clone(),
-					opt.ns(),
-					opt.db(),
-					tb.as_str(),
-					None,
-				)
-				.await?;
+				run.putc_ndlq(opt.id()?, id.clone(), opt.ns(), opt.db(), tb.as_str(), None).await?;
 				// Insert the table live query
-				run.putc_tblq(opt.ns(), opt.db(), &tb, self_override.clone(), None).await?;
-=======
-				let key = crate::key::node::lq::new(opt.id()?, id, opt.ns(), opt.db());
-				run.putc(key, tb.as_str(), None).await?;
-				// Insert the table live query
-				let key = crate::key::table::lq::new(opt.ns(), opt.db(), &tb, id);
-				run.putc(key, stm, None).await?;
->>>>>>> 248829cf
+				run.putc_tblq(opt.ns(), opt.db(), &tb, self.clone(), None).await?;
 			}
 			v => {
 				return Err(Error::LiveStatement {
