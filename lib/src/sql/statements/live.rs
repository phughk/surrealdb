--- conflicted
+++ resolved
@@ -1,11 +1,6 @@
 use crate::ctx::Context;
-<<<<<<< HEAD
 use crate::dbs::{Auth, Options};
 use crate::dbs::{Level, Transaction};
-=======
-use crate::dbs::Options;
-use crate::dbs::Transaction;
->>>>>>> 1005b890
 use crate::doc::CursorDoc;
 use crate::err::Error;
 use crate::sql::comment::shouldbespace;
@@ -56,11 +51,8 @@
 	) -> Result<Value, Error> {
 		// Is realtime enabled?
 		opt.realtime()?;
-<<<<<<< HEAD
-		// Selected DB?
-		opt.needs(Level::Db)?;
-		// Allowed to run?
-		opt.check(Level::No)?;
+		// Valid options?
+		opt.valid_for_db()?;
 		// Check that auth has been set
 		let self_override = LiveStatement {
 			auth: match self.auth {
@@ -69,10 +61,6 @@
 			},
 			..self.clone()
 		};
-=======
-		// Valid options?
-		opt.valid_for_db()?;
->>>>>>> 1005b890
 		// Claim transaction
 		let mut run = txn.lock().await;
 		// Process the live query table
