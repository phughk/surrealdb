use crate::sql::error::Error::Parser;
use crate::sql::error::IResult;
use crate::sql::escape::escape_str;
use nom::branch::alt;
use nom::bytes::complete::{escaped_transform, is_not, tag, take, take_while_m_n};
use nom::character::complete::char;
use nom::combinator::value;
use nom::sequence::preceded;
use nom::Err::Failure;
use serde::{Deserialize, Serialize};
use std::fmt::{self, Display, Formatter};
use std::ops::Deref;
use std::ops::{self, RangeInclusive};
use std::str;

pub(crate) const TOKEN: &str = "$surrealdb::private::sql::Strand";

const SINGLE: char = '\'';
const SINGLE_ESC_NUL: &str = "'\\\0";

const DOUBLE: char = '"';
const DOUBLE_ESC_NUL: &str = "\"\\\0";

const LEADING_SURROGATES: RangeInclusive<u16> = 0xD800..=0xDBFF;
const TRAILING_SURROGATES: RangeInclusive<u16> = 0xDC00..=0xDFFF;

/// A string that doesn't contain NUL bytes.
#[derive(Clone, Debug, Default, Eq, PartialEq, Ord, PartialOrd, Serialize, Deserialize, Hash)]
#[serde(rename = "$surrealdb::private::sql::Strand")]
pub struct Strand(#[serde(with = "no_nul_bytes")] pub String);

impl From<String> for Strand {
	fn from(s: String) -> Self {
		debug_assert!(!s.contains('\0'));
		Strand(s)
	}
}

impl From<&str> for Strand {
	fn from(s: &str) -> Self {
		debug_assert!(!s.contains('\0'));
		Self::from(String::from(s))
	}
}

impl Deref for Strand {
	type Target = String;
	fn deref(&self) -> &Self::Target {
		&self.0
	}
}

impl From<Strand> for String {
	fn from(s: Strand) -> Self {
		s.0
	}
}

impl Strand {
	/// Get the underlying String slice
	pub fn as_str(&self) -> &str {
		self.0.as_str()
	}
	/// Returns the underlying String
	pub fn as_string(self) -> String {
		self.0
	}
	/// Convert the Strand to a raw String
	pub fn to_raw(self) -> String {
		self.0
	}
}

impl Display for Strand {
	fn fmt(&self, f: &mut Formatter) -> fmt::Result {
		Display::fmt(&escape_str(&self.0), f)
	}
}

impl ops::Add for Strand {
	type Output = Self;
	fn add(mut self, other: Self) -> Self {
		self.0.push_str(other.as_str());
		self
	}
}

pub fn strand(i: &str) -> IResult<&str, Strand> {
	let (i, v) = strand_raw(i)?;
	Ok((i, Strand(v)))
}

pub fn strand_raw(i: &str) -> IResult<&str, String> {
	alt((strand_blank, strand_single, strand_double))(i)
}

fn strand_blank(i: &str) -> IResult<&str, String> {
	alt((
		|i| {
			let (i, _) = char(SINGLE)(i)?;
			let (i, _) = char(SINGLE)(i)?;
			Ok((i, String::new()))
		},
		|i| {
			let (i, _) = char(DOUBLE)(i)?;
			let (i, _) = char(DOUBLE)(i)?;
			Ok((i, String::new()))
		},
	))(i)
}

fn strand_single(i: &str) -> IResult<&str, String> {
	let (i, _) = char(SINGLE)(i)?;
	let (i, v) = escaped_transform(
		is_not(SINGLE_ESC_NUL),
		'\\',
		alt((
			char_unicode,
			value('\u{5c}', char('\\')),
			value('\u{27}', char('\'')),
			value('\u{2f}', char('/')),
			value('\u{08}', char('b')),
			value('\u{0c}', char('f')),
			value('\u{0a}', char('n')),
			value('\u{0d}', char('r')),
			value('\u{09}', char('t')),
		)),
	)(i)?;
	let (i, _) = char(SINGLE)(i)?;
	Ok((i, v))
}

fn strand_double(i: &str) -> IResult<&str, String> {
	let (i, _) = char(DOUBLE)(i)?;
	let (i, v) = escaped_transform(
		is_not(DOUBLE_ESC_NUL),
		'\\',
		alt((
			char_unicode,
			value('\u{5c}', char('\\')),
			value('\u{22}', char('\"')),
			value('\u{2f}', char('/')),
			value('\u{08}', char('b')),
			value('\u{0c}', char('f')),
			value('\u{0a}', char('n')),
			value('\u{0d}', char('r')),
			value('\u{09}', char('t')),
		)),
	)(i)?;
	let (i, _) = char(DOUBLE)(i)?;
	Ok((i, v))
}

fn char_unicode(i: &str) -> IResult<&str, char> {
	preceded(char('u'), alt((char_unicode_bracketed, char_unicode_bare)))(i)
}

// \uABCD or \uDBFF\uDFFF (surrogate pair)
fn char_unicode_bare(i: &str) -> IResult<&str, char> {
	// Take exactly 4 bytes
	let (i, v) = take(4usize)(i)?;
	// Parse them as hex, where an error indicates invalid hex digits
	let v: u16 = u16::from_str_radix(v, 16).map_err(|_| Failure(Parser(i)))?;

	if LEADING_SURROGATES.contains(&v) {
		let leading = v;

		// Read the next \u.
		let (i, _) = tag("\\u")(i)?;
		// Take exactly 4 more bytes
		let (i, v) = take(4usize)(i)?;
		// Parse them as hex, where an error indicates invalid hex digits
		let trailing = u16::from_str_radix(v, 16).map_err(|_| Failure(Parser(i)))?;
		if !TRAILING_SURROGATES.contains(&trailing) {
			return Err(Failure(Parser(i)));
		}
		// Compute the codepoint.
		// https://datacadamia.com/data/type/text/surrogate#from_surrogate_to_character_code
		let codepoint = 0x10000
			+ ((leading as u32 - *LEADING_SURROGATES.start() as u32) << 10)
			+ trailing as u32
			- *TRAILING_SURROGATES.start() as u32;
		// Convert to char
		let v = char::from_u32(codepoint).ok_or(Failure(Parser(i)))?;
		// Return the char
		Ok((i, v))
	} else {
		// We can convert this to char or error in the case of invalid Unicode character
		let v = char::from_u32(v as u32).filter(|c| *c != 0 as char).ok_or(Failure(Parser(i)))?;
		// Return the char
		Ok((i, v))
	}
}

// \u{10ffff}
fn char_unicode_bracketed(i: &str) -> IResult<&str, char> {
	// Read the { character
	let (i, _) = char('{')(i)?;
	// Let's up to 6 ascii hexadecimal characters
	let (i, v) = take_while_m_n(1, 6, |c: char| c.is_ascii_hexdigit())(i)?;
	// We can convert this to u32 as the max is 0xffffff
	let v = u32::from_str_radix(v, 16).unwrap();
	// We can convert this to char or error in the case of invalid Unicode character
	let v = char::from_u32(v).filter(|c| *c != 0 as char).ok_or(Failure(Parser(i)))?;
	// Read the } character
	let (i, _) = char('}')(i)?;
	// Return the char
	Ok((i, v))
}

// serde(with = no_nul_bytes) will (de)serialize with no NUL bytes.
pub(crate) mod no_nul_bytes {
	use serde::{
		de::{self, Visitor},
		Deserializer, Serializer,
	};
	use std::fmt;

<<<<<<< HEAD
	pub(crate) fn serialize<S>(s: &String, serializer: S) -> Result<S::Ok, S::Error>
=======
	pub(crate) fn serialize<S>(s: &str, serializer: S) -> Result<S::Ok, S::Error>
>>>>>>> 10f29fbb
	where
		S: Serializer,
	{
		debug_assert!(!s.contains('\0'));
		serializer.serialize_str(s)
	}

	pub(crate) fn deserialize<'de, D>(deserializer: D) -> Result<String, D::Error>
	where
		D: Deserializer<'de>,
	{
		struct NoNulBytesVisitor;

		impl<'de> Visitor<'de> for NoNulBytesVisitor {
			type Value = String;

			fn expecting(&self, formatter: &mut fmt::Formatter) -> fmt::Result {
				formatter.write_str("a string without any NUL bytes")
			}

			fn visit_str<E>(self, value: &str) -> Result<Self::Value, E>
			where
				E: de::Error,
			{
				if value.contains('\0') {
					Err(de::Error::custom("contained NUL byte"))
				} else {
					Ok(value.to_owned())
				}
			}

			fn visit_string<E>(self, value: String) -> Result<Self::Value, E>
			where
				E: de::Error,
			{
				if value.contains('\0') {
					Err(de::Error::custom("contained NUL byte"))
				} else {
					Ok(value)
				}
			}
		}

		deserializer.deserialize_string(NoNulBytesVisitor)
	}
}

#[cfg(test)]
mod tests {

	use super::*;

	#[test]
	fn strand_empty() {
		let sql = r#""""#;
		let res = strand(sql);
		assert!(res.is_ok());
		let out = res.unwrap().1;
		assert_eq!(r#"''"#, format!("{}", out));
		assert_eq!(out, Strand::from(""));
	}

	#[test]
	fn strand_single() {
		let sql = r#"'test'"#;
		let res = strand(sql);
		assert!(res.is_ok());
		let out = res.unwrap().1;
		assert_eq!(r#"'test'"#, format!("{}", out));
		assert_eq!(out, Strand::from("test"));
	}

	#[test]
	fn strand_double() {
		let sql = r#""test""#;
		let res = strand(sql);
		assert!(res.is_ok());
		let out = res.unwrap().1;
		assert_eq!(r#"'test'"#, format!("{}", out));
		assert_eq!(out, Strand::from("test"));
	}

	#[test]
	fn strand_quoted_single() {
		let sql = r#"'te\'st'"#;
		let res = strand(sql);
		assert!(res.is_ok());
		let out = res.unwrap().1;
		assert_eq!(r#""te'st""#, format!("{}", out));
		assert_eq!(out, Strand::from(r#"te'st"#));
	}

	#[test]
	fn strand_quoted_double() {
		let sql = r#""te\"st""#;
		let res = strand(sql);
		assert!(res.is_ok());
		let out = res.unwrap().1;
		assert_eq!(r#"'te"st'"#, format!("{}", out));
		assert_eq!(out, Strand::from(r#"te"st"#));
	}

	#[test]
	fn strand_quoted_escaped() {
		let sql = r#""te\"st\n\tand\bsome\u05d9""#;
		let res = strand(sql);
		assert!(res.is_ok());
		let out = res.unwrap().1;
		assert_eq!("'te\"st\n\tand\u{08}some\u{05d9}'", format!("{}", out));
		assert_eq!(out, Strand::from("te\"st\n\tand\u{08}some\u{05d9}"));
	}

	#[test]
	fn strand_nul_byte() {
		assert!(strand("'a\0b'").is_err());
		assert!(strand("'a\\u0000b'").is_err());
		assert!(strand("'a\\u{0}b'").is_err());
	}

	#[test]
	fn strand_fuzz_escape() {
		for n in (1..=char::MAX as u32).step_by(101) {
			if let Some(c) = char::from_u32(n) {
				let expected = format!("a{c}b");

				let utf32 = format!("\"a\\u{{{n:x}}}b\"");
				let (rest, s) = strand(&utf32).unwrap();
				assert_eq!(rest, "");
				assert_eq!(s.as_str(), &expected);

				let mut utf16 = String::with_capacity(16);
				utf16 += "\"a";
				let mut buf = [0; 2];
				for &mut n in c.encode_utf16(&mut buf) {
					utf16 += &format!("\\u{n:04x}");
				}
				utf16 += "b\"";
				let (rest, s) = strand(&utf16).unwrap();
				assert_eq!(rest, "");
				assert_eq!(s.as_str(), &expected);
			}
		}

		// Unpaired surrogate.
		assert!(strand("\"\\u{DBFF}\"").is_err());
	}
}<|MERGE_RESOLUTION|>--- conflicted
+++ resolved
@@ -216,11 +216,7 @@
 	};
 	use std::fmt;
 
-<<<<<<< HEAD
-	pub(crate) fn serialize<S>(s: &String, serializer: S) -> Result<S::Ok, S::Error>
-=======
 	pub(crate) fn serialize<S>(s: &str, serializer: S) -> Result<S::Ok, S::Error>
->>>>>>> 10f29fbb
 	where
 		S: Serializer,
 	{
