--- conflicted
+++ resolved
@@ -160,11 +160,7 @@
 
 pub fn block(i: &str) -> IResult<&str, Block> {
 	let (i, _) = openbraces(i)?;
-<<<<<<< HEAD
-	let (i, v) = separated_list1(colons, entry)(i)?;
-=======
 	let (i, v) = separated_list0(colons, entry)(i)?;
->>>>>>> 5c07a7b2
 	let (i, _) = many0(alt((colons, comment)))(i)?;
 	let (i, _) = closebraces(i)?;
 	Ok((i, Block(v)))
