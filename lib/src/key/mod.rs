///
/// KV              /
///
/// ND              /!nd{nd}
/// LQ              /!nd{nd}*{ns}*{db}!lq{lq}
///
/// HB              /!hb{ts}/{nd}
///
/// NS              /!ns{ns}
///
/// Namespace       /*{ns}
/// NL              /*{ns}!nl{us}
/// NT              /*{ns}!nt{tk}
/// DB              /*{ns}!db{db}
///
/// Database        /*{ns}*{db}
/// AZ              /*{ns}*{db}!az{az}
/// DL              /*{ns}*{db}!dl{us}
/// DT              /*{ns}*{db}!dt{tk}
/// PA              /*{ns}*{db}!pa{pa}
/// SC              /*{ns}*{db}!sc{sc}
/// TB              /*{ns}*{db}!tb{tb}
///
/// Scope           /*{ns}*{db}±{sc}
/// ST              /*{ns}*{db}±{sc}!st{tk}
///
/// AZ              /*{ns}*{db}!az{az}
///
/// Table           /*{ns}*{db}*{tb}
/// EV              /*{ns}*{db}*{tb}!ev{ev}
/// FD              /*{ns}*{db}*{tb}!fd{fd}
/// FT              /*{ns}*{db}*{tb}!ft{ft}
/// IX              /*{ns}*{db}*{tb}!ix{ix}
/// LV              /*{ns}*{db}*{tb}!lv{lv}
///
/// Thing           /*{ns}*{db}*{tb}*{id}
///
/// Graph           /*{ns}*{db}*{tb}~{id}{eg}{fk}
///
/// Index           /*{ns}*{db}*{tb}¤{ix}{fd}{id}
///
<<<<<<< HEAD
pub mod az; // Stores a DEFINE ANALYZER config definition
pub mod cl; // Stores cluster membership information
=======
/// BD              /*{ns}*{db}*{tb}¤{ix}{bd}{id}
/// BL              /*{ns}*{db}*{tb}¤{ix}{bl}{id}
/// BP              /*{ns}*{db}*{tb}¤{ix}{bp}{id}
/// BT              /*{ns}*{db}*{tb}¤{ix}{bt}{id}
pub mod az; // Stores a DEFINE ANALYZER config definition
pub mod bd; // Stores BTree nodes for doc ids
pub mod bf; // Stores Term/Doc frequency
pub mod bi; // Stores doc keys for doc_ids
pub mod bk; // Stores the term list for doc_ids
pub mod bl; // Stores BTree nodes for doc lengths
pub mod bp; // Stores BTree nodes for postings
pub mod bs; // Stores FullText index states
pub mod bt; // Stores BTree nodes for terms
pub mod bu; // Stores terms for term_ids
>>>>>>> 5c07a7b2
pub mod database; // Stores the key prefix for all keys under a database
pub mod db; // Stores a DEFINE DATABASE config definition
pub mod dl; // Stores a DEFINE LOGIN ON DATABASE config definition
pub mod dt; // Stores a DEFINE LOGIN ON DATABASE config definition
pub mod ev; // Stores a DEFINE EVENT config definition
pub mod fc; // Stores a DEFINE FUNCTION config definition
pub mod fd; // Stores a DEFINE FIELD config definition
pub mod ft; // Stores a DEFINE TABLE AS config definition
pub mod graph; // Stores a graph edge pointer
pub mod hb; // Stores a heartbeat per registered cluster node
pub mod index; // Stores an index entry
pub mod ix; // Stores a DEFINE INDEX config definition
pub mod kv; // Stores the key prefix for all keys
pub mod lq; // Stores a LIVE SELECT query definition on the database
pub mod lv; // Stores a LIVE SELECT query definition on the table
pub mod namespace; // Stores the key prefix for all keys under a namespace
pub mod nl; // Stores a DEFINE LOGIN ON NAMESPACE config definition
pub mod ns; // Stores a DEFINE NAMESPACE config definition
pub mod nt; // Stores a DEFINE TOKEN ON NAMESPACE config definition
pub mod pa; // Stores a DEFINE PARAM config definition
pub mod sc; // Stores a DEFINE SCOPE config definition
pub mod scope; // Stores the key prefix for all keys under a scope
pub mod st; // Stores a DEFINE TOKEN ON SCOPE config definition
pub mod table; // Stores the key prefix for all keys under a table
pub mod tb; // Stores a DEFINE TABLE config definition
<<<<<<< HEAD
pub mod thing; // Stores a record id
=======
pub mod thing;
>>>>>>> 5c07a7b2

const CHAR_PATH: u8 = 0xb1; // ±
const CHAR_INDEX: u8 = 0xa4; // ¤<|MERGE_RESOLUTION|>--- conflicted
+++ resolved
@@ -39,10 +39,6 @@
 ///
 /// Index           /*{ns}*{db}*{tb}¤{ix}{fd}{id}
 ///
-<<<<<<< HEAD
-pub mod az; // Stores a DEFINE ANALYZER config definition
-pub mod cl; // Stores cluster membership information
-=======
 /// BD              /*{ns}*{db}*{tb}¤{ix}{bd}{id}
 /// BL              /*{ns}*{db}*{tb}¤{ix}{bl}{id}
 /// BP              /*{ns}*{db}*{tb}¤{ix}{bp}{id}
@@ -57,7 +53,7 @@
 pub mod bs; // Stores FullText index states
 pub mod bt; // Stores BTree nodes for terms
 pub mod bu; // Stores terms for term_ids
->>>>>>> 5c07a7b2
+pub mod cl; // Stores cluster membership information
 pub mod database; // Stores the key prefix for all keys under a database
 pub mod db; // Stores a DEFINE DATABASE config definition
 pub mod dl; // Stores a DEFINE LOGIN ON DATABASE config definition
@@ -83,11 +79,7 @@
 pub mod st; // Stores a DEFINE TOKEN ON SCOPE config definition
 pub mod table; // Stores the key prefix for all keys under a table
 pub mod tb; // Stores a DEFINE TABLE config definition
-<<<<<<< HEAD
-pub mod thing; // Stores a record id
-=======
 pub mod thing;
->>>>>>> 5c07a7b2
 
 const CHAR_PATH: u8 = 0xb1; // ±
 const CHAR_INDEX: u8 = 0xa4; // ¤