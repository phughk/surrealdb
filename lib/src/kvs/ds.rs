--- conflicted
+++ resolved
@@ -226,69 +226,49 @@
 			#[cfg(feature = "kv-mem")]
 			Inner::Mem(v) => {
 				let tx = v.transaction(write, lock).await?;
-<<<<<<< HEAD
 				Ok(Transaction {
 					id: Uuid::new_v4().to_string(),
 					inner: super::tx::Inner::Mem(tx),
 					cache: super::cache::Cache::default(),
 				})
-=======
-				super::tx::Inner::Mem(tx)
->>>>>>> eeb46468
 			}
 			#[cfg(feature = "kv-rocksdb")]
 			Inner::RocksDB(v) => {
 				let tx = v.transaction(write, lock).await?;
-<<<<<<< HEAD
 				Ok(Transaction {
 					id: Uuid::new_v4().to_string(),
 					inner: super::tx::Inner::RocksDB(tx),
 					cache: super::cache::Cache::default(),
 				})
-=======
-				super::tx::Inner::RocksDB(tx)
->>>>>>> eeb46468
 			}
 			#[cfg(feature = "kv-indxdb")]
 			Inner::IndxDB(v) => {
 				let tx = v.transaction(write, lock).await?;
-<<<<<<< HEAD
 				Ok(Transaction {
 					id: Uuid::new_v4().to_string(),
 					inner: super::tx::Inner::IndxDB(tx),
 					cache: super::cache::Cache::default(),
 				})
-=======
-				super::tx::Inner::IndxDB(tx)
->>>>>>> eeb46468
 			}
 			#[cfg(feature = "kv-tikv")]
 			Inner::TiKV(v) => {
 				let txid = Uuid::new_v4().to_string();
 				trace!("Started a TiKV transaction with txid {txid:?}");
 				let tx = v.transaction(write, lock).await?;
-<<<<<<< HEAD
 				Ok(Transaction {
 					id: txid,
 					inner: super::tx::Inner::TiKV(tx),
 					cache: super::cache::Cache::default(),
 				})
-=======
-				super::tx::Inner::TiKV(tx)
->>>>>>> eeb46468
 			}
 			#[cfg(feature = "kv-fdb")]
 			Inner::FDB(v) => {
 				let tx = v.transaction(write, lock).await?;
-<<<<<<< HEAD
 				Ok(Transaction {
 					id: Uuid::new_v4().to_string(),
 					inner: super::tx::Inner::FDB(tx),
 					cache: super::cache::Cache::default(),
 				})
-=======
-				super::tx::Inner::FDB(tx)
->>>>>>> eeb46468
 			}
 			#[allow(unreachable_patterns)]
 			_ => unreachable!(),
