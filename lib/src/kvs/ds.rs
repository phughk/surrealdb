use super::tx::Transaction;
use crate::cf;
use crate::ctx::Context;
use crate::dbs::node::Timestamp;
use crate::dbs::Attach;
use crate::dbs::Capabilities;
use crate::dbs::Executor;
use crate::dbs::Notification;
use crate::dbs::Options;
use crate::dbs::Response;
use crate::dbs::Session;
use crate::dbs::Variables;
use crate::err::Error;
use crate::iam::ResourceKind;
use crate::iam::{Action, Auth, Error as IamError, Role};
use crate::key::root::hb::Hb;
use crate::kvs::clock::{SizedClock, SystemClock};
use crate::opt::auth::Root;
use crate::sql;
use crate::sql::statements::DefineUserStatement;
use crate::sql::Base;
use crate::sql::Value;
use crate::sql::{Query, Uuid};
use crate::vs::Oracle;
use channel::Receiver;
use channel::Sender;
use futures::lock::Mutex;
use futures::Future;
use std::collections::HashMap;
use std::fmt;
use std::sync::Arc;
use std::time::Duration;
#[cfg(not(target_arch = "wasm32"))]
use std::time::{SystemTime, UNIX_EPOCH};
use tokio::sync::RwLock;
use tracing::instrument;
use tracing::trace;
#[cfg(target_arch = "wasm32")]
use wasmtimer::std::{SystemTime, UNIX_EPOCH};

/// Used for cluster logic to move LQ data to LQ cleanup code
/// Not a stored struct; Used only in this module
#[derive(Debug, Clone, Eq, PartialEq)]
pub struct LqValue {
	pub nd: Uuid,
	pub ns: String,
	pub db: String,
	pub tb: String,
	pub lq: Uuid,
}

/// The underlying datastore instance which stores the dataset.
#[allow(dead_code)]
pub struct Datastore {
	// The inner datastore type
	inner: Inner,
	// The unique id of this datastore, used in notifications
	id: Uuid,
	// Whether this datastore runs in strict mode by default
	strict: bool,
	// Whether authentication is enabled on this datastore.
	auth_enabled: bool,
	// The maximum duration timeout for running multiple statements in a query
	query_timeout: Option<Duration>,
	// The maximum duration timeout for running multiple statements in a transaction
	transaction_timeout: Option<Duration>,
	// Capabilities for this datastore
	capabilities: Capabilities,
	// The versionstamp oracle for this datastore.
	// Used only in some datastores, such as tikv.
	versionstamp_oracle: Arc<Mutex<Oracle>>,
	// Whether this datastore enables live query notifications to subscribers
	notification_channel: Option<(Sender<Notification>, Receiver<Notification>)>,
<<<<<<< HEAD
	// Whether this datastore authentication is enabled. When disabled, anonymous actors have owner-level access.
	auth_enabled: bool,
	// Capabilities for this datastore
	capabilities: Capabilities,
	// Clock for tracking time. It is read only and accessible to all transactions. It is behind a mutex as tests may write to it.
	clock: Arc<RwLock<SizedClock>>,
=======
>>>>>>> 8c13d711
}

#[allow(clippy::large_enum_variant)]
pub(super) enum Inner {
	#[cfg(feature = "kv-mem")]
	Mem(super::mem::Datastore),
	#[cfg(feature = "kv-rocksdb")]
	RocksDB(super::rocksdb::Datastore),
	#[cfg(feature = "kv-speedb")]
	SpeeDB(super::speedb::Datastore),
	#[cfg(feature = "kv-indxdb")]
	IndxDB(super::indxdb::Datastore),
	#[cfg(feature = "kv-tikv")]
	TiKV(super::tikv::Datastore),
	#[cfg(feature = "kv-fdb")]
	FoundationDB(super::fdb::Datastore),
}

impl fmt::Display for Datastore {
	fn fmt(&self, f: &mut fmt::Formatter<'_>) -> fmt::Result {
		#![allow(unused_variables)]
		match &self.inner {
			#[cfg(feature = "kv-mem")]
			Inner::Mem(_) => write!(f, "memory"),
			#[cfg(feature = "kv-rocksdb")]
			Inner::RocksDB(_) => write!(f, "rocksdb"),
			#[cfg(feature = "kv-speedb")]
			Inner::SpeeDB(_) => write!(f, "speedb"),
			#[cfg(feature = "kv-indxdb")]
			Inner::IndxDB(_) => write!(f, "indxdb"),
			#[cfg(feature = "kv-tikv")]
			Inner::TiKV(_) => write!(f, "tikv"),
			#[cfg(feature = "kv-fdb")]
			Inner::FoundationDB(_) => write!(f, "fdb"),
			#[allow(unreachable_patterns)]
			_ => unreachable!(),
		}
	}
}

impl Datastore {
	/// Creates a new datastore instance
	///
	/// # Examples
	///
	/// ```rust,no_run
	/// # use surrealdb::kvs::Datastore;
	/// # use surrealdb::err::Error;
	/// # #[tokio::main]
	/// # async fn main() -> Result<(), Error> {
	/// let ds = Datastore::new("memory").await?;
	/// # Ok(())
	/// # }
	/// ```
	///
	/// Or to create a file-backed store:
	///
	/// ```rust,no_run
	/// # use surrealdb::kvs::Datastore;
	/// # use surrealdb::err::Error;
	/// # #[tokio::main]
	/// # async fn main() -> Result<(), Error> {
	/// let ds = Datastore::new("file://temp.db").await?;
	/// # Ok(())
	/// # }
	/// ```
	///
	/// Or to connect to a tikv-backed distributed store:
	///
	/// ```rust,no_run
	/// # use surrealdb::kvs::Datastore;
	/// # use surrealdb::err::Error;
	/// # #[tokio::main]
	/// # async fn main() -> Result<(), Error> {
	/// let ds = Datastore::new("tikv://127.0.0.1:2379").await?;
	/// # Ok(())
	/// # }
	/// ```
	pub async fn new(path: &str) -> Result<Datastore, Error> {
<<<<<<< HEAD
		let id = Uuid::new_v4();
		Self::new_full(path, id, None).await
	}

	// For testing
	pub async fn new_full(
		path: &str,
		node_id: Uuid,
		clock_override: Option<SizedClock>,
	) -> Result<Datastore, Error> {
=======
>>>>>>> 8c13d711
		// Initiate the desired datastore
		let (inner, clock) = match path {
			"memory" => {
				#[cfg(feature = "kv-mem")]
				{
					info!("Starting kvs store in {}", path);
					let v = super::mem::Datastore::new().await.map(Inner::Mem);
					let clock = match clock_override {
						None => SizedClock::System(SystemClock::new()),
						Some(c) => c,
					};
					info!("Started kvs store in {}", path);
					Ok((v, clock))
				}
				#[cfg(not(feature = "kv-mem"))]
				return Err(Error::Ds("Cannot connect to the `memory` storage engine as it is not enabled in this build of SurrealDB".to_owned()));
			}
			// Parse and initiate an File database
			s if s.starts_with("file:") => {
				#[cfg(feature = "kv-rocksdb")]
				{
					info!("Starting kvs store at {}", path);
					let s = s.trim_start_matches("file://");
					let s = s.trim_start_matches("file:");
					let v = super::rocksdb::Datastore::new(s).await.map(Inner::RocksDB);
					let clock = match clock_override {
						None => SizedClock::System(SystemClock::new()),
						Some(c) => c,
					};
					info!("Started kvs store at {}", path);
					Ok((v, clock))
				}
				#[cfg(not(feature = "kv-rocksdb"))]
				return Err(Error::Ds("Cannot connect to the `rocksdb` storage engine as it is not enabled in this build of SurrealDB".to_owned()));
			}
			// Parse and initiate an RocksDB database
			s if s.starts_with("rocksdb:") => {
				#[cfg(feature = "kv-rocksdb")]
				{
					info!("Starting kvs store at {}", path);
					let s = s.trim_start_matches("rocksdb://");
					let s = s.trim_start_matches("rocksdb:");
					let v = super::rocksdb::Datastore::new(s).await.map(Inner::RocksDB);
					info!("Started kvs store at {}", path);
					let clock = match clock_override {
						None => SizedClock::System(SystemClock::new()),
						Some(c) => c,
					};
					Ok((v, clock))
				}
				#[cfg(not(feature = "kv-rocksdb"))]
				return Err(Error::Ds("Cannot connect to the `rocksdb` storage engine as it is not enabled in this build of SurrealDB".to_owned()));
			}
			// Parse and initiate an SpeeDB database
			s if s.starts_with("speedb:") => {
				#[cfg(feature = "kv-speedb")]
				{
					info!("Starting kvs store at {}", path);
					let s = s.trim_start_matches("speedb://");
					let s = s.trim_start_matches("speedb:");
					let v = super::speedb::Datastore::new(s).await.map(Inner::SpeeDB);
					info!("Started kvs store at {}", path);
					let clock = match clock_override {
						None => SizedClock::System(SystemClock::new()),
						Some(c) => c,
					};
					Ok((v, clock))
				}
				#[cfg(not(feature = "kv-speedb"))]
				return Err(Error::Ds("Cannot connect to the `speedb` storage engine as it is not enabled in this build of SurrealDB".to_owned()));
			}
			// Parse and initiate an IndxDB database
			s if s.starts_with("indxdb:") => {
				#[cfg(feature = "kv-indxdb")]
				{
					info!("Starting kvs store at {}", path);
					let s = s.trim_start_matches("indxdb://");
					let s = s.trim_start_matches("indxdb:");
					let v = super::indxdb::Datastore::new(s).await.map(Inner::IndxDB);
					info!("Started kvs store at {}", path);
					let clock = match clock_override {
						None => SizedClock::System(SystemClock::new()),
						Some(c) => c,
					};
					Ok((v, clock))
				}
				#[cfg(not(feature = "kv-indxdb"))]
				return Err(Error::Ds("Cannot connect to the `indxdb` storage engine as it is not enabled in this build of SurrealDB".to_owned()));
			}
			// Parse and initiate a TiKV database
			s if s.starts_with("tikv:") => {
				#[cfg(feature = "kv-tikv")]
				{
					info!("Connecting to kvs store at {}", path);
					let s = s.trim_start_matches("tikv://");
					let s = s.trim_start_matches("tikv:");
					let v = super::tikv::Datastore::new(s).await.map(Inner::TiKV);
					info!("Connected to kvs store at {}", path);
					let clock = match clock_override {
						None => SizedClock::System(SystemClock::new()),
						Some(c) => c,
					};
					Ok((v, clock))
				}
				#[cfg(not(feature = "kv-tikv"))]
				return Err(Error::Ds("Cannot connect to the `tikv` storage engine as it is not enabled in this build of SurrealDB".to_owned()));
			}
			// Parse and initiate a FoundationDB database
			s if s.starts_with("fdb:") => {
				#[cfg(feature = "kv-fdb")]
				{
					info!("Connecting to kvs store at {}", path);
					let s = s.trim_start_matches("fdb://");
					let s = s.trim_start_matches("fdb:");
					let v = super::fdb::Datastore::new(s).await.map(Inner::FoundationDB);
					info!("Connected to kvs store at {}", path);
					let clock = match clock_override {
						None => SizedClock::System(SystemClock::new()),
						Some(c) => c,
					};
					Ok((v, clock))
				}
				#[cfg(not(feature = "kv-fdb"))]
				return Err(Error::Ds("Cannot connect to the `foundationdb` storage engine as it is not enabled in this build of SurrealDB".to_owned()));
			}
			// The datastore path is not valid
			_ => {
				info!("Unable to load the specified datastore {}", path);
				Err(Error::Ds("Unable to load the specified datastore".into()))
			}
		}?;
		// Set the properties on the datastore
		inner.map(|inner| Self {
			id: Uuid::new_v4(),
			inner,
			strict: false,
			auth_enabled: false,
			query_timeout: None,
			transaction_timeout: None,
			notification_channel: None,
			capabilities: Capabilities::default(),
<<<<<<< HEAD
			clock: Arc::new(RwLock::new(clock)),
=======
			versionstamp_oracle: Arc::new(Mutex::new(Oracle::systime_counter())),
>>>>>>> 8c13d711
		})
	}

	/// Specify whether this Datastore should run in strict mode
	pub fn with_node_id(mut self, id: Uuid) -> Self {
		self.id = id;
		self
	}

	/// Specify whether this Datastore should run in strict mode
	pub fn with_strict_mode(mut self, strict: bool) -> Self {
		self.strict = strict;
		self
	}

	/// Specify whether this datastore should enable live query notifications
	pub fn with_notifications(mut self) -> Self {
		self.notification_channel = Some(channel::bounded(100));
		self
	}

	/// Set a global query timeout for this Datastore
	pub fn with_query_timeout(mut self, duration: Option<Duration>) -> Self {
		self.query_timeout = duration;
		self
	}

	/// Set a global transaction timeout for this Datastore
	pub fn with_transaction_timeout(mut self, duration: Option<Duration>) -> Self {
		self.transaction_timeout = duration;
		self
	}

	/// Set whether authentication is enabled for this Datastore
	pub fn with_auth_enabled(mut self, enabled: bool) -> Self {
		self.auth_enabled = enabled;
		self
	}

	/// Set specific capabilities for this Datastore
	pub fn with_capabilities(mut self, caps: Capabilities) -> Self {
		self.capabilities = caps;
		self
	}

	/// Is authentication enabled for this Datastore?
	pub fn is_auth_enabled(&self) -> bool {
		self.auth_enabled
	}

	/// Setup the initial credentials
	pub async fn setup_initial_creds(&self, creds: Root<'_>) -> Result<(), Error> {
		// Start a new writeable transaction
		let txn = self.transaction(true, false).await?.rollback_with_panic().enclose();
		// Fetch the root users from the storage
		let users = txn.lock().await.all_root_users().await;
		// Process credentials, depending on existing users
		match users {
			Ok(v) if v.is_empty() => {
				// Display information in the logs
				info!("Credentials were provided, and no root users were found. The root user '{}' will be created", creds.username);
				// Create and save a new root users
				let stm = DefineUserStatement::from((Base::Root, creds.username, creds.password));
				let ctx = Context::default();
				let opt = Options::new().with_auth(Arc::new(Auth::for_root(Role::Owner)));
				let _ = stm.compute(&ctx, &opt, &txn, None).await?;
				// We added a new user, so commit the transaction
				txn.lock().await.commit().await?;
				// Everything ok
				Ok(())
			}
			Ok(_) => {
				// Display warnings in the logs
				warn!("Credentials were provided, but existing root users were found. The root user '{}' will not be created", creds.username);
				warn!("Consider removing the --user and --pass arguments from the server start command");
				// We didn't write anything, so just rollback
				txn.lock().await.cancel().await?;
				// Everything ok
				Ok(())
			}
			Err(e) => {
				// There was an unexpected error, so rollback
				txn.lock().await.cancel().await?;
				// Return any error
				Err(e)
			}
		}
	}

	// Initialise bootstrap with implicit values intended for runtime
	pub async fn bootstrap(&self) -> Result<(), Error> {
		trace!("Bootstrapping {}", self.id);
		let mut tx = self.transaction(true, false).await?;
<<<<<<< HEAD
		let archived = match self.register_remove_and_archive(&mut tx, node_id).await {
=======
		let now = tx.clock();
		let archived = match self.register_remove_and_archive(&mut tx, &self.id, now).await {
>>>>>>> 8c13d711
			Ok(archived) => {
				tx.commit().await?;
				archived
			}
			Err(e) => {
				error!("Error bootstrapping mark phase: {:?}", e);
				tx.cancel().await?;
				return Err(e);
			}
		};

		let mut tx = self.transaction(true, false).await?;
		match self.remove_archived(&mut tx, archived).await {
			Ok(_) => tx.commit().await,
			Err(e) => {
				error!("Error bootstrapping sweep phase: {:?}", e);
				match tx.cancel().await {
					Ok(_) => Err(e),
					Err(e) => {
						// We have a nested error
						Err(Error::Tx(format!("Error bootstrapping sweep phase: {:?} and error cancelling transaction: {:?}", e, e)))
					}
				}
			}
		}
	}

	// Node registration + "mark" stage of mark-and-sweep gc
	pub async fn register_remove_and_archive(
		&self,
		tx: &mut Transaction,
		node_id: &Uuid,
	) -> Result<Vec<LqValue>, Error> {
		trace!("Registering node {}", node_id);
		let timestamp = tx.clock().await;
		self.register_membership(tx, node_id, &timestamp).await?;
		// Determine the timeout for when a cluster node is expired
		let ts_expired = (timestamp.clone() - sql::duration::Duration::from_secs(5))?;
		let dead = self.remove_dead_nodes(tx, &ts_expired).await?;
		self.archive_dead_lqs(tx, &dead, node_id).await
	}

	// Adds entries to the KV store indicating membership information
	pub async fn register_membership(
		&self,
		tx: &mut Transaction,
		node_id: &Uuid,
		timestamp: &Timestamp,
	) -> Result<(), Error> {
		tx.set_nd(node_id.0).await?;
		tx.set_hb(timestamp.clone(), node_id.0).await?;
		Ok(())
	}

	/// Delete dead heartbeats and nodes
	/// Returns node IDs
	pub async fn remove_dead_nodes(
		&self,
		tx: &mut Transaction,
		ts: &Timestamp,
	) -> Result<Vec<Uuid>, Error> {
		let hbs = self.delete_dead_heartbeats(tx, ts).await?;
		let mut nodes = vec![];
		for hb in hbs {
			trace!("Deleting node {}", &hb.nd);
			// TODO should be delr in case of nested entries
			tx.del_nd(hb.nd).await?;
			nodes.push(crate::sql::uuid::Uuid::from(hb.nd));
		}
		Ok(nodes)
	}

	/// Accepts cluster IDs
	/// Archives related live queries
	/// Returns live query keys that can be used for deletes
	///
	/// The reason we archive first is to stop other nodes from picking it up for further updates
	/// This means it will be easier to wipe the range in a subsequent transaction
	pub async fn archive_dead_lqs(
		&self,
		tx: &mut Transaction,
		nodes: &[Uuid],
		this_node_id: &Uuid,
	) -> Result<Vec<LqValue>, Error> {
		let mut archived = vec![];
		for nd in nodes.iter() {
			trace!("Archiving node {}", &nd);
			// Scan on node prefix for LQ space
			let node_lqs = tx.scan_ndlq(nd, 1000).await?;
			trace!("Found {} LQ entries for {:?}", node_lqs.len(), nd);
			for lq in node_lqs {
				trace!("Archiving query {:?}", &lq);
				let node_archived_lqs =
					self.archive_lv_for_node(tx, &lq.nd, this_node_id.clone()).await?;
				for lq_value in node_archived_lqs {
					archived.push(lq_value);
				}
			}
		}
		Ok(archived)
	}

	pub async fn remove_archived(
		&self,
		tx: &mut Transaction,
		archived: Vec<LqValue>,
	) -> Result<(), Error> {
		for lq in archived {
			// Delete the cluster key, used for finding LQ associated with a node
			let key = crate::key::node::lq::new(lq.nd.0, lq.lq.0, &lq.ns, &lq.db);
			tx.del(key).await?;
			// Delete the table key, used for finding LQ associated with a table
			let key = crate::key::table::lq::new(&lq.ns, &lq.db, &lq.tb, lq.lq.0);
			tx.del(key).await?;
		}
		Ok(())
	}

	pub async fn _garbage_collect(
		// TODO not invoked
		// But this is garbage collection outside of bootstrap
		&self,
		tx: &mut Transaction,
		watermark: &Timestamp,
		this_node_id: &Uuid,
	) -> Result<(), Error> {
		let dead_heartbeats = self.delete_dead_heartbeats(tx, watermark).await?;
		trace!("Found dead hbs: {:?}", dead_heartbeats);
		let mut archived: Vec<LqValue> = vec![];
		for hb in dead_heartbeats {
			let new_archived = self
				.archive_lv_for_node(tx, &crate::sql::uuid::Uuid::from(hb.nd), this_node_id.clone())
				.await?;
			tx.del_nd(hb.nd).await?;
			trace!("Deleted node {}", hb.nd);
			for lq_value in new_archived {
				archived.push(lq_value);
			}
		}
		Ok(())
	}

	// Garbage collection task to run when a client disconnects from a surrealdb node
	// i.e. we know the node, we are not performing a full wipe on the node
	// and the wipe must be fully performed by this node
	pub async fn garbage_collect_dead_session(
		&self,
		live_queries: &[uuid::Uuid],
	) -> Result<(), Error> {
		let mut tx = self.transaction(true, false).await?;

		// Find all the LQs we own, so that we can get the ns/ds from provided uuids
		// We may improve this in future by tracking in web layer
		let lqs = tx.scan_ndlq(&self.id, 1000).await?;
		let mut hits = vec![];
		for lq_value in lqs {
			if live_queries.contains(&lq_value.lq) {
				hits.push(lq_value.clone());
				let lq = crate::key::node::lq::Lq::new(
					lq_value.nd.0,
					lq_value.lq.0,
					lq_value.ns.as_str(),
					lq_value.db.as_str(),
				);
				tx.del(lq).await?;
				trace!("Deleted lq {:?} as part of session garbage collection", lq_value.clone());
			}
		}

		// Now delete the table entries for the live queries
		for lq in hits {
			let lv =
				crate::key::table::lq::new(lq.ns.as_str(), lq.db.as_str(), lq.tb.as_str(), lq.lq.0);
			tx.del(lv.clone()).await?;
			trace!("Deleted lv {:?} as part of session garbage collection", lv);
		}
		tx.commit().await
	}

	// Returns a list of live query IDs
	pub async fn archive_lv_for_node(
		&self,
		tx: &mut Transaction,
		nd: &Uuid,
		this_node_id: Uuid,
	) -> Result<Vec<LqValue>, Error> {
		let lqs = tx.all_lq(nd).await?;
		trace!("Archiving lqs and found {} LQ entries for {}", lqs.len(), nd);
		let mut ret = vec![];
		for lq in lqs {
			let lvs =
				tx.get_tb_live(lq.ns.as_str(), lq.db.as_str(), lq.tb.as_str(), &lq.lq).await?;
			let archived_lvs = lvs.clone().archive(this_node_id.clone());
			tx.putc_tblq(&lq.ns, &lq.db, &lq.tb, archived_lvs, Some(lvs)).await?;
			ret.push(lq);
		}
		Ok(ret)
	}

	/// Given a timestamp, delete all the heartbeats that have expired
	/// Return the removed heartbeats as they will contain node information
	pub async fn delete_dead_heartbeats(
		&self,
		tx: &mut Transaction,
		ts: &Timestamp,
	) -> Result<Vec<Hb>, Error> {
		let limit = 1000;
		let dead = tx.scan_hb(ts, limit).await?;
		// Delete the heartbeat and everything nested
		tx.delr_hb(dead.clone(), 1000).await?;
		for dead_node in dead.clone() {
			tx.del_nd(dead_node.nd).await?;
		}
		Ok::<Vec<Hb>, Error>(dead)
	}

	// tick is called periodically to perform maintenance tasks.
	// This is called every TICK_INTERVAL.
	pub async fn tick(&self) -> Result<(), Error> {
		let now = SystemTime::now().duration_since(UNIX_EPOCH).map_err(|e| {
			Error::Internal(format!("Clock may have gone backwards: {:?}", e.duration()))
		})?;
		let ts = now.as_secs();
		self.tick_at(ts).await?;
		Ok(())
	}

	// tick_at is the utility function that is called by tick.
	// It is handy for testing, because it allows you to specify the timestamp,
	// without depending on a system clock.
	pub async fn tick_at(&self, ts: u64) -> Result<(), Error> {
		self.save_timestamp_for_versionstamp(ts).await?;
		self.garbage_collect_stale_change_feeds(ts).await?;
		// TODO Add LQ GC
		// TODO Add Node GC?
		Ok(())
	}

	// save_timestamp_for_versionstamp saves the current timestamp for the each database's current versionstamp.
	pub async fn save_timestamp_for_versionstamp(&self, ts: u64) -> Result<(), Error> {
		let mut tx = self.transaction(true, false).await?;
		let nses = tx.all_ns().await?;
		let nses = nses.as_ref();
		for ns in nses {
			let ns = ns.name.as_str();
			let dbs = tx.all_db(ns).await?;
			let dbs = dbs.as_ref();
			for db in dbs {
				let db = db.name.as_str();
				tx.set_timestamp_for_versionstamp(ts, ns, db, true).await?;
			}
		}
		tx.commit().await?;
		Ok(())
	}

	// garbage_collect_stale_change_feeds deletes all change feed entries that are older than the watermarks.
	pub async fn garbage_collect_stale_change_feeds(&self, ts: u64) -> Result<(), Error> {
		let mut tx = self.transaction(true, false).await?;
		// TODO Make gc batch size/limit configurable?
		crate::cf::gc_all_at(&mut tx, ts, Some(100)).await?;
		tx.commit().await?;
		Ok(())
	}

	// Creates a heartbeat entry for the member indicating to the cluster
	// that the node is alive.
	// This is the preferred way of creating heartbeats inside the database, so try to use this.
	pub async fn heartbeat(&self) -> Result<(), Error> {
		let mut tx = self.transaction(true, false).await?;
		let timestamp = tx.clock().await;
		self.heartbeat_full(&mut tx, timestamp, self.id.clone()).await?;
		tx.commit().await
	}

	// Creates a heartbeat entry for the member indicating to the cluster
	// that the node is alive. Intended for testing.
	// This includes all dependencies that are hard to control and is done in such a way for testing.
	// Inside the database, try to use the heartbeat() function instead.
	pub async fn heartbeat_full(
		&self,
		tx: &mut Transaction,
		timestamp: Timestamp,
		node_id: Uuid,
	) -> Result<(), Error> {
		tx.set_hb(timestamp, node_id.0).await
	}

	// -----
	// End cluster helpers, storage functions here
	// -----

	/// Create a new transaction on this datastore
	///
	/// ```rust,no_run
	/// use surrealdb::kvs::Datastore;
	/// use surrealdb::err::Error;
	///
	/// #[tokio::main]
	/// async fn main() -> Result<(), Error> {
	///     let ds = Datastore::new("file://database.db").await?;
	///     let mut tx = ds.transaction(true, false).await?;
	///     tx.cancel().await?;
	///     Ok(())
	/// }
	/// ```
	pub async fn transaction(&self, write: bool, lock: bool) -> Result<Transaction, Error> {
		#![allow(unused_variables)]
		let inner = match &self.inner {
			#[cfg(feature = "kv-mem")]
			Inner::Mem(v) => {
				let tx = v.transaction(write, lock).await?;
				super::tx::Inner::Mem(tx)
			}
			#[cfg(feature = "kv-rocksdb")]
			Inner::RocksDB(v) => {
				let tx = v.transaction(write, lock).await?;
				super::tx::Inner::RocksDB(tx)
			}
			#[cfg(feature = "kv-speedb")]
			Inner::SpeeDB(v) => {
				let tx = v.transaction(write, lock).await?;
				super::tx::Inner::SpeeDB(tx)
			}
			#[cfg(feature = "kv-indxdb")]
			Inner::IndxDB(v) => {
				let tx = v.transaction(write, lock).await?;
				super::tx::Inner::IndxDB(tx)
			}
			#[cfg(feature = "kv-tikv")]
			Inner::TiKV(v) => {
				let tx = v.transaction(write, lock).await?;
				super::tx::Inner::TiKV(tx)
			}
			#[cfg(feature = "kv-fdb")]
			Inner::FoundationDB(v) => {
				let tx = v.transaction(write, lock).await?;
				super::tx::Inner::FoundationDB(tx)
			}
			#[allow(unreachable_patterns)]
			_ => unreachable!(),
		};

		#[allow(unreachable_code)]
		Ok(Transaction {
			inner,
			cache: super::cache::Cache::default(),
			cf: cf::Writer::new(),
			write_buffer: HashMap::new(),
<<<<<<< HEAD
			vso: self.vso.clone(),
			clock: self.clock.clone(),
=======
			vso: self.versionstamp_oracle.clone(),
>>>>>>> 8c13d711
		})
	}

	/// Parse and execute an SQL query
	///
	/// ```rust,no_run
	/// use surrealdb::kvs::Datastore;
	/// use surrealdb::err::Error;
	/// use surrealdb::dbs::Session;
	///
	/// #[tokio::main]
	/// async fn main() -> Result<(), Error> {
	///     let ds = Datastore::new("memory").await?;
	///     let ses = Session::owner();
	///     let ast = "USE NS test DB test; SELECT * FROM person;";
	///     let res = ds.execute(ast, &ses, None).await?;
	///     Ok(())
	/// }
	/// ```
	#[instrument(skip_all)]
	pub async fn execute(
		&self,
		txt: &str,
		sess: &Session,
		vars: Variables,
	) -> Result<Vec<Response>, Error> {
		// Parse the SQL query text
		let ast = sql::parse(txt)?;
		// Process the AST
		self.process(ast, sess, vars).await
	}

	/// Execute a pre-parsed SQL query
	///
	/// ```rust,no_run
	/// use surrealdb::kvs::Datastore;
	/// use surrealdb::err::Error;
	/// use surrealdb::dbs::Session;
	/// use surrealdb::sql::parse;
	///
	/// #[tokio::main]
	/// async fn main() -> Result<(), Error> {
	///     let ds = Datastore::new("memory").await?;
	///     let ses = Session::owner();
	///     let ast = parse("USE NS test DB test; SELECT * FROM person;")?;
	///     let res = ds.process(ast, &ses, None).await?;
	///     Ok(())
	/// }
	/// ```
	#[instrument(skip_all)]
	pub async fn process(
		&self,
		ast: Query,
		sess: &Session,
		vars: Variables,
	) -> Result<Vec<Response>, Error> {
		// Check if anonymous actors can execute queries when auth is enabled
		// TODO(sgirones): Check this as part of the authoritzation layer
		if self.auth_enabled && sess.au.is_anon() && !self.capabilities.allows_guest_access() {
			return Err(IamError::NotAllowed {
				actor: "anonymous".to_string(),
				action: "process".to_string(),
				resource: "query".to_string(),
			}
			.into());
		}
		// Create a new query options
		let opt = Options::default()
			.with_id(self.id.0)
			.with_ns(sess.ns())
			.with_db(sess.db())
			.with_live(sess.live())
			.with_auth(sess.au.clone())
			.with_auth_enabled(self.auth_enabled)
			.with_strict(self.strict);
		// Create a new query executor
		let mut exe = Executor::new(self);
		// Create a default context
		let mut ctx = Context::default();
		ctx.add_capabilities(self.capabilities.clone());
		// Set the global query timeout
		if let Some(timeout) = self.query_timeout {
			ctx.add_timeout(timeout);
		}
		// Setup the notification channel
		if let Some(channel) = &self.notification_channel {
			ctx.add_notifications(Some(&channel.0));
		}
		// Start an execution context
		let ctx = sess.context(ctx);
		// Store the query variables
		let ctx = vars.attach(ctx)?;
		// Process all statements
		exe.execute(ctx, opt, ast).await
	}

	/// Ensure a SQL [`Value`] is fully computed
	///
	/// ```rust,no_run
	/// use surrealdb::kvs::Datastore;
	/// use surrealdb::err::Error;
	/// use surrealdb::dbs::Session;
	/// use surrealdb::sql::Future;
	/// use surrealdb::sql::Value;
	///
	/// #[tokio::main]
	/// async fn main() -> Result<(), Error> {
	///     let ds = Datastore::new("memory").await?;
	///     let ses = Session::owner();
	///     let val = Value::Future(Box::new(Future::from(Value::Bool(true))));
	///     let res = ds.compute(val, &ses, None).await?;
	///     Ok(())
	/// }
	/// ```
	#[instrument(skip_all)]
	pub async fn compute(
		&self,
		val: Value,
		sess: &Session,
		vars: Variables,
	) -> Result<Value, Error> {
		// Check if anonymous actors can compute values when auth is enabled
		// TODO(sgirones): Check this as part of the authoritzation layer
		if self.auth_enabled && !self.capabilities.allows_guest_access() {
			return Err(IamError::NotAllowed {
				actor: "anonymous".to_string(),
				action: "compute".to_string(),
				resource: "value".to_string(),
			}
			.into());
		}
		// Create a new query options
		let opt = Options::default()
			.with_id(self.id.0)
			.with_ns(sess.ns())
			.with_db(sess.db())
			.with_live(sess.live())
			.with_auth(sess.au.clone())
			.with_auth_enabled(self.auth_enabled)
			.with_strict(self.strict);
		// Create a default context
		let mut ctx = Context::default();
		// Set context capabilities
		ctx.add_capabilities(self.capabilities.clone());
		// Set the global query timeout
		if let Some(timeout) = self.query_timeout {
			ctx.add_timeout(timeout);
		}
		// Setup the notification channel
		if let Some(channel) = &self.notification_channel {
			ctx.add_notifications(Some(&channel.0));
		}
		// Start an execution context
		let ctx = sess.context(ctx);
		// Store the query variables
		let ctx = vars.attach(ctx)?;
		// Start a new transaction
		let txn = self.transaction(val.writeable(), false).await?.enclose();
		// Compute the value
		let res = val.compute(&ctx, &opt, &txn, None).await;
		// Store any data
		match (res.is_ok(), val.writeable()) {
			// If the compute was successful, then commit if writeable
			(true, true) => txn.lock().await.commit().await?,
			// Cancel if the compute was an error, or if readonly
			(_, _) => txn.lock().await.cancel().await?,
		};
		// Return result
		res
	}

	/// Subscribe to live notifications
	///
	/// ```rust,no_run
	/// use surrealdb::kvs::Datastore;
	/// use surrealdb::err::Error;
	/// use surrealdb::dbs::Session;
	///
	/// #[tokio::main]
	/// async fn main() -> Result<(), Error> {
	///     let ds = Datastore::new("memory").await?.with_notifications();
	///     let ses = Session::owner();
	/// 	if let Some(channel) = ds.notifications() {
	///     	while let Ok(v) = channel.recv().await {
	///     	    println!("Received notification: {v}");
	///     	}
	/// 	}
	///     Ok(())
	/// }
	/// ```
	#[instrument(skip_all)]
	pub fn notifications(&self) -> Option<Receiver<Notification>> {
		self.notification_channel.as_ref().map(|v| v.1.clone())
	}

	/// Performs a full database export as SQL
	#[instrument(skip(self, sess, chn))]
	pub async fn export(
		&self,
		sess: &Session,
		ns: String,
		db: String,
		chn: Sender<Vec<u8>>,
	) -> Result<impl Future<Output = Result<(), Error>>, Error> {
		// Skip auth for Anonymous users if auth is disabled
		let skip_auth = !self.is_auth_enabled() && sess.au.is_anon();
		if !skip_auth {
			sess.au.is_allowed(Action::View, &ResourceKind::Any.on_db(&ns, &db))?;
		}
		// Create a new readonly transaction
		let mut txn = self.transaction(false, false).await?;
		// Return an async export job
		Ok(async move {
			// Process the export
			txn.export(&ns, &db, chn).await?;
			// Everything ok
			Ok(())
		})
	}

	/// Performs a database import from SQL
	#[instrument(skip(self, sess, sql))]
	pub async fn import(&self, sql: &str, sess: &Session) -> Result<Vec<Response>, Error> {
		// Skip auth for Anonymous users if auth is disabled
		let skip_auth = !self.is_auth_enabled() && sess.au.is_anon();
		if !skip_auth {
			sess.au.is_allowed(
				Action::Edit,
				&ResourceKind::Any.on_level(sess.au.level().to_owned()),
			)?;
		}
		// Execute the SQL import
		self.execute(sql, sess, None).await
	}
}<|MERGE_RESOLUTION|>--- conflicted
+++ resolved
@@ -71,15 +71,8 @@
 	versionstamp_oracle: Arc<Mutex<Oracle>>,
 	// Whether this datastore enables live query notifications to subscribers
 	notification_channel: Option<(Sender<Notification>, Receiver<Notification>)>,
-<<<<<<< HEAD
-	// Whether this datastore authentication is enabled. When disabled, anonymous actors have owner-level access.
-	auth_enabled: bool,
-	// Capabilities for this datastore
-	capabilities: Capabilities,
 	// Clock for tracking time. It is read only and accessible to all transactions. It is behind a mutex as tests may write to it.
 	clock: Arc<RwLock<SizedClock>>,
-=======
->>>>>>> 8c13d711
 }
 
 #[allow(clippy::large_enum_variant)]
@@ -159,7 +152,6 @@
 	/// # }
 	/// ```
 	pub async fn new(path: &str) -> Result<Datastore, Error> {
-<<<<<<< HEAD
 		let id = Uuid::new_v4();
 		Self::new_full(path, id, None).await
 	}
@@ -170,8 +162,6 @@
 		node_id: Uuid,
 		clock_override: Option<SizedClock>,
 	) -> Result<Datastore, Error> {
-=======
->>>>>>> 8c13d711
 		// Initiate the desired datastore
 		let (inner, clock) = match path {
 			"memory" => {
@@ -313,11 +303,8 @@
 			transaction_timeout: None,
 			notification_channel: None,
 			capabilities: Capabilities::default(),
-<<<<<<< HEAD
+			versionstamp_oracle: Arc::new(Mutex::new(Oracle::systime_counter())),
 			clock: Arc::new(RwLock::new(clock)),
-=======
-			versionstamp_oracle: Arc::new(Mutex::new(Oracle::systime_counter())),
->>>>>>> 8c13d711
 		})
 	}
 
@@ -411,12 +398,7 @@
 	pub async fn bootstrap(&self) -> Result<(), Error> {
 		trace!("Bootstrapping {}", self.id);
 		let mut tx = self.transaction(true, false).await?;
-<<<<<<< HEAD
-		let archived = match self.register_remove_and_archive(&mut tx, node_id).await {
-=======
-		let now = tx.clock();
-		let archived = match self.register_remove_and_archive(&mut tx, &self.id, now).await {
->>>>>>> 8c13d711
+		let archived = match self.register_remove_and_archive(&mut tx, &self.id).await {
 			Ok(archived) => {
 				tx.commit().await?;
 				archived
@@ -766,12 +748,8 @@
 			cache: super::cache::Cache::default(),
 			cf: cf::Writer::new(),
 			write_buffer: HashMap::new(),
-<<<<<<< HEAD
-			vso: self.vso.clone(),
+			vso: self.versionstamp_oracle.clone(),
 			clock: self.clock.clone(),
-=======
-			vso: self.versionstamp_oracle.clone(),
->>>>>>> 8c13d711
 		})
 	}
 
