--- conflicted
+++ resolved
@@ -14,12 +14,8 @@
 use crate::iam::ResourceKind;
 use crate::iam::{Action, Auth, Error as IamError, Role};
 use crate::key::root::hb::Hb;
-<<<<<<< HEAD
 use crate::kvs::clock::{SizedClock, SystemClock};
-use crate::kvs::{LockType, LockType::*, TransactionType, TransactionType::*};
-=======
 use crate::kvs::{LockType, LockType::*, TransactionType, TransactionType::*, NO_LIMIT};
->>>>>>> 8c7cf838
 use crate::opt::auth::Root;
 use crate::sql;
 use crate::sql::statements::DefineUserStatement;
@@ -31,12 +27,8 @@
 use channel::Sender;
 use futures::lock::Mutex;
 use futures::Future;
-<<<<<<< HEAD
-use std::collections::BTreeMap;
-=======
 use std::cmp::Ordering;
 use std::collections::{BTreeMap, BTreeSet};
->>>>>>> 8c7cf838
 use std::fmt;
 use std::sync::Arc;
 use std::time::Duration;
@@ -630,28 +622,18 @@
 
 	pub async fn clear_unreachable_state(&self, tx: &mut Transaction) -> Result<(), Error> {
 		// Scan nodes
-<<<<<<< HEAD
-		let cluster = tx.scan_nd(1000).await?;
-=======
 		let cluster = tx.scan_nd(NO_LIMIT).await?;
->>>>>>> 8c7cf838
 		trace!("Found {} nodes", cluster.len());
 		let mut unreachable_nodes = BTreeMap::new();
 		for cl in &cluster {
 			unreachable_nodes.insert(cl.name.clone(), cl.clone());
 		}
-<<<<<<< HEAD
-		// Scan heartbeats
-		let now = tx.clock().await;
-		let hbs = tx.scan_hb(&now, 1000).await?;
-=======
 		// Scan all heartbeats
 		let end_of_time = Timestamp {
 			// We remove one, because the scan range adds one
 			value: u64::MAX - 1,
 		};
 		let hbs = tx.scan_hb(&end_of_time, NO_LIMIT).await?;
->>>>>>> 8c7cf838
 		trace!("Found {} heartbeats", hbs.len());
 		for hb in hbs {
 			unreachable_nodes.remove(&hb.nd.to_string()).unwrap();
@@ -667,40 +649,6 @@
 			.await?;
 		}
 		// Scan node live queries for every node
-<<<<<<< HEAD
-		let mut nd_lqs: Vec<Arc<LqValue>> = vec![];
-		for cl in &cluster {
-			let ndlqs = tx.scan_ndlq(&uuid::Uuid::parse_str(&cl.name).map_err(|e| {
-				Error::Unimplemented(format!("cluster id was not uuid when parsing to aggregate cluster live queries: {:?}", e))
-			})?, 1000).await?;
-			for ndlq in ndlqs {
-				nd_lqs.push(Arc::new(ndlq));
-			}
-		}
-		trace!("Found {} node live queries", nd_lqs.len());
-		// Scan tables for all live queries
-		let mut tb_lqs: Vec<Arc<LqValue>> = vec![];
-		for lq in &nd_lqs {
-			let tbs = tx.scan_tblq(&lq.ns, &lq.db, &lq.tb, 1000).await?;
-			for tb in tbs {
-				tb_lqs.push(Arc::new(tb));
-			}
-		}
-		trace!("Found {} table live queries", tb_lqs.len());
-		// Find missing
-		let (broken_node_lqs, broken_table_lqs) = find_missing(nd_lqs, tb_lqs);
-		trace!("Found {} broken node live queries", broken_node_lqs.len());
-		trace!("Found {} broken table live queries", broken_table_lqs.len());
-		// Delete broken node live queries
-		for ndlq in broken_node_lqs {
-			warn!("Deleting ndlq {:?}", &ndlq);
-			tx.del_ndlq(ndlq.nd.0, ndlq.lq.0, &ndlq.ns, &ndlq.db).await?;
-		}
-		for tblq in broken_table_lqs {
-			warn!("Deleting tblq {:?}", &tblq);
-			tx.del_tblq(&tblq.ns, &tblq.db, &tblq.tb, tblq.lq.0).await?;
-		}
-=======
 		let mut nd_lq_set: BTreeSet<LqType> = BTreeSet::new();
 		for cl in &cluster {
 			let nds = tx.scan_ndlq(&uuid::Uuid::parse_str(&cl.name).map_err(|e| {
@@ -731,7 +679,6 @@
 				}
 			}
 		}
->>>>>>> 8c7cf838
 		trace!("Successfully cleared cluster of unreachable state");
 		Ok(())
 	}
@@ -1271,39 +1218,4 @@
 		// Execute the SQL import
 		self.execute(sql, sess, None).await
 	}
-}
-/// Given a list of node LqValues and table LqValues
-/// return the list of LqValues for nodes that aren't in tables
-/// and the list of LqValues for tables that aren't in nodes
-fn find_missing(
-	source_node: Vec<Arc<LqValue>>,
-	source_table: Vec<Arc<LqValue>>,
-) -> (Vec<Arc<LqValue>>, Vec<Arc<LqValue>>) {
-	let mut missing_node = vec![];
-	let mut missing_table = vec![];
-	for node in &source_node {
-		let mut found = false;
-		for table in &source_table {
-			if node.lq == table.lq {
-				found = true;
-				break;
-			}
-		}
-		if !found {
-			missing_node.push(node.clone());
-		}
-	}
-	for table in &source_table {
-		let mut found = false;
-		for node in &source_node {
-			if node.lq == table.lq {
-				found = true;
-				break;
-			}
-		}
-		if !found {
-			missing_table.push(table.clone());
-		}
-	}
-	(missing_node, missing_table)
 }