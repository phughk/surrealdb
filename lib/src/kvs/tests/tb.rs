use crate::key::database::tb;
use crate::key::database::tb::Tb;
use crate::sql::statements::DefineTableStatement;

#[tokio::test]
#[serial]
async fn table_definitions_can_be_scanned() {
	// Setup
	let node_id = Uuid::parse_str("f7b2ba17-90ed-45f9-9aa2-906c6ba0c289").unwrap();
<<<<<<< HEAD
	let clock = Arc::new(RwLock::new(SizedClock::Fake(FakeClock::new(Timestamp::default()))));
	let test = init(node_id, clock).await.unwrap();
	let mut tx = test.db.transaction(true, false).await.unwrap();
=======
	let test = init(node_id).await.unwrap();
	let mut tx = test.db.transaction(Write, Optimistic).await.unwrap();
>>>>>>> db5fb6df

	// Create a table definition
	let namespace = "test_namespace";
	let database = "test_database";
	let table = "test_table";
	let key = Tb::new(namespace, database, table);
	let value = DefineTableStatement {
		name: Default::default(),
		drop: false,
		full: false,
		id: None,
		view: None,
		permissions: Default::default(),
		changefeed: None,
		comment: None,
	};
	tx.set(&key, &value).await.unwrap();

	// Validate with scan
	match tx.scan(tb::prefix(namespace, database)..tb::suffix(namespace, database), 1000).await {
		Ok(scan) => {
			assert_eq!(scan.len(), 1);
			let read = DefineTableStatement::from(&scan[0].1);
			assert_eq!(&read, &value);
		}
		Err(e) => panic!("{:?}", e),
	}
	tx.commit().await.unwrap();
}

#[tokio::test]
#[serial]
async fn table_definitions_can_be_deleted() {
	// Setup
	let node_id = Uuid::parse_str("13c0e650-1710-489e-bb80-f882bce50b56").unwrap();
<<<<<<< HEAD
	let clock = Arc::new(RwLock::new(SizedClock::Fake(FakeClock::new(Timestamp::default()))));
	let test = init(node_id, clock).await.unwrap();
	let mut tx = test.db.transaction(true, false).await.unwrap();
=======
	let test = init(node_id).await.unwrap();
	let mut tx = test.db.transaction(Write, Optimistic).await.unwrap();
>>>>>>> db5fb6df

	// Create a table definition
	let namespace = "test_namespace";
	let database = "test_database";
	let table = "test_table";
	let key = Tb::new(namespace, database, table);
	let value = DefineTableStatement {
		name: Default::default(),
		drop: false,
		full: false,
		id: None,
		view: None,
		permissions: Default::default(),
		changefeed: None,
		comment: None,
	};
	tx.set(&key, &value).await.unwrap();

	// Validate delete
	tx.del(&key).await.unwrap();

	// Should not exist
	match tx.get(&key).await {
		Ok(None) => {}
		Ok(Some(o)) => panic!("Should not exist but was {:?}", o),
		Err(e) => panic!("Unexpected error on get {:?}", e),
	};
	tx.commit().await.unwrap();
}<|MERGE_RESOLUTION|>--- conflicted
+++ resolved
@@ -7,14 +7,9 @@
 async fn table_definitions_can_be_scanned() {
 	// Setup
 	let node_id = Uuid::parse_str("f7b2ba17-90ed-45f9-9aa2-906c6ba0c289").unwrap();
-<<<<<<< HEAD
 	let clock = Arc::new(RwLock::new(SizedClock::Fake(FakeClock::new(Timestamp::default()))));
 	let test = init(node_id, clock).await.unwrap();
-	let mut tx = test.db.transaction(true, false).await.unwrap();
-=======
-	let test = init(node_id).await.unwrap();
 	let mut tx = test.db.transaction(Write, Optimistic).await.unwrap();
->>>>>>> db5fb6df
 
 	// Create a table definition
 	let namespace = "test_namespace";
@@ -50,14 +45,9 @@
 async fn table_definitions_can_be_deleted() {
 	// Setup
 	let node_id = Uuid::parse_str("13c0e650-1710-489e-bb80-f882bce50b56").unwrap();
-<<<<<<< HEAD
 	let clock = Arc::new(RwLock::new(SizedClock::Fake(FakeClock::new(Timestamp::default()))));
 	let test = init(node_id, clock).await.unwrap();
-	let mut tx = test.db.transaction(true, false).await.unwrap();
-=======
-	let test = init(node_id).await.unwrap();
 	let mut tx = test.db.transaction(Write, Optimistic).await.unwrap();
->>>>>>> db5fb6df
 
 	// Create a table definition
 	let namespace = "test_namespace";
