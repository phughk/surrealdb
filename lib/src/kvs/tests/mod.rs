#[derive(Clone, Debug)]
pub(crate) enum Kvs {
	#[allow(dead_code)]
	Mem,
	#[allow(dead_code)]
	Rocksdb,
	#[allow(dead_code)]
	Speedb,
	#[allow(dead_code)]
	Tikv,
	#[allow(dead_code)]
	Fdb,
}

#[cfg(feature = "kv-mem")]
mod mem {

	use crate::kvs::tests::Kvs;
	use crate::kvs::Datastore;
	use crate::kvs::Transaction;
	use serial_test::serial;

<<<<<<< HEAD
	async fn new_ds(node_id: Uuid, clock_override: Arc<RwLock<SizedClock>>) -> Datastore {
		Datastore::new_full("memory", Some(clock_override))
			.await
			.unwrap()
			.with_node_id(crate::sql::Uuid::from(node_id))
=======
	async fn new_ds(id: Uuid) -> (Datastore, Kvs) {
		(Datastore::new("memory").await.unwrap().with_node_id(sql::Uuid::from(id)), Kvs::Mem)
>>>>>>> ebabe955
	}

	async fn new_tx(write: bool, lock: bool) -> Transaction {
		// Shared node id for one-off transactions
		// We should delete this, node IDs should be known.
		let new_tx_uuid = Uuid::parse_str("361893b5-a041-40c0-996c-c3a8828ef06b").unwrap();
<<<<<<< HEAD
		let clock = Arc::new(RwLock::new(SizedClock::Fake(FakeClock::new(Timestamp::default()))));
		new_ds(new_tx_uuid, clock).await.transaction(write, lock).await.unwrap()
=======
		new_ds(new_tx_uuid).await.0.transaction(write, lock).await.unwrap()
>>>>>>> ebabe955
	}

	include!("cluster_init.rs");
	include!("helper.rs");
	include!("lq.rs");
	include!("nq.rs");
	include!("raw.rs");
	include!("snapshot.rs");
	include!("tb.rs");
	include!("multireader.rs");
	include!("timestamp_to_versionstamp.rs");
}

#[cfg(feature = "kv-rocksdb")]
mod rocksdb {

	use crate::kvs::tests::Kvs;
	use crate::kvs::Datastore;
	use crate::kvs::Transaction;
	use serial_test::serial;
	use temp_dir::TempDir;

<<<<<<< HEAD
	async fn new_ds(node_id: Uuid, clock_override: Arc<RwLock<SizedClock>>) -> Datastore {
		let path = TempDir::new().unwrap().path().to_string_lossy().to_string();
		Datastore::new_full(format!("rocksdb:{path}").as_str(), Some(clock_override))
			.await
			.unwrap()
			.with_node_id(sql::Uuid::from(node_id))
=======
	async fn new_ds(node_id: Uuid) -> (Datastore, Kvs) {
		let path = TempDir::new().unwrap().path().to_string_lossy().to_string();
		(
			Datastore::new(format!("rocksdb:{path}").as_str())
				.await
				.unwrap()
				.with_node_id(sql::Uuid::from(node_id)),
			Kvs::Rocksdb,
		)
>>>>>>> ebabe955
	}

	async fn new_tx(write: bool, lock: bool) -> Transaction {
		// Shared node id for one-off transactions
		// We should delete this, node IDs should be known.
		let new_tx_uuid = Uuid::parse_str("22358e5e-87bd-4040-8c63-01db896191ab").unwrap();
<<<<<<< HEAD
		let clock = Arc::new(RwLock::new(SizedClock::Fake(FakeClock::new(Timestamp::default()))));
		new_ds(new_tx_uuid, clock).await.transaction(write, lock).await.unwrap()
=======
		new_ds(new_tx_uuid).await.0.transaction(write, lock).await.unwrap()
>>>>>>> ebabe955
	}

	include!("cluster_init.rs");
	include!("helper.rs");
	include!("lq.rs");
	include!("nq.rs");
	include!("raw.rs");
	include!("snapshot.rs");
	include!("tb.rs");
	include!("multireader.rs");
	include!("multiwriter_different_keys.rs");
	include!("multiwriter_same_keys_conflict.rs");
	include!("timestamp_to_versionstamp.rs");
}

#[cfg(feature = "kv-speedb")]
mod speedb {

	use crate::kvs::tests::Kvs;
	use crate::kvs::Datastore;
	use crate::kvs::Transaction;
	use serial_test::serial;
	use temp_dir::TempDir;

<<<<<<< HEAD
	async fn new_ds(node_id: Uuid, clock_override: Arc<RwLock<SizedClock>>) -> Datastore {
		let path = TempDir::new().unwrap().path().to_string_lossy().to_string();
		Datastore::new_full(format!("speedb:{path}").as_str(), Some(clock_override))
			.await
			.unwrap()
			.with_node_id(sql::Uuid::from(node_id))
=======
	async fn new_ds(node_id: Uuid) -> (Datastore, Kvs) {
		let path = TempDir::new().unwrap().path().to_string_lossy().to_string();
		(
			Datastore::new(format!("speedb:{path}").as_str())
				.await
				.unwrap()
				.with_node_id(sql::Uuid::from(node_id)),
			Kvs::Speedb,
		)
>>>>>>> ebabe955
	}

	async fn new_tx(write: bool, lock: bool) -> Transaction {
		// Shared node id for one-off transactions
		// We should delete this, node IDs should be known.
		let new_tx_uuid = Uuid::parse_str("5877e580-12ac-49e4-95e1-3c407c4887f3").unwrap();
<<<<<<< HEAD
		let clock = Arc::new(RwLock::new(SizedClock::Fake(FakeClock::new(Timestamp::default()))));
		new_ds(new_tx_uuid, clock).await.transaction(write, lock).await.unwrap()
=======
		new_ds(new_tx_uuid).await.0.transaction(write, lock).await.unwrap()
>>>>>>> ebabe955
	}

	include!("cluster_init.rs");
	include!("helper.rs");
	include!("lq.rs");
	include!("nq.rs");
	include!("raw.rs");
	include!("snapshot.rs");
	include!("tb.rs");
	include!("multireader.rs");
	include!("multiwriter_different_keys.rs");
	include!("multiwriter_same_keys_conflict.rs");
	include!("timestamp_to_versionstamp.rs");
}

#[cfg(feature = "kv-tikv")]
mod tikv {

	use crate::kvs::tests::Kvs;
	use crate::kvs::Datastore;
	use crate::kvs::Transaction;
	use serial_test::serial;

<<<<<<< HEAD
	async fn new_ds(node_id: Uuid, clock_override: Arc<RwLock<SizedClock>>) -> Datastore {
		let ds = Datastore::new_full("tikv:127.0.0.1:2379", Some(clock_override))
=======
	async fn new_ds(node_id: Uuid) -> (Datastore, Kvs) {
		let ds = Datastore::new("tikv:127.0.0.1:2379")
>>>>>>> ebabe955
			.await
			.unwrap()
			.with_node_id(sql::uuid::Uuid(node_id));
		// Clear any previous test entries
		let mut tx = ds.transaction(true, false).await.unwrap();
		tx.delp(vec![], u32::MAX).await.unwrap();
		tx.commit().await.unwrap();
		// Return the datastore
		(ds, Kvs::Tikv)
	}

	async fn new_tx(write: bool, lock: bool) -> Transaction {
		// Shared node id for one-off transactions
		// We should delete this, node IDs should be known.
		let new_tx_uuid = Uuid::parse_str("18717a0f-0ab0-421e-b20c-e69fb03e90a3").unwrap();
<<<<<<< HEAD
		let clock = Arc::new(RwLock::new(SizedClock::Fake(FakeClock::new(Timestamp::default()))));
		new_ds(new_tx_uuid, clock).await.transaction(write, lock).await.unwrap()
=======
		new_ds(new_tx_uuid).await.0.transaction(write, lock).await.unwrap()
>>>>>>> ebabe955
	}

	include!("cluster_init.rs");
	include!("helper.rs");
	include!("lq.rs");
	include!("nq.rs");
	include!("raw.rs");
	include!("snapshot.rs");
	include!("tb.rs");
	include!("multireader.rs");
	include!("multiwriter_different_keys.rs");
	include!("multiwriter_same_keys_conflict.rs");
	include!("timestamp_to_versionstamp.rs");
}

#[cfg(feature = "kv-fdb")]
mod fdb {

	use crate::kvs::tests::Kvs;
	use crate::kvs::Datastore;
	use crate::kvs::Transaction;
	use serial_test::serial;

<<<<<<< HEAD
	async fn new_ds(node_id: Uuid, clock_override: Arc<RwLock<SizedClock>>) -> Datastore {
		let ds = Datastore::new_full("fdb:/etc/foundationdb/fdb.cluster", Some(clock_override))
=======
	async fn new_ds(node_id: Uuid) -> (Datastore, Kvs) {
		let ds = Datastore::new("fdb:/etc/foundationdb/fdb.cluster")
>>>>>>> ebabe955
			.await
			.unwrap()
			.with_node_id(sql::Uuid::from(node_id));
		// Clear any previous test entries
		let mut tx = ds.transaction(true, false).await.unwrap();
		tx.delp(vec![], u32::MAX).await.unwrap();
		tx.commit().await.unwrap();
		// Return the datastore
		(ds, Kvs::Fdb)
	}

	async fn new_tx(write: bool, lock: bool) -> Transaction {
		// Shared node id for one-off transactions
		// We should delete this, node IDs should be known.
		let new_tx_uuid = Uuid::parse_str("50f5bdf5-8abe-406b-8002-a79c942f510f").unwrap();
<<<<<<< HEAD
		let clock = Arc::new(RwLock::new(SizedClock::Fake(FakeClock::new(Timestamp::default()))));
		new_ds(new_tx_uuid, clock).await.transaction(write, lock).await.unwrap()
=======
		new_ds(new_tx_uuid).await.0.transaction(write, lock).await.unwrap()
>>>>>>> ebabe955
	}

	include!("cluster_init.rs");
	include!("helper.rs");
	include!("lq.rs");
	include!("nq.rs");
	include!("raw.rs");
	include!("snapshot.rs");
	include!("tb.rs");
	include!("multireader.rs");
	include!("multiwriter_different_keys.rs");
	include!("multiwriter_same_keys_allow.rs");
	include!("timestamp_to_versionstamp.rs");
}<|MERGE_RESOLUTION|>--- conflicted
+++ resolved
@@ -20,28 +20,22 @@
 	use crate::kvs::Transaction;
 	use serial_test::serial;
 
-<<<<<<< HEAD
-	async fn new_ds(node_id: Uuid, clock_override: Arc<RwLock<SizedClock>>) -> Datastore {
-		Datastore::new_full("memory", Some(clock_override))
-			.await
-			.unwrap()
-			.with_node_id(crate::sql::Uuid::from(node_id))
-=======
-	async fn new_ds(id: Uuid) -> (Datastore, Kvs) {
-		(Datastore::new("memory").await.unwrap().with_node_id(sql::Uuid::from(id)), Kvs::Mem)
->>>>>>> ebabe955
+	async fn new_ds(node_id: Uuid, clock_override: Arc<RwLock<SizedClock>>) -> (Datastore, Kvs) {
+		(
+			Datastore::new_full("memory", Some(clock_override))
+				.await
+				.unwrap()
+				.with_node_id(crate::sql::Uuid::from(node_id)),
+			Kvs::Mem,
+		)
 	}
 
 	async fn new_tx(write: bool, lock: bool) -> Transaction {
 		// Shared node id for one-off transactions
 		// We should delete this, node IDs should be known.
 		let new_tx_uuid = Uuid::parse_str("361893b5-a041-40c0-996c-c3a8828ef06b").unwrap();
-<<<<<<< HEAD
-		let clock = Arc::new(RwLock::new(SizedClock::Fake(FakeClock::new(Timestamp::default()))));
-		new_ds(new_tx_uuid, clock).await.transaction(write, lock).await.unwrap()
-=======
-		new_ds(new_tx_uuid).await.0.transaction(write, lock).await.unwrap()
->>>>>>> ebabe955
+		let clock = Arc::new(RwLock::new(SizedClock::Fake(FakeClock::new(Timestamp::default()))));
+		new_ds(new_tx_uuid, clock).await.0.transaction(write, lock).await.unwrap()
 	}
 
 	include!("cluster_init.rs");
@@ -64,36 +58,23 @@
 	use serial_test::serial;
 	use temp_dir::TempDir;
 
-<<<<<<< HEAD
-	async fn new_ds(node_id: Uuid, clock_override: Arc<RwLock<SizedClock>>) -> Datastore {
-		let path = TempDir::new().unwrap().path().to_string_lossy().to_string();
-		Datastore::new_full(format!("rocksdb:{path}").as_str(), Some(clock_override))
-			.await
-			.unwrap()
-			.with_node_id(sql::Uuid::from(node_id))
-=======
-	async fn new_ds(node_id: Uuid) -> (Datastore, Kvs) {
+	async fn new_ds(node_id: Uuid, clock_override: Arc<RwLock<SizedClock>>) -> (Datastore, Kvs) {
 		let path = TempDir::new().unwrap().path().to_string_lossy().to_string();
 		(
-			Datastore::new(format!("rocksdb:{path}").as_str())
+			Datastore::new_full(format!("rocksdb:{path}").as_str(), Some(clock_override))
 				.await
 				.unwrap()
 				.with_node_id(sql::Uuid::from(node_id)),
 			Kvs::Rocksdb,
 		)
->>>>>>> ebabe955
 	}
 
 	async fn new_tx(write: bool, lock: bool) -> Transaction {
 		// Shared node id for one-off transactions
 		// We should delete this, node IDs should be known.
 		let new_tx_uuid = Uuid::parse_str("22358e5e-87bd-4040-8c63-01db896191ab").unwrap();
-<<<<<<< HEAD
-		let clock = Arc::new(RwLock::new(SizedClock::Fake(FakeClock::new(Timestamp::default()))));
-		new_ds(new_tx_uuid, clock).await.transaction(write, lock).await.unwrap()
-=======
-		new_ds(new_tx_uuid).await.0.transaction(write, lock).await.unwrap()
->>>>>>> ebabe955
+		let clock = Arc::new(RwLock::new(SizedClock::Fake(FakeClock::new(Timestamp::default()))));
+		new_ds(new_tx_uuid, clock).await.0.transaction(write, lock).await.unwrap()
 	}
 
 	include!("cluster_init.rs");
@@ -118,36 +99,23 @@
 	use serial_test::serial;
 	use temp_dir::TempDir;
 
-<<<<<<< HEAD
-	async fn new_ds(node_id: Uuid, clock_override: Arc<RwLock<SizedClock>>) -> Datastore {
-		let path = TempDir::new().unwrap().path().to_string_lossy().to_string();
-		Datastore::new_full(format!("speedb:{path}").as_str(), Some(clock_override))
-			.await
-			.unwrap()
-			.with_node_id(sql::Uuid::from(node_id))
-=======
-	async fn new_ds(node_id: Uuid) -> (Datastore, Kvs) {
+	async fn new_ds(node_id: Uuid, clock_override: Arc<RwLock<SizedClock>>) -> (Datastore, Kvs) {
 		let path = TempDir::new().unwrap().path().to_string_lossy().to_string();
 		(
-			Datastore::new(format!("speedb:{path}").as_str())
+			Datastore::new_full(format!("speedb:{path}").as_str(), Some(clock_override))
 				.await
 				.unwrap()
 				.with_node_id(sql::Uuid::from(node_id)),
 			Kvs::Speedb,
 		)
->>>>>>> ebabe955
 	}
 
 	async fn new_tx(write: bool, lock: bool) -> Transaction {
 		// Shared node id for one-off transactions
 		// We should delete this, node IDs should be known.
 		let new_tx_uuid = Uuid::parse_str("5877e580-12ac-49e4-95e1-3c407c4887f3").unwrap();
-<<<<<<< HEAD
-		let clock = Arc::new(RwLock::new(SizedClock::Fake(FakeClock::new(Timestamp::default()))));
-		new_ds(new_tx_uuid, clock).await.transaction(write, lock).await.unwrap()
-=======
-		new_ds(new_tx_uuid).await.0.transaction(write, lock).await.unwrap()
->>>>>>> ebabe955
+		let clock = Arc::new(RwLock::new(SizedClock::Fake(FakeClock::new(Timestamp::default()))));
+		new_ds(new_tx_uuid, clock).await.0.transaction(write, lock).await.unwrap()
 	}
 
 	include!("cluster_init.rs");
@@ -171,13 +139,8 @@
 	use crate::kvs::Transaction;
 	use serial_test::serial;
 
-<<<<<<< HEAD
-	async fn new_ds(node_id: Uuid, clock_override: Arc<RwLock<SizedClock>>) -> Datastore {
+	async fn new_ds(node_id: Uuid, clock_override: Arc<RwLock<SizedClock>>) -> (Datastore, Kvs) {
 		let ds = Datastore::new_full("tikv:127.0.0.1:2379", Some(clock_override))
-=======
-	async fn new_ds(node_id: Uuid) -> (Datastore, Kvs) {
-		let ds = Datastore::new("tikv:127.0.0.1:2379")
->>>>>>> ebabe955
 			.await
 			.unwrap()
 			.with_node_id(sql::uuid::Uuid(node_id));
@@ -193,12 +156,8 @@
 		// Shared node id for one-off transactions
 		// We should delete this, node IDs should be known.
 		let new_tx_uuid = Uuid::parse_str("18717a0f-0ab0-421e-b20c-e69fb03e90a3").unwrap();
-<<<<<<< HEAD
-		let clock = Arc::new(RwLock::new(SizedClock::Fake(FakeClock::new(Timestamp::default()))));
-		new_ds(new_tx_uuid, clock).await.transaction(write, lock).await.unwrap()
-=======
-		new_ds(new_tx_uuid).await.0.transaction(write, lock).await.unwrap()
->>>>>>> ebabe955
+		let clock = Arc::new(RwLock::new(SizedClock::Fake(FakeClock::new(Timestamp::default()))));
+		new_ds(new_tx_uuid, clock).await.0.transaction(write, lock).await.unwrap()
 	}
 
 	include!("cluster_init.rs");
@@ -222,13 +181,8 @@
 	use crate::kvs::Transaction;
 	use serial_test::serial;
 
-<<<<<<< HEAD
-	async fn new_ds(node_id: Uuid, clock_override: Arc<RwLock<SizedClock>>) -> Datastore {
+	async fn new_ds(node_id: Uuid, clock_override: Arc<RwLock<SizedClock>>) -> (Datastore, Kvs) {
 		let ds = Datastore::new_full("fdb:/etc/foundationdb/fdb.cluster", Some(clock_override))
-=======
-	async fn new_ds(node_id: Uuid) -> (Datastore, Kvs) {
-		let ds = Datastore::new("fdb:/etc/foundationdb/fdb.cluster")
->>>>>>> ebabe955
 			.await
 			.unwrap()
 			.with_node_id(sql::Uuid::from(node_id));
@@ -244,12 +198,8 @@
 		// Shared node id for one-off transactions
 		// We should delete this, node IDs should be known.
 		let new_tx_uuid = Uuid::parse_str("50f5bdf5-8abe-406b-8002-a79c942f510f").unwrap();
-<<<<<<< HEAD
-		let clock = Arc::new(RwLock::new(SizedClock::Fake(FakeClock::new(Timestamp::default()))));
-		new_ds(new_tx_uuid, clock).await.transaction(write, lock).await.unwrap()
-=======
-		new_ds(new_tx_uuid).await.0.transaction(write, lock).await.unwrap()
->>>>>>> ebabe955
+		let clock = Arc::new(RwLock::new(SizedClock::Fake(FakeClock::new(Timestamp::default()))));
+		new_ds(new_tx_uuid, clock).await.0.transaction(write, lock).await.unwrap()
 	}
 
 	include!("cluster_init.rs");
