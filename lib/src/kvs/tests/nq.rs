use crate::sql::statements::live::live;

#[tokio::test]
#[serial]
async fn archive_lv_for_node_archives() {
<<<<<<< HEAD
	let node_id = Uuid::parse_str("9ab2d498-757f-48cc-8c07-a7d337997445").unwrap();
	let test = init(node_id).await.unwrap();
	let mut tx = test.db.transaction(true, true).await.unwrap();
=======
	let test = init().await.unwrap();
	let mut tx = test.db.transaction(true, false).await.unwrap();
>>>>>>> 983ec1ba
	let namespace = "test_namespace";
	let database = "test_database";
	let table = "test_table";
	tx.set_nd(node_id).await.unwrap();

	let lv_id = crate::sql::uuid::Uuid::from(Uuid::from_bytes([
		0x10, 0x11, 0x12, 0x13, 0x14, 0x15, 0x16, 0x17, 0x18, 0x19, 0x1A, 0x1B, 0x1C, 0x1D, 0x1E,
		0x1F,
	]));

	let key = crate::key::node::lq::new(node_id.clone(), lv_id.0.clone(), namespace, database);
	tx.putc(key, table, None).await.unwrap();

	let (_, mut stm) = live(format!("LIVE SELECT * FROM {}", table).as_str()).unwrap();
	stm.id = lv_id.clone();
	tx.putc_tblq(namespace, database, table, stm, None).await.unwrap();

	let this_node_id = crate::sql::uuid::Uuid::from(Uuid::from_bytes([
		0x20, 0x21, 0x22, 0x23, 0x24, 0x25, 0x26, 0x27, 0x28, 0x29, 0x2A, 0x2B, 0x2C, 0x2D, 0x2E,
		0x2F,
	]));
	// We commit after setup because otherwise in memory does not have read your own writes
	// i.e. setup data is part of same transaction as required implementation checks
	tx.commit().await.unwrap();

	let mut tx = test.db.transaction(true, false).await.unwrap();
	let results = test
		.db
		.archive_lv_for_node(&mut tx, &sql::uuid::Uuid(node_id.clone()), this_node_id.clone())
		.await
		.unwrap();
	assert_eq!(results.len(), 1);
	assert_eq!(results[0].nd, sql::uuid::Uuid(node_id.clone()));
	assert_eq!(results[0].ns, namespace);
	assert_eq!(results[0].db, database);
	assert_eq!(results[0].tb, table);
	assert_eq!(results[0].lq, lv_id);
	tx.commit().await.unwrap();

	let mut tx = test.db.transaction(true, false).await.unwrap();
	let lv = tx.all_lv(namespace, database, table).await.unwrap();
	assert_eq!(lv.len(), 1, "{:?}", lv);
	assert_eq!(lv[0].archived, Some(this_node_id));
	tx.commit().await.unwrap();
}<|MERGE_RESOLUTION|>--- conflicted
+++ resolved
@@ -3,14 +3,9 @@
 #[tokio::test]
 #[serial]
 async fn archive_lv_for_node_archives() {
-<<<<<<< HEAD
 	let node_id = Uuid::parse_str("9ab2d498-757f-48cc-8c07-a7d337997445").unwrap();
 	let test = init(node_id).await.unwrap();
-	let mut tx = test.db.transaction(true, true).await.unwrap();
-=======
-	let test = init().await.unwrap();
 	let mut tx = test.db.transaction(true, false).await.unwrap();
->>>>>>> 983ec1ba
 	let namespace = "test_namespace";
 	let database = "test_database";
 	let table = "test_table";
