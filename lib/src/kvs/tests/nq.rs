use crate::sql::statements::live::live;

#[tokio::test]
#[serial]
async fn archive_lv_for_node_archives() {
	let node_id = Uuid::parse_str("9ab2d498-757f-48cc-8c07-a7d337997445").unwrap();
<<<<<<< HEAD
	let clock = Arc::new(RwLock::new(SizedClock::Fake(FakeClock::new(Timestamp::default()))));
	let test = init(node_id, clock).await.unwrap();
	let mut tx = test.db.transaction(true, false).await.unwrap();
=======
	let test = init(node_id).await.unwrap();
	let mut tx = test.db.transaction(Write, Optimistic).await.unwrap();
>>>>>>> db5fb6df
	let namespace = "test_namespace";
	let database = "test_database";
	let table = "test_table";
	tx.set_nd(node_id).await.unwrap();

	let lv_id = crate::sql::uuid::Uuid::from(Uuid::from_bytes([
		0x10, 0x11, 0x12, 0x13, 0x14, 0x15, 0x16, 0x17, 0x18, 0x19, 0x1A, 0x1B, 0x1C, 0x1D, 0x1E,
		0x1F,
	]));

	let key = crate::key::node::lq::new(node_id.clone(), lv_id.0.clone(), namespace, database);
	tx.putc(key, table, None).await.unwrap();

	let (_, mut stm) = live(format!("LIVE SELECT * FROM {}", table).as_str()).unwrap();
	stm.id = lv_id.clone();
	tx.putc_tblq(namespace, database, table, stm, None).await.unwrap();

	let this_node_id = crate::sql::uuid::Uuid::from(Uuid::from_bytes([
		0x20, 0x21, 0x22, 0x23, 0x24, 0x25, 0x26, 0x27, 0x28, 0x29, 0x2A, 0x2B, 0x2C, 0x2D, 0x2E,
		0x2F,
	]));
	// We commit after setup because otherwise in memory does not have read your own writes
	// i.e. setup data is part of same transaction as required implementation checks
	tx.commit().await.unwrap();

	let mut tx = test.db.transaction(Write, Optimistic).await.unwrap();
	let results = test
		.db
		.archive_lv_for_node(&mut tx, &sql::uuid::Uuid(node_id.clone()), this_node_id.clone())
		.await
		.unwrap();
	assert_eq!(results.len(), 1);
	tx.commit().await.unwrap();
	let (lq, opt_err) = &results[0];
	match opt_err {
		None => {
			//expected
		}
		Some(err) => {
			panic!("Unexpected error: {:?}", err);
		}
	}
	assert_eq!(lq.nd, sql::uuid::Uuid(node_id.clone()));
	assert_eq!(lq.ns, namespace);
	assert_eq!(lq.db, database);
	assert_eq!(lq.tb, table);
	assert_eq!(lq.lq, lv_id);

	let mut tx = test.db.transaction(Write, Optimistic).await.unwrap();
	let lv = tx.all_tb_lives(namespace, database, table).await.unwrap();
	assert_eq!(lv.len(), 1, "{:?}", lv);
	assert_eq!(lv[0].archived, Some(this_node_id));
	tx.commit().await.unwrap();
}<|MERGE_RESOLUTION|>--- conflicted
+++ resolved
@@ -4,14 +4,9 @@
 #[serial]
 async fn archive_lv_for_node_archives() {
 	let node_id = Uuid::parse_str("9ab2d498-757f-48cc-8c07-a7d337997445").unwrap();
-<<<<<<< HEAD
 	let clock = Arc::new(RwLock::new(SizedClock::Fake(FakeClock::new(Timestamp::default()))));
 	let test = init(node_id, clock).await.unwrap();
-	let mut tx = test.db.transaction(true, false).await.unwrap();
-=======
-	let test = init(node_id).await.unwrap();
 	let mut tx = test.db.transaction(Write, Optimistic).await.unwrap();
->>>>>>> db5fb6df
 	let namespace = "test_namespace";
 	let database = "test_database";
 	let table = "test_table";
