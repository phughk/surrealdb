#[tokio::test]
#[serial]
async fn archive_lv_for_node_archives() {
	let node_id = Uuid::from_str("9ab2d498-757f-48cc-8c07-a7d337997445").unwrap();
	let clock = Arc::new(RwLock::new(SizedClock::Fake(FakeClock::new(Timestamp::default()))));
	let test = init(node_id, clock).await.unwrap();
	let mut tx = test.db.transaction(Write, Optimistic).await.unwrap();
	let namespace = "test_namespace";
	let database = "test_database";
	let table = "test_table";
	tx.set_nd(*node_id).await.unwrap();

	let lv_id = Uuid::from_str("1108f946-6930-4d29-a339-4d1f9d088cc0").unwrap();

	let key = crate::key::node::lq::new(*node_id, lv_id.0, namespace, database);
	tx.putc(key, table, None).await.unwrap();

<<<<<<< HEAD
	let (_, mut stm) = live(format!("LIVE SELECT * FROM {}", table).as_str()).unwrap();
=======
	let mut stm = LiveStatement::from_source_parts(Fields::all(), Table(table.into()), None, None);
>>>>>>> 8a4e2a34
	stm.id = lv_id;
	tx.putc_tblq(namespace, database, table, stm, None).await.unwrap();

	let this_node_id = crate::sql::uuid::Uuid::from(uuid::Uuid::from_bytes([
		0x20, 0x21, 0x22, 0x23, 0x24, 0x25, 0x26, 0x27, 0x28, 0x29, 0x2A, 0x2B, 0x2C, 0x2D, 0x2E,
		0x2F,
	]));
	// We commit after setup because otherwise in memory does not have read your own writes
	// i.e. setup data is part of same transaction as required implementation checks
	tx.commit().await.unwrap();

	let mut tx = test.db.transaction(Write, Optimistic).await.unwrap();
<<<<<<< HEAD
	let results = test.db.archive_lv_for_node(&mut tx, &node_id, this_node_id).await.unwrap();
=======
	let results = test
		.db
		.archive_lv_for_node(&mut tx, &sql::uuid::Uuid(node_id), this_node_id)
		.await
		.unwrap();
>>>>>>> 8a4e2a34
	assert_eq!(results.len(), 1);
	tx.commit().await.unwrap();
	let (lq, opt_err) = &results[0];
	match opt_err {
		None => {
			//expected
		}
		Some(err) => {
			panic!("Unexpected error: {:?}", err);
		}
	}
	assert_eq!(lq.nd, node_id);
	assert_eq!(lq.ns, namespace);
	assert_eq!(lq.db, database);
	assert_eq!(lq.tb, table);
	assert_eq!(lq.lq, lv_id);

	let mut tx = test.db.transaction(Write, Optimistic).await.unwrap();
	let lv = tx.all_tb_lives(namespace, database, table).await.unwrap();
	assert_eq!(lv.len(), 1, "{:?}", lv);
	assert_eq!(lv[0].archived, Some(this_node_id));
	tx.commit().await.unwrap();
}<|MERGE_RESOLUTION|>--- conflicted
+++ resolved
@@ -15,11 +15,7 @@
 	let key = crate::key::node::lq::new(*node_id, lv_id.0, namespace, database);
 	tx.putc(key, table, None).await.unwrap();
 
-<<<<<<< HEAD
-	let (_, mut stm) = live(format!("LIVE SELECT * FROM {}", table).as_str()).unwrap();
-=======
 	let mut stm = LiveStatement::from_source_parts(Fields::all(), Table(table.into()), None, None);
->>>>>>> 8a4e2a34
 	stm.id = lv_id;
 	tx.putc_tblq(namespace, database, table, stm, None).await.unwrap();
 
@@ -32,15 +28,7 @@
 	tx.commit().await.unwrap();
 
 	let mut tx = test.db.transaction(Write, Optimistic).await.unwrap();
-<<<<<<< HEAD
 	let results = test.db.archive_lv_for_node(&mut tx, &node_id, this_node_id).await.unwrap();
-=======
-	let results = test
-		.db
-		.archive_lv_for_node(&mut tx, &sql::uuid::Uuid(node_id), this_node_id)
-		.await
-		.unwrap();
->>>>>>> 8a4e2a34
 	assert_eq!(results.len(), 1);
 	tx.commit().await.unwrap();
 	let (lq, opt_err) = &results[0];
