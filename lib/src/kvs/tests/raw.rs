--- conflicted
+++ resolved
@@ -11,12 +11,8 @@
 async fn exi() {
 	// Create a new datastore
 	let node_id = Uuid::parse_str("463a5008-ee1d-43db-9662-5e752b6ea3f9").unwrap();
-<<<<<<< HEAD
-	let clock = Arc::new(RwLock::new(SizedClock::Fake(FakeClock::new(Timestamp::default()))));
-	let ds = new_ds(node_id, clock).await;
-=======
-	let (ds, _) = new_ds(node_id).await;
->>>>>>> ebabe955
+	let clock = Arc::new(RwLock::new(SizedClock::Fake(FakeClock::new(Timestamp::default()))));
+	let (ds, _) = new_ds(node_id, clock).await;
 	// Create a writeable transaction
 	let mut tx = ds.transaction(true, false).await.unwrap();
 	assert!(tx.put("test", "ok").await.is_ok());
@@ -35,12 +31,8 @@
 async fn get() {
 	// Create a new datastore
 	let node_id = Uuid::parse_str("477e2895-8c98-4606-a827-0add82eb466b").unwrap();
-<<<<<<< HEAD
-	let clock = Arc::new(RwLock::new(SizedClock::Fake(FakeClock::new(Timestamp::default()))));
-	let ds = new_ds(node_id, clock).await;
-=======
-	let (ds, _) = new_ds(node_id).await;
->>>>>>> ebabe955
+	let clock = Arc::new(RwLock::new(SizedClock::Fake(FakeClock::new(Timestamp::default()))));
+	let (ds, _) = new_ds(node_id, clock).await;
 	// Create a writeable transaction
 	let mut tx = ds.transaction(true, false).await.unwrap();
 	assert!(tx.put("test", "ok").await.is_ok());
@@ -59,12 +51,8 @@
 async fn set() {
 	// Create a new datastore
 	let node_id = Uuid::parse_str("32b80d8b-dd16-4f6f-a687-1192f6cfc6f1").unwrap();
-<<<<<<< HEAD
-	let clock = Arc::new(RwLock::new(SizedClock::Fake(FakeClock::new(Timestamp::default()))));
-	let ds = new_ds(node_id, clock).await;
-=======
-	let (ds, _) = new_ds(node_id).await;
->>>>>>> ebabe955
+	let clock = Arc::new(RwLock::new(SizedClock::Fake(FakeClock::new(Timestamp::default()))));
+	let (ds, _) = new_ds(node_id, clock).await;
 	// Create a writeable transaction
 	let mut tx = ds.transaction(true, false).await.unwrap();
 	assert!(tx.set("test", "one").await.is_ok());
@@ -90,12 +78,8 @@
 async fn put() {
 	// Create a new datastore
 	let node_id = Uuid::parse_str("80149655-db34-451c-8711-6fa662a44b70").unwrap();
-<<<<<<< HEAD
-	let clock = Arc::new(RwLock::new(SizedClock::Fake(FakeClock::new(Timestamp::default()))));
-	let ds = new_ds(node_id, clock).await;
-=======
-	let (ds, _) = new_ds(node_id).await;
->>>>>>> ebabe955
+	let clock = Arc::new(RwLock::new(SizedClock::Fake(FakeClock::new(Timestamp::default()))));
+	let (ds, _) = new_ds(node_id, clock).await;
 	// Create a writeable transaction
 	let mut tx = ds.transaction(true, false).await.unwrap();
 	assert!(tx.put("test", "one").await.is_ok());
@@ -121,12 +105,8 @@
 async fn del() {
 	// Create a new datastore
 	let node_id = Uuid::parse_str("e0acb360-9187-401f-8192-f870b09e2c9e").unwrap();
-<<<<<<< HEAD
-	let clock = Arc::new(RwLock::new(SizedClock::Fake(FakeClock::new(Timestamp::default()))));
-	let ds = new_ds(node_id, clock).await;
-=======
-	let (ds, _) = new_ds(node_id).await;
->>>>>>> ebabe955
+	let clock = Arc::new(RwLock::new(SizedClock::Fake(FakeClock::new(Timestamp::default()))));
+	let (ds, _) = new_ds(node_id, clock).await;
 	// Create a writeable transaction
 	let mut tx = ds.transaction(true, false).await.unwrap();
 	assert!(tx.put("test", "one").await.is_ok());
@@ -147,12 +127,8 @@
 async fn putc() {
 	// Create a new datastore
 	let node_id = Uuid::parse_str("705bb520-bc2b-4d52-8e64-d1214397e408").unwrap();
-<<<<<<< HEAD
-	let clock = Arc::new(RwLock::new(SizedClock::Fake(FakeClock::new(Timestamp::default()))));
-	let ds = new_ds(node_id, clock).await;
-=======
-	let (ds, _) = new_ds(node_id).await;
->>>>>>> ebabe955
+	let clock = Arc::new(RwLock::new(SizedClock::Fake(FakeClock::new(Timestamp::default()))));
+	let (ds, _) = new_ds(node_id, clock).await;
 	// Create a writeable transaction
 	let mut tx = ds.transaction(true, false).await.unwrap();
 	assert!(tx.put("test", "one").await.is_ok());
@@ -187,12 +163,8 @@
 async fn delc() {
 	// Create a new datastore
 	let node_id = Uuid::parse_str("0985488e-cf2f-417a-bd10-7f4aa9c99c15").unwrap();
-<<<<<<< HEAD
-	let clock = Arc::new(RwLock::new(SizedClock::Fake(FakeClock::new(Timestamp::default()))));
-	let ds = new_ds(node_id, clock).await;
-=======
-	let (ds, _) = new_ds(node_id).await;
->>>>>>> ebabe955
+	let clock = Arc::new(RwLock::new(SizedClock::Fake(FakeClock::new(Timestamp::default()))));
+	let (ds, _) = new_ds(node_id, clock).await;
 	// Create a writeable transaction
 	let mut tx = ds.transaction(true, false).await.unwrap();
 	assert!(tx.put("test", "one").await.is_ok());
@@ -222,12 +194,8 @@
 async fn scan() {
 	// Create a new datastore
 	let node_id = Uuid::parse_str("83b81cc2-9609-4533-bede-c170ab9f7bbe").unwrap();
-<<<<<<< HEAD
-	let clock = Arc::new(RwLock::new(SizedClock::Fake(FakeClock::new(Timestamp::default()))));
-	let ds = new_ds(node_id, clock).await;
-=======
-	let (ds, _) = new_ds(node_id).await;
->>>>>>> ebabe955
+	let clock = Arc::new(RwLock::new(SizedClock::Fake(FakeClock::new(Timestamp::default()))));
+	let (ds, _) = new_ds(node_id, clock).await;
 	// Create a writeable transaction
 	let mut tx = ds.transaction(true, false).await.unwrap();
 	assert!(tx.put("test1", "1").await.is_ok());
