<<<<<<< HEAD
use crate::dbs::{Action, Notification};
=======
use crate::dbs::{KvsAction, KvsNotification};
>>>>>>> 5a4e9423
use crate::sql::statements::{CreateStatement, DeleteStatement, UpdateStatement};
use crate::sql::Data::ContentExpression;
use crate::sql::{Array, Data, Id, Object, Strand, Thing, Values};
use sql::uuid::Uuid;
use std::collections::BTreeMap;
use std::str::FromStr;

#[tokio::test]
#[serial]
async fn scan_node_lq() {
	let node_id = Uuid::from_str("63bb5c1a-b14e-4075-a7f8-680267fbe136").unwrap();
	let clock = Arc::new(RwLock::new(SizedClock::Fake(FakeClock::new(Timestamp::default()))));
	let test = init(node_id, clock).await.unwrap();
	let mut tx = test.db.transaction(Write, Optimistic).await.unwrap();
	let namespace = "test_namespace";
	let database = "test_database";
	let live_query_id = Uuid::from_str("d9024cf8-c547-41f2-90a5-3d5d139ddbc5").unwrap();
	let key = crate::key::node::lq::new(*node_id, *live_query_id, namespace, database);
	trace!(
		"Inserting key: {}",
		key.encode()
			.unwrap()
			.iter()
			.flat_map(|byte| std::ascii::escape_default(*byte))
			.map(|byte| byte as char)
			.collect::<String>()
	);
	tx.putc(key, "value", None).await.unwrap();
	tx.commit().await.unwrap();
	let mut tx = test.db.transaction(Write, Optimistic).await.unwrap();

	let page = NodeScanPage::new(&node_id);
	let res = tx.scan_ndlq(&page, 100).await.unwrap().0;
	assert_eq!(res.len(), 1);
	for val in res {
		assert_eq!(val.nd, node_id);
		assert_eq!(val.ns, namespace);
		assert_eq!(val.db, database);
		assert_eq!(val.lq, live_query_id);
	}

	tx.commit().await.unwrap();
}

#[tokio::test]
#[serial]
async fn live_creates_remote_notification_for_create() {
	// Setup
	let remote_node = Uuid::from_str("30a9bea3-8430-42db-9524-3d4d5c41e3ea").unwrap();
	let local_node = Uuid::from_str("4aa13527-538c-40da-b903-2402f57c4e74").unwrap();
	let namespace = Arc::new("test_namespace".to_string());
	let database = Arc::new("test_database".to_string());
	let table = "f3d4a40b50ba4221ab02fa406edb58cc";
	let live_query_id = Uuid::from_str("fddc6025-39c0-4ee4-9b4c-d51102fd0efe").unwrap();
	let ses = Session::owner().with_ns(namespace.as_str()).with_db(database.as_str());
	let ctx = ses.context(context::Context::background());

	// Init as local node, so we do not receive the notification
	let t1 = Timestamp {
		value: 0x0102030405060708u64,
	};
	let clock = Arc::new(RwLock::new(SizedClock::Fake(FakeClock::new(t1.clone()))));
	let mut test = init(local_node, clock).await.unwrap();

	// Bootstrap the remote node, so both nodes are alive
	test.db = test.db.with_node_id(remote_node).with_notifications();
	test.db.bootstrap().await.unwrap();

	let send = test.db.live_sender().unwrap();
	let local_options =
		Options::new_from_sess(&ses, &local_node, false, true).new_with_sender(send);
	let remote_options = local_options.clone().with_id(*remote_node);

	// Register a live query on the remote node
	let tx = test.db.transaction(Write, Optimistic).await.unwrap().enclose();
	let live_value =
		compute_live(&ctx, &remote_options, tx.clone(), live_query_id, remote_node, table).await;
	tx.lock().await.commit().await.unwrap();
	assert_eq!(live_value, Value::Uuid(live_query_id));

	// Write locally to cause a remote notification
	let tx = test.db.transaction(Write, Optimistic).await.unwrap().enclose();
	let create_value = compute_create(&ctx, &local_options, tx.clone(), table, None).await;
	tx.lock().await.commit().await.unwrap();
	let create_value = match create_value {
		Value::Array(arr) => {
			assert_eq!(arr.len(), 1);
			match arr.get(0).unwrap().clone() {
				Value::Object(o) => o,
				_ => {
					panic!("Expected an object");
				}
			}
		}
		_ => panic!("Expected a uuid"),
	};
	println!("Created entry");

	// Verify local node did not get notification
	assert!(test.db.notifications().unwrap().try_recv().is_err());

	// Verify there is a remote node notification entry
	let tx = test.db.transaction(Write, Optimistic).await.unwrap().enclose();
	let mut res = tx
		.lock()
		.await
		.scan_tbnt(namespace.as_str(), database.as_str(), table, live_query_id, 1000)
		.await
		.unwrap();
	tx.lock().await.commit().await.unwrap();

	// Validate there is a remote notification
	assert_eq!(res.len(), 1);
	let not = res.get_mut(0).unwrap();
	// Notification ID is random, so we set it to a known value
	assert!(!not.notification_id.is_nil());
	not.notification_id = Default::default();
<<<<<<< HEAD
	let expected_remote_notification = Notification {
		live_id: live_query_id,
		node_id: remote_node,
		notification_id: Default::default(),
		action: Action::Create,
=======
	let expected_remote_notification = KvsNotification {
		live_id: live_query_id,
		node_id: remote_node,
		notification_id: Default::default(),
		action: KvsAction::Create,
>>>>>>> 5a4e9423
		result: Value::Object(create_value),
		timestamp: t1,
	};
	assert_eq!(not, &expected_remote_notification);
}

#[tokio::test]
#[serial]
async fn live_query_reads_local_notifications_before_broadcast() {
	// Setup
	let remote_node = Uuid::from_str("315565b0-8a2b-4340-a60e-428b219b464a").unwrap();
	let local_node = Uuid::from_str("e3bf1ab6-2ccd-4883-adb7-ef1d28a7f72b").unwrap();
	let namespace = Arc::new("test_namespace".to_string());
	let database = Arc::new("test_database".to_string());
	let table = "6caaf95a53124920b093152048b5a06d";
	let live_query_id = Uuid::from_str("0bc4bfc2-4001-40ac-9dc2-6728c974cd68").unwrap();
	let ses = Session::owner().with_ns(namespace.as_str()).with_db(database.as_str());
	let ctx = ses.context(context::Context::background());
	let local_options = Options::new()
		.with_auth(Arc::new(Auth::for_root(Role::Owner)))
		.with_id(*local_node)
		.with_live(true)
		.with_ns(ses.ns())
		.with_db(ses.db());
	let t1 = Timestamp {
		value: 0x0102030405060708u64,
	};

	// Init as local node, so we do not receive the notification
	let clock = Arc::new(RwLock::new(SizedClock::Fake(FakeClock::new(t1.clone()))));
	let mut test = init(local_node, clock).await.unwrap();

	// Bootstrap the remote node, so both nodes are alive
	test.db = test.db.with_node_id(remote_node).with_notifications();
	test.db.bootstrap().await.unwrap();
	let sender = test.db.live_sender().unwrap();
	let local_options = local_options.new_with_sender(sender);
	let remote_options = local_options.clone().with_id(*remote_node);

	// Create the table before starting live query
	let tx = test.db.transaction(Write, Optimistic).await.unwrap().enclose();
	let _ = compute_create(
		&ctx,
		&local_options,
		tx.clone(),
		table,
		Some(Thing::from((table, Id::String("table_create".to_string())))),
	)
	.await;
	tx.lock().await.commit().await.unwrap();
	println!("Created table");

	// Register a live query on the local node
	let tx = test.db.transaction(Write, Optimistic).await.unwrap().enclose();
	let live_value =
		compute_live(&ctx, &local_options, tx.clone(), live_query_id, local_node, table).await;
	tx.lock().await.commit().await.unwrap();
	assert_eq!(live_value, Value::Uuid(live_query_id));
	println!("Created local live query, now creating entries");

	// Write remotely to cause a local stored notification
	let tx = test.db.transaction(Write, Optimistic).await.unwrap().enclose();
	let first_create = compute_create(
		&ctx,
		&remote_options,
		tx.clone(),
		table,
		Some(Thing::from((table, Id::String("first_remote_create".to_string())))),
	)
	.await;
	tx.lock().await.commit().await.unwrap();
	println!("Created first entry - remote, now checking notifications queue before second entry");

	// Verify local node did not get notification
	assert!(test.db.notifications().unwrap().try_recv().is_err());

	// Create a local notification to cause scanning of the lq notifications
	test.db = test.db.with_node_id(local_node);
	test.db.bootstrap().await.unwrap();
	let tx = test.db.transaction(Write, Optimistic).await.unwrap().enclose();
	let local_create_value = compute_create(
		&ctx,
		&local_options,
		tx.clone(),
		table,
		Some(Thing::from((table, Id::String("second_local_create".to_string())))),
	)
	.await;
	tx.lock().await.commit().await.unwrap();
	println!("Created second entry - local. Now checking notifications channel");

	// Validate the remote notification occurs before the local one
	let nots = test.db.notifications().unwrap();

	let mut first_not = nots.try_recv().unwrap();
	// We cannot determine live query ID
	assert!(!first_not.live_id.is_nil());
	first_not.live_id = Default::default();
	// We cannot determine notification ID
	assert!(!first_not.notification_id.is_nil());
	first_not.notification_id = Default::default();
	// We cannot determine the timestamp
	assert_ne!(first_not.timestamp, Default::default());
	first_not.timestamp = Default::default();

	let mut second_not = nots.try_recv().unwrap();
	// We cannot determine live query ID
	assert!(!second_not.live_id.is_nil());
	second_not.live_id = Default::default();
	// We cannot determine notification ID
	assert!(!second_not.notification_id.is_nil());
	second_not.notification_id = Default::default();
	// We cannot determine the timestamp
	assert_ne!(second_not.timestamp, Default::default());
	second_not.timestamp = Default::default();

	let expected = vec![
<<<<<<< HEAD
		Notification {
			live_id: Default::default(),
			node_id: local_node,
			notification_id: Default::default(),
			action: Action::Create,
			result: safe_pop(first_create),
			timestamp: Default::default(),
		},
		Notification {
			live_id: Default::default(),
			node_id: local_node,
			notification_id: Default::default(),
			action: Action::Create,
=======
		KvsNotification {
			live_id: Default::default(),
			node_id: local_node,
			notification_id: Default::default(),
			action: KvsAction::Create,
			result: safe_pop(first_create),
			timestamp: Default::default(),
		},
		KvsNotification {
			live_id: Default::default(),
			node_id: local_node,
			notification_id: Default::default(),
			action: KvsAction::Create,
>>>>>>> 5a4e9423
			result: safe_pop(local_create_value),
			timestamp: Default::default(),
		},
	];
	let actual = vec![first_not, second_not];
	assert_eq!(expected, actual);

	// Then no more notifications
	assert!(nots.try_recv().is_err());
}

#[tokio::test]
#[serial]
async fn live_creates_remote_notification_for_update() {
	// Setup
	let remote_node = Uuid::from_str("c529eedc-2f41-4825-a41e-906bb1791a7d").unwrap();
	let local_node = Uuid::from_str("6e0bfb9a-3e60-4b64-b0f4-97b7a7566001").unwrap();
	let namespace = Arc::new("test_namespace".to_string());
	let database = Arc::new("test_database".to_string());
	let table = "862dc7a9-285b-4e25-988f-cf21c83127a3";
	let live_query_id = Uuid::from_str("6d7ccea8-5120-4cb0-9225-62e339ecd832").unwrap();
	let ses = Session::owner().with_ns(namespace.as_str()).with_db(database.as_str());
	let ctx = ses.context(context::Context::background());
	let t1 = Timestamp {
		value: 0x0102030405060708u64,
	};

	// Init as local node, so we do not receive the notification
	let clock = Arc::new(RwLock::new(SizedClock::Fake(FakeClock::new(t1.clone()))));
	let mut test = init(local_node, clock).await.unwrap();

	// Bootstrap the remote node, so both nodes are alive
	test.db = test.db.with_node_id(remote_node).with_notifications();
	test.db.bootstrap().await.unwrap();
	let send = test.db.live_sender().unwrap();
	let local_options = Options::new()
		.with_auth(Arc::new(Auth::for_root(Role::Owner)))
		.with_id(*local_node)
		.with_live(true)
		.new_with_sender(send)
		.with_ns(ses.ns())
		.with_db(ses.db());
	let remote_options = local_options.clone().with_id(*remote_node);

	// Create the record we will update
	let tx = test.db.transaction(Write, Optimistic).await.unwrap().enclose();
	let create_value = compute_create(&ctx, &local_options, tx.clone(), table, None).await;
	tx.lock().await.commit().await.unwrap();
	let create_value = match create_value {
		Value::Array(arr) => {
			assert_eq!(arr.len(), 1);
			match arr.get(0).unwrap().clone() {
				Value::Object(o) => o,
				_ => {
					panic!("Expected an object");
				}
			}
		}
		_ => panic!("Expected a uuid"),
	};

	// Register a live query on the remote node
	let tx = test.db.transaction(Write, Optimistic).await.unwrap().enclose();
	let live_value =
		compute_live(&ctx, &remote_options, tx.clone(), live_query_id, remote_node, table).await;
	tx.lock().await.commit().await.unwrap();
	assert_eq!(live_value, Value::Uuid(live_query_id));

	// Update to cause a remote notification
	let thing = match create_value.get("id").unwrap().clone() {
		Value::Thing(thing) => thing,
		_ => panic!("Expected ID to be a thing"),
	};
	let tx = test.db.transaction(Write, Optimistic).await.unwrap().enclose();
	let update_value = compute_update(
		&ctx,
		&local_options,
		tx.clone(),
		thing.clone(),
		"some_field".to_string(),
		Value::Strand(Strand::from("Some Value")),
	)
	.await;
	tx.lock().await.commit().await.unwrap();

	// Verify local node did not get notification
	assert!(test.db.notifications().unwrap().try_recv().is_err());

	// Verify there is a remote node notification entry
	let tx = test.db.transaction(Write, Optimistic).await.unwrap().enclose();
	let mut res = tx
		.lock()
		.await
		.scan_tbnt(namespace.as_str(), database.as_str(), table, live_query_id, 1000)
		.await
		.unwrap();
	tx.lock().await.commit().await.unwrap();

	// Validate there is a remote notification
	assert_eq!(res.len(), 1);
	let not = res.get_mut(0).unwrap();
	// Notification ID is random, so we set it to a known value
	assert!(!not.notification_id.is_nil());
	not.notification_id = Default::default();
	// TODO bug that update notifs are array
<<<<<<< HEAD
	let expected_remote_notification = Notification {
		live_id: live_query_id,
		node_id: remote_node,
		notification_id: Default::default(),
		action: Action::Update,
=======
	let expected_remote_notification = KvsNotification {
		live_id: live_query_id,
		node_id: remote_node,
		notification_id: Default::default(),
		action: KvsAction::Update,
>>>>>>> 5a4e9423
		result: update_value,
		timestamp: t1,
	};
	assert_eq!(not, &expected_remote_notification);
}

#[tokio::test]
#[serial]
async fn live_creates_remote_notification_for_delete() {
	// Setup
	let remote_node = Uuid::from_str("50b98717-71aa-491e-a96a-51c4e1e249c6").unwrap();
	let local_node = Uuid::from_str("25750b67-65df-4a0a-b4f8-bd5dd0418730").unwrap();
	let namespace = Arc::new("test_namespace".to_string());
	let database = Arc::new("test_database".to_string());
	let table = "9ebc8a9a-46d7-4751-9077-ee1842684d12";
	let live_query_id = Uuid::from_str("1ef4da92-344c-4ce3-b9cf-7cc572956e3f").unwrap();
	let ses = Session::owner().with_ns(namespace.as_str()).with_db(database.as_str());
	let ctx = ses.context(context::Context::background());
	// Init as local node, so we do not receive the notification
	let t1 = Timestamp {
		value: 0x0102030405060708u64,
	};
	let clock = Arc::new(RwLock::new(SizedClock::Fake(FakeClock::new(t1.clone()))));
	let mut test = init(local_node, clock).await.unwrap();

	// Bootstrap the remote node, so both nodes are alive
	test.db = test.db.with_node_id(remote_node).with_notifications();
	test.db.bootstrap().await.unwrap();

	let send = test.db.live_sender().unwrap();
	let local_options = Options::new()
		.with_auth(Arc::new(Auth::for_root(Role::Owner)))
		.with_id(*local_node)
		.with_live(true)
		.new_with_sender(send)
		.with_ns(ses.ns())
		.with_db(ses.db());
	let remote_options = local_options.clone().with_id(*remote_node);

	// Create a record that we intend to delete for a notification
	let tx = test.db.transaction(Write, Optimistic).await.unwrap().enclose();
	let create_value = compute_create(&ctx, &local_options, tx.clone(), table, None).await;
	tx.lock().await.commit().await.unwrap();
	let create_value = match create_value {
		Value::Array(arr) => {
			assert_eq!(arr.len(), 1);
			match arr.get(0).unwrap().clone() {
				Value::Object(o) => o,
				_ => {
					panic!("Expected an object");
				}
			}
		}
		_ => panic!("Expected a uuid"),
	};
	println!("Created entry");

	// Register a live query on the remote node
	let tx = test.db.transaction(Write, Optimistic).await.unwrap().enclose();
	let live_value =
		compute_live(&ctx, &remote_options, tx.clone(), live_query_id, remote_node, table).await;
	tx.lock().await.commit().await.unwrap();
	assert_eq!(live_value, Value::Uuid(live_query_id));
	println!("Created live query in test");

	// Write locally to cause a remote notification
	let thing = match create_value.get("id").unwrap().clone() {
		Value::Thing(thing) => thing,
		_ => panic!("Expected ID to be a thing"),
	};
	let tx = test.db.transaction(Write, Optimistic).await.unwrap().enclose();
	let delete_value = compute_delete(&ctx, &local_options, tx.clone(), thing.clone()).await;
	tx.lock().await.commit().await.unwrap();
	// Delete returns empty
	assert_eq!(Value::Array(Array::new()), delete_value);

	// Verify local node did not get notification
	assert!(test.db.notifications().unwrap().try_recv().is_err());

	// Verify there is a remote node notification entry
	let tx = test.db.transaction(Write, Optimistic).await.unwrap().enclose();
	let mut res = tx
		.lock()
		.await
<<<<<<< HEAD
		.scan_tbnt(
			namespace.as_str(),
			database.as_str(),
			table,
			sql::uuid::Uuid::from(live_query_id),
			1000,
		)
=======
		.scan_tbnt(namespace.as_str(), database.as_str(), table, live_query_id, 1000)
>>>>>>> 5a4e9423
		.await
		.unwrap();
	tx.lock().await.commit().await.unwrap();

	// Validate there is a remote notification
	assert_eq!(res.len(), 1);
	let not = res.get_mut(0).unwrap();
	// Notification ID is random, so we set it to a known value
	assert!(!not.notification_id.is_nil());
	not.notification_id = Default::default();
	// The notification value for delete is just the ID of the record
<<<<<<< HEAD
	let expected_remote_notification = Notification {
		live_id: crate::sql::uuid::Uuid::from(live_query_id),
		node_id: crate::sql::uuid::Uuid::from(remote_node),
		notification_id: Default::default(),
		action: Action::Delete,
		result: Value::Thing(thing),
=======
	let expected_result = Value::Object(Object(map! {
		"id".to_string() => Value::Thing(thing),
		"name".to_string() => Value::Strand(Strand::from("a name")),
	}));
	let expected_remote_notification = KvsNotification {
		live_id: live_query_id,
		node_id: remote_node,
		notification_id: Default::default(),
		action: KvsAction::Delete,
		result: expected_result,
>>>>>>> 5a4e9423
		timestamp: t1,
	};
	assert_eq!(not, &expected_remote_notification);
}

async fn compute_live<'a>(
	ctx: &'a context::Context<'a>,
	opt: &'a Options,
	tx: Arc<Mutex<Transaction>>,
	live_query_id: Uuid,
	node_id: Uuid,
	table: &'a str,
) -> Value {
	let live_stm = LiveStatement {
		id: live_query_id,
		node: node_id,
		expr: Fields(vec![sql::Field::All], false),
		what: Value::Table(sql::table::Table::from(table.to_owned())),
		cond: None,
		fetch: None,
		archived: None,
		session: Some(Value::None),
		auth: None,
	};
	live_stm.compute(ctx, opt, &tx, None).await.unwrap()
}

async fn compute_create<'a>(
	ctx: &'a context::Context<'a>,
	opt: &'a Options,
	tx: Arc<Mutex<Transaction>>,
	table: &'a str,
	what: Option<Thing>,
) -> Value {
	let mut map: BTreeMap<String, Value> = BTreeMap::new();
	map.insert("name".to_string(), Value::Strand(Strand::from("a name")));
	let obj_val = Value::Object(Object::from(map));
	let data = Data::ContentExpression(obj_val.clone());
	let thing = what.unwrap_or_else(|| Thing::from((table.to_string(), Id::rand())));
	let create_stm = CreateStatement {
		only: false,
		what: Values(vec![Value::Thing(thing)]),
		data: Some(data),
		output: None,
		timeout: None,
		parallel: false,
	};
	create_stm.compute(ctx, opt, &tx, None).await.unwrap()
}

async fn compute_delete<'a>(
	ctx: &'a context::Context<'a>,
	opt: &'a Options,
	tx: Arc<Mutex<Transaction>>,
	what: Thing,
) -> Value {
	let delete_stm = DeleteStatement {
		only: false,
		what: Values(vec![Value::Thing(what)]),
		cond: None,
		output: None,
		timeout: None,
		parallel: false,
	};
	// delete returns an empty array
	delete_stm.compute(ctx, opt, &tx, None).await.unwrap()
}

async fn compute_update<'a>(
	ctx: &'a context::Context<'a>,
	opt: &'a Options,
	tx: Arc<Mutex<Transaction>>,
	what: Thing,
	field: String,
	value: Value,
) -> Value {
	let mut map = BTreeMap::new();
	map.insert(field, value);
	let obj = Object::from(map);
	let data = ContentExpression(Value::Object(obj));
	let update_stm = UpdateStatement {
		only: false,
		what: Values(vec![Value::Thing(what)]),
		data: Some(data),
		cond: None,
		output: None,
		timeout: None,
		parallel: false,
	};
	let array_result = update_stm.compute(ctx, opt, &tx, None).await.unwrap();
	// TODO update(1) returns array, create(1) returns object
	match array_result {
		Value::Array(arr) => {
			assert_eq!(arr.len(), 1);
			arr.get(0).unwrap().clone()
		}
		_ => panic!("Expected an array"),
	}
}

fn safe_pop(v: Value) -> Value {
	match v {
		Value::Array(mut arr) => {
			assert_eq!(arr.len(), 1);
			arr.pop().unwrap()
		}
		o => o,
	}
}<|MERGE_RESOLUTION|>--- conflicted
+++ resolved
@@ -1,8 +1,4 @@
-<<<<<<< HEAD
-use crate::dbs::{Action, Notification};
-=======
 use crate::dbs::{KvsAction, KvsNotification};
->>>>>>> 5a4e9423
 use crate::sql::statements::{CreateStatement, DeleteStatement, UpdateStatement};
 use crate::sql::Data::ContentExpression;
 use crate::sql::{Array, Data, Id, Object, Strand, Thing, Values};
@@ -120,19 +116,11 @@
 	// Notification ID is random, so we set it to a known value
 	assert!(!not.notification_id.is_nil());
 	not.notification_id = Default::default();
-<<<<<<< HEAD
-	let expected_remote_notification = Notification {
-		live_id: live_query_id,
-		node_id: remote_node,
-		notification_id: Default::default(),
-		action: Action::Create,
-=======
 	let expected_remote_notification = KvsNotification {
 		live_id: live_query_id,
 		node_id: remote_node,
 		notification_id: Default::default(),
 		action: KvsAction::Create,
->>>>>>> 5a4e9423
 		result: Value::Object(create_value),
 		timestamp: t1,
 	};
@@ -250,21 +238,6 @@
 	second_not.timestamp = Default::default();
 
 	let expected = vec![
-<<<<<<< HEAD
-		Notification {
-			live_id: Default::default(),
-			node_id: local_node,
-			notification_id: Default::default(),
-			action: Action::Create,
-			result: safe_pop(first_create),
-			timestamp: Default::default(),
-		},
-		Notification {
-			live_id: Default::default(),
-			node_id: local_node,
-			notification_id: Default::default(),
-			action: Action::Create,
-=======
 		KvsNotification {
 			live_id: Default::default(),
 			node_id: local_node,
@@ -278,7 +251,6 @@
 			node_id: local_node,
 			notification_id: Default::default(),
 			action: KvsAction::Create,
->>>>>>> 5a4e9423
 			result: safe_pop(local_create_value),
 			timestamp: Default::default(),
 		},
@@ -384,19 +356,11 @@
 	assert!(!not.notification_id.is_nil());
 	not.notification_id = Default::default();
 	// TODO bug that update notifs are array
-<<<<<<< HEAD
-	let expected_remote_notification = Notification {
-		live_id: live_query_id,
-		node_id: remote_node,
-		notification_id: Default::default(),
-		action: Action::Update,
-=======
 	let expected_remote_notification = KvsNotification {
 		live_id: live_query_id,
 		node_id: remote_node,
 		notification_id: Default::default(),
 		action: KvsAction::Update,
->>>>>>> 5a4e9423
 		result: update_value,
 		timestamp: t1,
 	};
@@ -481,17 +445,7 @@
 	let mut res = tx
 		.lock()
 		.await
-<<<<<<< HEAD
-		.scan_tbnt(
-			namespace.as_str(),
-			database.as_str(),
-			table,
-			sql::uuid::Uuid::from(live_query_id),
-			1000,
-		)
-=======
 		.scan_tbnt(namespace.as_str(), database.as_str(), table, live_query_id, 1000)
->>>>>>> 5a4e9423
 		.await
 		.unwrap();
 	tx.lock().await.commit().await.unwrap();
@@ -503,14 +457,6 @@
 	assert!(!not.notification_id.is_nil());
 	not.notification_id = Default::default();
 	// The notification value for delete is just the ID of the record
-<<<<<<< HEAD
-	let expected_remote_notification = Notification {
-		live_id: crate::sql::uuid::Uuid::from(live_query_id),
-		node_id: crate::sql::uuid::Uuid::from(remote_node),
-		notification_id: Default::default(),
-		action: Action::Delete,
-		result: Value::Thing(thing),
-=======
 	let expected_result = Value::Object(Object(map! {
 		"id".to_string() => Value::Thing(thing),
 		"name".to_string() => Value::Strand(Strand::from("a name")),
@@ -521,7 +467,6 @@
 		notification_id: Default::default(),
 		action: KvsAction::Delete,
 		result: expected_result,
->>>>>>> 5a4e9423
 		timestamp: t1,
 	};
 	assert_eq!(not, &expected_remote_notification);
