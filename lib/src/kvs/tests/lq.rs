use uuid::Uuid;

#[tokio::test]
#[serial]
async fn scan_node_lq() {
<<<<<<< HEAD
	let node_id = Uuid::parse_str("63bb5c1a-b14e-4075-a7f8-680267fbe136").unwrap();
	let test = init(node_id).await.unwrap();
	let mut tx = test.db.transaction(true, true).await.unwrap();
=======
	let test = init().await.unwrap();
	let mut tx = test.db.transaction(true, false).await.unwrap();
	let node_id = Uuid::from_bytes([
		0x00, 0x01, 0x02, 0x03, 0x04, 0x05, 0x06, 0x07, 0x08, 0x09, 0x0A, 0x0B, 0x0C, 0x0D, 0x0E,
		0x0F,
	]);
>>>>>>> 983ec1ba
	let namespace = "test_namespace";
	let database = "test_database";
	let live_query_id = Uuid::from_bytes([
		0x10, 0x11, 0x12, 0x13, 0x14, 0x15, 0x16, 0x17, 0x18, 0x19, 0x1A, 0x1B, 0x1C, 0x1D, 0x1E,
		0x1F,
	]);
	let key = crate::key::node::lq::new(node_id, live_query_id, namespace, database);
	trace!(
		"Inserting key: {}",
		key.encode()
			.unwrap()
			.iter()
			.flat_map(|byte| std::ascii::escape_default(byte.clone()))
			.map(|byte| byte as char)
			.collect::<String>()
	);
	let _ = tx.putc(key, "value", None).await.unwrap();
	tx.commit().await.unwrap();
	let mut tx = test.db.transaction(true, false).await.unwrap();

	let res = tx.scan_ndlq(&node_id, 100).await.unwrap();
	assert_eq!(res.len(), 1);
	for val in res {
		assert_eq!(val.nd.0, node_id.clone());
		assert_eq!(val.ns, namespace);
		assert_eq!(val.db, database);
		assert_eq!(val.lq.0, live_query_id.clone());
	}

	tx.commit().await.unwrap();
}<|MERGE_RESOLUTION|>--- conflicted
+++ resolved
@@ -3,18 +3,9 @@
 #[tokio::test]
 #[serial]
 async fn scan_node_lq() {
-<<<<<<< HEAD
 	let node_id = Uuid::parse_str("63bb5c1a-b14e-4075-a7f8-680267fbe136").unwrap();
 	let test = init(node_id).await.unwrap();
 	let mut tx = test.db.transaction(true, true).await.unwrap();
-=======
-	let test = init().await.unwrap();
-	let mut tx = test.db.transaction(true, false).await.unwrap();
-	let node_id = Uuid::from_bytes([
-		0x00, 0x01, 0x02, 0x03, 0x04, 0x05, 0x06, 0x07, 0x08, 0x09, 0x0A, 0x0B, 0x0C, 0x0D, 0x0E,
-		0x0F,
-	]);
->>>>>>> 983ec1ba
 	let namespace = "test_namespace";
 	let database = "test_database";
 	let live_query_id = Uuid::from_bytes([
