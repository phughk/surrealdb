--- conflicted
+++ resolved
@@ -111,15 +111,7 @@
 	let new_time = Timestamp {
 		value: 456000,
 	};
-<<<<<<< HEAD
-	if let SizedClock::Fake(clock) = clock.write().await.deref_mut() {
-		clock.set(new_time.clone());
-	} else {
-		panic!("Clock is not fake");
-	}
-=======
 	fake_clock.set(new_time.clone());
->>>>>>> 17042b23
 	test.db = test.db.with_node_id(sql::Uuid::from(new_node));
 	test.db.bootstrap().await.unwrap();
 
@@ -228,14 +220,9 @@
 	let t2 = Timestamp {
 		value: 456_000,
 	};
-<<<<<<< HEAD
 	let old_node_id = Uuid::parse_str("5f644f02-7c1a-4f8b-babd-bd9e92c1836a").unwrap();
-	let clock = SizedClock::Fake(FakeClock::new(t1.clone()));
-	let clock = Arc::new(RwLock::new(clock));
-=======
 	let mut fake_clock = FakeClock::new(t1.clone());
 	let clock = SizedClock::Fake(fake_clock.clone());
->>>>>>> 17042b23
 	let test = init(old_node_id, clock.clone()).await.unwrap();
 	let namespace = "test_namespace_0A8BD08BE4F2457BB9F145557EF19605";
 	let database_owned = format!("test_db_{:?}", test.kvs);
