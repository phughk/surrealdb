--- conflicted
+++ resolved
@@ -15,30 +15,17 @@
 #[tokio::test]
 #[serial]
 async fn expired_nodes_are_garbage_collected() {
-<<<<<<< HEAD
 	let old_node = Uuid::parse_str("2ea6d33f-4c0a-417a-ab04-1fa9869f9a65").unwrap();
 	let new_node = Uuid::parse_str("fbfb3487-71fe-4749-b3aa-1cc0a5380cdd").unwrap();
 	let test = init(new_node).await.unwrap();
 
 	// Set up the first node at an early timestamp
-=======
-	let test = init().await.unwrap();
-
-	// Set up the first node at an early timestamp
-	let old_node =
-		crate::sql::uuid::Uuid::try_from("BA01030F-0D86-493D-A6E8-EF27287FC5DC").unwrap();
->>>>>>> d4b2ba99
 	let old_time = Timestamp {
 		value: 123,
 	};
 	test.bootstrap_at_time(sql::Uuid::from(old_node), old_time.clone()).await.unwrap();
 
 	// Set up second node at a later timestamp
-<<<<<<< HEAD
-=======
-	let new_node =
-		crate::sql::uuid::Uuid::try_from("EF34C843-FB06-4E94-B779-434B900878C0").unwrap();
->>>>>>> d4b2ba99
 	let new_time = Timestamp {
 		value: 567,
 	};
@@ -65,19 +52,10 @@
 #[tokio::test]
 #[serial]
 async fn expired_nodes_get_live_queries_archived() {
-<<<<<<< HEAD
 	let old_node = Uuid::parse_str("c756ed5a-3b19-4303-bce2-5e0edf72e66b").unwrap();
 	let test = init(old_node).await.unwrap();
 
 	// Set up the first node at an early timestamp
-=======
-	let test = init().await.unwrap();
-
-	// Set up the first node at an early timestamp
-	let old_node = crate::sql::uuid::Uuid::from(
-		uuid::Uuid::parse_str("19AC759A-16D8-4DC3-BFC2-E9B24294C8EB").unwrap(),
-	);
->>>>>>> d4b2ba99
 	let old_time = Timestamp {
 		value: 123,
 	};
@@ -89,15 +67,8 @@
 		.with_db(test.test_str("testdb").as_str());
 	let table = "my_table";
 	let lq = LiveStatement {
-<<<<<<< HEAD
 		id: sql::Uuid(Uuid::parse_str("da60fa34-902d-4110-b810-7d435267a9f8").unwrap()),
 		node: crate::sql::uuid::Uuid::from(old_node),
-=======
-		id: sql::Uuid(uuid::Uuid::parse_str("748DD7B1-99CA-4C66-A6E2-C9558596AD48").unwrap()),
-		node: crate::sql::uuid::Uuid::from(
-			Uuid::parse_str("4C21BA69-8468-4E8C-8405-9EBB1C62D7AC").unwrap(),
-		),
->>>>>>> d4b2ba99
 		expr: Fields(vec![sql::Field::All], false),
 		what: Table(sql::Table::from(table)),
 		cond: None,
@@ -124,13 +95,7 @@
 	tx.lock().await.commit().await.unwrap();
 
 	// Set up second node at a later timestamp
-<<<<<<< HEAD
 	let new_node = Uuid::parse_str("04da7d4c-0086-4358-8318-49f0bb168fa7").unwrap();
-=======
-	let new_node = crate::sql::uuid::Uuid::from(
-		uuid::Uuid::parse_str("2F95505B-4F0F-47BE-BC50-417D6E3F249A").unwrap(),
-	);
->>>>>>> d4b2ba99
 	let new_time = Timestamp {
 		value: 456,
 	}; // TODO These timestsamps are incorrect and should really be derived; Also check timestamp errors
