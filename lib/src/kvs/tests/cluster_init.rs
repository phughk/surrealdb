use futures::lock::Mutex;
use std::sync::Arc;

use crate::ctx::context;

use crate::dbs::{Auth, Options, Session};
use crate::sql;
use crate::sql::statements::LiveStatement;
use crate::sql::Value::Table;
use crate::sql::{Fields, Value};
use test_log::test;
use uuid;

#[tokio::test]
#[serial]
async fn expired_nodes_are_garbage_collected() {
	let old_node = Uuid::parse_str("2ea6d33f-4c0a-417a-ab04-1fa9869f9a65").unwrap();
	let new_node = Uuid::parse_str("fbfb3487-71fe-4749-b3aa-1cc0a5380cdd").unwrap();
	let test = init(new_node).await.unwrap();

	// Set up the first node at an early timestamp
<<<<<<< HEAD
=======
	let old_node = crate::sql::uuid::Uuid::new_v4();
>>>>>>> ed21a280
	let old_time = Timestamp {
		value: 123,
	};
	test.bootstrap_at_time(old_node, old_time.clone()).await.unwrap();

	// Set up second node at a later timestamp
<<<<<<< HEAD
=======
	let new_node = crate::sql::uuid::Uuid::new_v4();
>>>>>>> ed21a280
	let new_time = Timestamp {
		value: 456,
	};
	test.bootstrap_at_time(new_node.clone(), new_time.clone()).await.unwrap();

	// Now scan the heartbeats to validate there is only one node left
	let mut tx = test.db.transaction(true, false).await.unwrap();
	let scanned = tx.scan_hb(&new_time, 100).await.unwrap();
	assert_eq!(scanned.len(), 1);
	for hb in scanned.iter() {
		assert_eq!(&hb.nd, &new_node.0);
	}

	// And scan the nodes to verify its just the latest also
	let scanned = tx.scan_cl(100).await.unwrap();
	assert_eq!(scanned.len(), 1);
	for cl in scanned.iter() {
		assert_eq!(&cl.name, &new_node.0.to_string());
	}

	tx.commit().await.unwrap();
}

#[tokio::test]
#[serial]
async fn expired_nodes_get_live_queries_archived() {
	let old_node = Uuid::parse_str("c756ed5a-3b19-4303-bce2-5e0edf72e66b").unwrap();
	let test = init(old_node).await.unwrap();

	// Set up the first node at an early timestamp
<<<<<<< HEAD
=======
	let old_node =
		crate::sql::uuid::Uuid::from(uuid::Uuid::from_fields(0, 1, 2, &[3, 4, 5, 6, 7, 8, 9, 10]));
>>>>>>> ed21a280
	let old_time = Timestamp {
		value: 123,
	};
	test.bootstrap_at_time(old_node.clone(), old_time.clone()).await.unwrap();

	// Set up live query
	let ses = Session::for_kv()
		.with_ns(test.test_str("testns").as_str())
		.with_db(test.test_str("testdb").as_str());
	let table = "my_table";
	let lq = LiveStatement {
<<<<<<< HEAD
		id: sql::Uuid(Uuid::parse_str("da60fa34-902d-4110-b810-7d435267a9f8").unwrap()),
		node: old_node,
=======
		id: sql::Uuid(uuid::Uuid::new_v4()),
		node: crate::sql::uuid::Uuid::from(Uuid::new_v4()),
>>>>>>> ed21a280
		expr: Fields(vec![sql::Field::All], false),
		what: Table(sql::Table::from(table)),
		cond: None,
		fetch: None,
		archived: Some(crate::sql::uuid::Uuid::from(old_node.0)),
	};
	let ctx = context::Context::background();
	let (sender, _) = channel::unbounded();
	let opt = Options::new()
		.with_ns(ses.ns())
		.with_db(ses.db())
		.with_auth(Arc::new(Default::default()))
		.with_live(true)
		.with_id(old_node.0);
	let opt = Options::new_with_sender(&opt, sender);
	let tx = Arc::new(Mutex::new(test.db.transaction(true, false).await.unwrap()));
	let res = lq.compute(&ctx, &opt, &tx, None).await.unwrap();
	match res {
		Value::Uuid(_) => {}
		_ => {
			panic!("Not a uuid: {:?}", res);
		}
	}
	tx.lock().await.commit().await.unwrap();

	// Set up second node at a later timestamp
<<<<<<< HEAD
	let new_node = Uuid::parse_str("04da7d4c-0086-4358-8318-49f0bb168fa7").unwrap();
=======
	let new_node = crate::sql::uuid::Uuid::from(uuid::Uuid::from_fields(
		16,
		17,
		18,
		&[19, 20, 21, 22, 23, 24, 25, 26],
	));
>>>>>>> ed21a280
	let new_time = Timestamp {
		value: 456,
	}; // TODO These timestsamps are incorrect and should really be derived; Also check timestamp errors
	test.bootstrap_at_time(new_node, new_time.clone()).await.unwrap();

	// Now validate lq was removed
	let mut tx = test.db.transaction(true, false).await.unwrap();
	let scanned =
		tx.all_lv(ses.ns().unwrap().as_ref(), ses.db().unwrap().as_ref(), table).await.unwrap();
	assert_eq!(scanned.len(), 0);
	tx.commit().await.unwrap();
}

#[test(tokio::test)]
#[serial]
async fn single_live_queries_are_garbage_collected() {
	// Test parameters
	let ctx = context::Context::background();
	let node_id = Uuid::parse_str("b1a08614-a826-4581-938d-bea17f00e253").unwrap();
	let test = init(node_id).await.unwrap();
	let time = Timestamp {
		value: 123,
	};
	let namespace = "test_namespace";
	let database = "test_db";
	let table = "test_table";
	let options = Options::default()
		.with_required(
			node_id.clone(),
			Some(Arc::from(namespace)),
			Some(Arc::from(database)),
			Arc::new(Auth::Kv),
		)
		.with_live(true);

	// We do standard cluster init
	trace!("Bootstrapping node {}", node_id);
	test.bootstrap_at_time(&node_id, time).await.unwrap();

	// We set up 2 live queries, one of which we want to garbage collect
	trace!("Setting up live queries");
	let tx = Arc::new(Mutex::new(test.db.transaction(true, false).await.unwrap()));
	let live_query_to_delete = Uuid::parse_str("8aed07c4-9683-480e-b1e4-f0db8b331530").unwrap();
	let live_st = LiveStatement {
		id: sql::Uuid(live_query_to_delete),
		node: node_id,
		expr: Fields(vec![sql::Field::All], false),
		what: Table(sql::Table::from(table)),
		cond: None,
		fetch: None,
		archived: None,
	};
	live_st
		.compute(&ctx, &options, &tx, None)
		.await
		.map_err(|e| format!("Error computing live statement: {:?} {:?}", live_st, e))
		.unwrap();
	let live_query_to_keep = Uuid::parse_str("adea762a-17db-4810-a4a2-c54babfdaf23").unwrap();
	let live_st = LiveStatement {
		id: sql::Uuid(live_query_to_keep),
		node: node_id,
		expr: Fields(vec![sql::Field::All], false),
		what: Table(sql::Table::from(table)),
		cond: None,
		fetch: None,
		archived: None,
	};
	live_st
		.compute(&ctx, &options, &tx, None)
		.await
		.map_err(|e| format!("Error computing live statement: {:?} {:?}", live_st, e))
		.unwrap();
	tx.lock().await.commit().await.unwrap();

	// Subject: Perform the action we are testing
	trace!("Garbage collecting dead sessions");
	test.db.garbage_collect_dead_session(&[live_query_to_delete.clone()]).await.unwrap();

	// Validate
	trace!("Validating live queries");
	let mut tx = test.db.transaction(true, false).await.unwrap();
	let scanned = tx.all_lv(namespace, database, table).await.unwrap();
	assert_eq!(scanned.len(), 1, "The scanned values are {:?}", scanned);
	assert_eq!(&scanned[0].id.0, &live_query_to_keep);
	let scanned = tx.all_lq(&node_id).await.unwrap();
	assert_eq!(scanned.len(), 1);
	assert_eq!(&scanned[0].lq, &live_query_to_keep);
	tx.commit().await.unwrap();
}<|MERGE_RESOLUTION|>--- conflicted
+++ resolved
@@ -19,38 +19,30 @@
 	let test = init(new_node).await.unwrap();
 
 	// Set up the first node at an early timestamp
-<<<<<<< HEAD
-=======
-	let old_node = crate::sql::uuid::Uuid::new_v4();
->>>>>>> ed21a280
 	let old_time = Timestamp {
 		value: 123,
 	};
-	test.bootstrap_at_time(old_node, old_time.clone()).await.unwrap();
+	test.bootstrap_at_time(sql::Uuid::from(old_node), old_time.clone()).await.unwrap();
 
 	// Set up second node at a later timestamp
-<<<<<<< HEAD
-=======
-	let new_node = crate::sql::uuid::Uuid::new_v4();
->>>>>>> ed21a280
 	let new_time = Timestamp {
 		value: 456,
 	};
-	test.bootstrap_at_time(new_node.clone(), new_time.clone()).await.unwrap();
+	test.bootstrap_at_time(sql::Uuid::from(new_node), new_time.clone()).await.unwrap();
 
 	// Now scan the heartbeats to validate there is only one node left
 	let mut tx = test.db.transaction(true, false).await.unwrap();
 	let scanned = tx.scan_hb(&new_time, 100).await.unwrap();
 	assert_eq!(scanned.len(), 1);
 	for hb in scanned.iter() {
-		assert_eq!(&hb.nd, &new_node.0);
+		assert_eq!(&hb.nd, &new_node);
 	}
 
 	// And scan the nodes to verify its just the latest also
 	let scanned = tx.scan_cl(100).await.unwrap();
 	assert_eq!(scanned.len(), 1);
 	for cl in scanned.iter() {
-		assert_eq!(&cl.name, &new_node.0.to_string());
+		assert_eq!(&cl.name, &new_node.to_string());
 	}
 
 	tx.commit().await.unwrap();
@@ -63,15 +55,12 @@
 	let test = init(old_node).await.unwrap();
 
 	// Set up the first node at an early timestamp
-<<<<<<< HEAD
-=======
-	let old_node =
-		crate::sql::uuid::Uuid::from(uuid::Uuid::from_fields(0, 1, 2, &[3, 4, 5, 6, 7, 8, 9, 10]));
->>>>>>> ed21a280
 	let old_time = Timestamp {
 		value: 123,
 	};
-	test.bootstrap_at_time(old_node.clone(), old_time.clone()).await.unwrap();
+	test.bootstrap_at_time(crate::sql::uuid::Uuid(old_node.clone()), old_time.clone())
+		.await
+		.unwrap();
 
 	// Set up live query
 	let ses = Session::for_kv()
@@ -79,18 +68,13 @@
 		.with_db(test.test_str("testdb").as_str());
 	let table = "my_table";
 	let lq = LiveStatement {
-<<<<<<< HEAD
 		id: sql::Uuid(Uuid::parse_str("da60fa34-902d-4110-b810-7d435267a9f8").unwrap()),
-		node: old_node,
-=======
-		id: sql::Uuid(uuid::Uuid::new_v4()),
-		node: crate::sql::uuid::Uuid::from(Uuid::new_v4()),
->>>>>>> ed21a280
+		node: crate::sql::uuid::Uuid::from(old_node),
 		expr: Fields(vec![sql::Field::All], false),
 		what: Table(sql::Table::from(table)),
 		cond: None,
 		fetch: None,
-		archived: Some(crate::sql::uuid::Uuid::from(old_node.0)),
+		archived: Some(crate::sql::uuid::Uuid::from(old_node)),
 	};
 	let ctx = context::Context::background();
 	let (sender, _) = channel::unbounded();
@@ -99,7 +83,7 @@
 		.with_db(ses.db())
 		.with_auth(Arc::new(Default::default()))
 		.with_live(true)
-		.with_id(old_node.0);
+		.with_id(old_node);
 	let opt = Options::new_with_sender(&opt, sender);
 	let tx = Arc::new(Mutex::new(test.db.transaction(true, false).await.unwrap()));
 	let res = lq.compute(&ctx, &opt, &tx, None).await.unwrap();
@@ -112,20 +96,11 @@
 	tx.lock().await.commit().await.unwrap();
 
 	// Set up second node at a later timestamp
-<<<<<<< HEAD
 	let new_node = Uuid::parse_str("04da7d4c-0086-4358-8318-49f0bb168fa7").unwrap();
-=======
-	let new_node = crate::sql::uuid::Uuid::from(uuid::Uuid::from_fields(
-		16,
-		17,
-		18,
-		&[19, 20, 21, 22, 23, 24, 25, 26],
-	));
->>>>>>> ed21a280
 	let new_time = Timestamp {
 		value: 456,
 	}; // TODO These timestsamps are incorrect and should really be derived; Also check timestamp errors
-	test.bootstrap_at_time(new_node, new_time.clone()).await.unwrap();
+	test.bootstrap_at_time(crate::sql::uuid::Uuid(new_node), new_time.clone()).await.unwrap();
 
 	// Now validate lq was removed
 	let mut tx = test.db.transaction(true, false).await.unwrap();
@@ -159,7 +134,7 @@
 
 	// We do standard cluster init
 	trace!("Bootstrapping node {}", node_id);
-	test.bootstrap_at_time(&node_id, time).await.unwrap();
+	test.bootstrap_at_time(crate::sql::uuid::Uuid::from(node_id), time).await.unwrap();
 
 	// We set up 2 live queries, one of which we want to garbage collect
 	trace!("Setting up live queries");
@@ -167,7 +142,7 @@
 	let live_query_to_delete = Uuid::parse_str("8aed07c4-9683-480e-b1e4-f0db8b331530").unwrap();
 	let live_st = LiveStatement {
 		id: sql::Uuid(live_query_to_delete),
-		node: node_id,
+		node: sql::uuid::Uuid::from(node_id),
 		expr: Fields(vec![sql::Field::All], false),
 		what: Table(sql::Table::from(table)),
 		cond: None,
@@ -182,7 +157,7 @@
 	let live_query_to_keep = Uuid::parse_str("adea762a-17db-4810-a4a2-c54babfdaf23").unwrap();
 	let live_st = LiveStatement {
 		id: sql::Uuid(live_query_to_keep),
-		node: node_id,
+		node: sql::Uuid::from(node_id),
 		expr: Fields(vec![sql::Field::All], false),
 		what: Table(sql::Table::from(table)),
 		cond: None,
@@ -198,7 +173,7 @@
 
 	// Subject: Perform the action we are testing
 	trace!("Garbage collecting dead sessions");
-	test.db.garbage_collect_dead_session(&[live_query_to_delete.clone()]).await.unwrap();
+	test.db.garbage_collect_dead_session(&[sql::Uuid::from(live_query_to_delete)]).await.unwrap();
 
 	// Validate
 	trace!("Validating live queries");
@@ -208,6 +183,6 @@
 	assert_eq!(&scanned[0].id.0, &live_query_to_keep);
 	let scanned = tx.all_lq(&node_id).await.unwrap();
 	assert_eq!(scanned.len(), 1);
-	assert_eq!(&scanned[0].lq, &live_query_to_keep);
+	assert_eq!(&scanned[0].lq, &sql::Uuid::from(live_query_to_keep));
 	tx.commit().await.unwrap();
 }