// Timestamp to versionstamp tests
// This translation mechanism is currently used by the garbage collector to determine which change feed entries to delete.
//
// FAQ:
// Q: What’s the difference between database TS and database VS?
// A: Timestamps are basically seconds since the unix epoch.
//    Versionstamps can be anything that is provided by our TSO.
// Q: Why do we need to translate timestamps to versionstamps?
// A: The garbage collector needs to know which change feed entries to delete.
//    However our SQL syntax `DEFINE DATABASE foo CHANGEFEED 1h` let the user specify the expiration in a duration, not a delta in the versionstamp.
//    We need to translate the timestamp to the versionstamp due to that; `now - 1h` to a key suffixed by the versionstamp.
#[tokio::test]
#[serial]
async fn timestamp_to_versionstamp() {
	// Create a new datastore
<<<<<<< HEAD
	let node_id = Uuid::parse_str("A905CA25-56ED-49FB-B759-696AEA87C342").unwrap();
	let clock = Arc::new(RwLock::new(SizedClock::Fake(FakeClock::new(Timestamp::default()))));
	let ds = new_ds(node_id, clock).await;
=======
	let (ds, _) = new_ds(Uuid::parse_str("A905CA25-56ED-49FB-B759-696AEA87C342").unwrap()).await;
>>>>>>> ebabe955
	// Give the current versionstamp a timestamp of 0
	let mut tx = ds.transaction(true, false).await.unwrap();
	tx.set_timestamp_for_versionstamp(0, "myns", "mydb", true).await.unwrap();
	tx.commit().await.unwrap();
	// Get the versionstamp for timestamp 0
	let mut tx = ds.transaction(true, false).await.unwrap();
	let vs1 = tx.get_versionstamp_from_timestamp(0, "myns", "mydb", true).await.unwrap().unwrap();
	tx.commit().await.unwrap();
	// Give the current versionstamp a timestamp of 1
	let mut tx = ds.transaction(true, false).await.unwrap();
	tx.set_timestamp_for_versionstamp(1, "myns", "mydb", true).await.unwrap();
	tx.commit().await.unwrap();
	// Get the versionstamp for timestamp 1
	let mut tx = ds.transaction(true, false).await.unwrap();
	let vs2 = tx.get_versionstamp_from_timestamp(1, "myns", "mydb", true).await.unwrap().unwrap();
	tx.commit().await.unwrap();
	// Give the current versionstamp a timestamp of 2
	let mut tx = ds.transaction(true, false).await.unwrap();
	tx.set_timestamp_for_versionstamp(2, "myns", "mydb", true).await.unwrap();
	tx.commit().await.unwrap();
	// Get the versionstamp for timestamp 2
	let mut tx = ds.transaction(true, false).await.unwrap();
	let vs3 = tx.get_versionstamp_from_timestamp(2, "myns", "mydb", true).await.unwrap().unwrap();
	tx.commit().await.unwrap();
	assert!(vs1 < vs2);
	assert!(vs2 < vs3);
}<|MERGE_RESOLUTION|>--- conflicted
+++ resolved
@@ -13,13 +13,9 @@
 #[serial]
 async fn timestamp_to_versionstamp() {
 	// Create a new datastore
-<<<<<<< HEAD
 	let node_id = Uuid::parse_str("A905CA25-56ED-49FB-B759-696AEA87C342").unwrap();
 	let clock = Arc::new(RwLock::new(SizedClock::Fake(FakeClock::new(Timestamp::default()))));
-	let ds = new_ds(node_id, clock).await;
-=======
-	let (ds, _) = new_ds(Uuid::parse_str("A905CA25-56ED-49FB-B759-696AEA87C342").unwrap()).await;
->>>>>>> ebabe955
+	let (ds, _) = new_ds(node_id, clock).await;
 	// Give the current versionstamp a timestamp of 0
 	let mut tx = ds.transaction(true, false).await.unwrap();
 	tx.set_timestamp_for_versionstamp(0, "myns", "mydb", true).await.unwrap();
