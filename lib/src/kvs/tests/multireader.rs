#[tokio::test]
#[serial]
async fn multireader() {
	// Create a new datastore
	let node_id = Uuid::parse_str("b7afc077-2123-476f-bee0-43d7504f1e0a").unwrap();
<<<<<<< HEAD
	let clock = Arc::new(RwLock::new(SizedClock::Fake(FakeClock::new(Timestamp::default()))));
	let ds = new_ds(node_id, clock).await;
=======
	let (ds, _) = new_ds(node_id).await;
>>>>>>> ebabe955
	// Insert an initial key
	let mut tx = ds.transaction(true, false).await.unwrap();
	tx.set("test", "some text").await.unwrap();
	tx.commit().await.unwrap();
	// Create a readonly transaction
	let mut tx1 = ds.transaction(false, false).await.unwrap();
	let val = tx1.get("test").await.unwrap().unwrap();
	assert_eq!(val, b"some text");
	// Create a readonly transaction
	let mut tx2 = ds.transaction(false, false).await.unwrap();
	let val = tx2.get("test").await.unwrap().unwrap();
	assert_eq!(val, b"some text");
	// Create a readonly transaction
	let mut tx3 = ds.transaction(false, false).await.unwrap();
	let val = tx3.get("test").await.unwrap().unwrap();
	assert_eq!(val, b"some text");
	// Cancel both readonly transactions
	tx1.cancel().await.unwrap();
	tx2.cancel().await.unwrap();
	tx3.cancel().await.unwrap();
}<|MERGE_RESOLUTION|>--- conflicted
+++ resolved
@@ -3,12 +3,8 @@
 async fn multireader() {
 	// Create a new datastore
 	let node_id = Uuid::parse_str("b7afc077-2123-476f-bee0-43d7504f1e0a").unwrap();
-<<<<<<< HEAD
 	let clock = Arc::new(RwLock::new(SizedClock::Fake(FakeClock::new(Timestamp::default()))));
-	let ds = new_ds(node_id, clock).await;
-=======
-	let (ds, _) = new_ds(node_id).await;
->>>>>>> ebabe955
+	let (ds, _) = new_ds(node_id, clock).await;
 	// Insert an initial key
 	let mut tx = ds.transaction(true, false).await.unwrap();
 	tx.set("test", "some text").await.unwrap();
