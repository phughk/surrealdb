use super::kv::Add;
use super::kv::Convert;
use super::Key;
use super::Val;
use crate::cf;
use crate::dbs::node::ClusterMembership;
use crate::dbs::node::Timestamp;
use crate::dbs::Notification;
use crate::err::Error;
use crate::idg::u32::U32;
use crate::kvs::cache::Cache;
use crate::kvs::cache::Entry;
use crate::kvs::clock::Clock;
use crate::kvs::Check;
use crate::kvs::LqValue;
use crate::sql;
use crate::sql::paths::EDGE;
use crate::sql::paths::IN;
use crate::sql::paths::OUT;
use crate::sql::thing::Thing;
use crate::sql::Strand;
use crate::sql::Value;
use crate::vs::Oracle;
use crate::vs::Versionstamp;
use channel::Sender;
use futures::lock::Mutex;
use sql::permission::Permissions;
use sql::statements::DefineAnalyzerStatement;
use sql::statements::DefineDatabaseStatement;
use sql::statements::DefineEventStatement;
use sql::statements::DefineFieldStatement;
use sql::statements::DefineFunctionStatement;
use sql::statements::DefineIndexStatement;
use sql::statements::DefineNamespaceStatement;
use sql::statements::DefineParamStatement;
use sql::statements::DefineScopeStatement;
use sql::statements::DefineTableStatement;
use sql::statements::DefineTokenStatement;
use sql::statements::DefineUserStatement;
use sql::statements::LiveStatement;
use std::borrow::Cow;
use std::collections::HashMap;
use std::fmt;
use std::fmt::Debug;
use std::ops::Range;
use std::sync::Arc;
<<<<<<< HEAD
use tokio::sync::RwLock;
=======
#[cfg(not(target_arch = "wasm32"))]
use std::time::{SystemTime, UNIX_EPOCH};
>>>>>>> 414fc68d
use uuid::Uuid;
#[cfg(target_arch = "wasm32")]
use wasmtimer::std::{SystemTime, UNIX_EPOCH};

/// A set of undoable updates and requests against a dataset.
#[allow(dead_code)]
pub struct Transaction {
	pub(super) inner: Inner,
	pub(super) cache: Cache,
	pub(super) cf: cf::Writer,
	pub(super) write_buffer: HashMap<Key, ()>,
	pub(super) vso: Arc<Mutex<Oracle>>,
	pub(super) clock: Arc<RwLock<dyn Clock + Send + Sync>>,
}

#[allow(clippy::large_enum_variant)]
pub(super) enum Inner {
	#[cfg(feature = "kv-mem")]
	Mem(super::mem::Transaction),
	#[cfg(feature = "kv-rocksdb")]
	RocksDB(super::rocksdb::Transaction),
	#[cfg(feature = "kv-speedb")]
	SpeeDB(super::speedb::Transaction),
	#[cfg(feature = "kv-indxdb")]
	IndxDB(super::indxdb::Transaction),
	#[cfg(feature = "kv-tikv")]
	TiKV(super::tikv::Transaction),
	#[cfg(feature = "kv-fdb")]
	FoundationDB(super::fdb::Transaction),
}

impl fmt::Display for Transaction {
	fn fmt(&self, f: &mut fmt::Formatter<'_>) -> fmt::Result {
		#![allow(unused_variables)]
		match &self.inner {
			#[cfg(feature = "kv-mem")]
			Inner::Mem(_) => write!(f, "memory"),
			#[cfg(feature = "kv-rocksdb")]
			Inner::RocksDB(_) => write!(f, "rocksdb"),
			#[cfg(feature = "kv-speedb")]
			Inner::SpeeDB(_) => write!(f, "speedb"),
			#[cfg(feature = "kv-indxdb")]
			Inner::IndxDB(_) => write!(f, "indxdb"),
			#[cfg(feature = "kv-tikv")]
			Inner::TiKV(_) => write!(f, "tikv"),
			#[cfg(feature = "kv-fdb")]
			Inner::FoundationDB(_) => write!(f, "fdb"),
			#[allow(unreachable_patterns)]
			_ => unreachable!(),
		}
	}
}

impl Transaction {
	// --------------------------------------------------
	// Configuration methods
	// --------------------------------------------------

	pub fn rollback_with_warning(mut self) -> Self {
		self.check_level(Check::Warn);
		self
	}

	pub fn rollback_with_panic(mut self) -> Self {
		self.check_level(Check::Panic);
		self
	}

	pub fn rollback_and_ignore(mut self) -> Self {
		self.check_level(Check::None);
		self
	}

	// --------------------------------------------------
	// Integral methods
	// --------------------------------------------------

	/// Check if transaction is finished.
	///
	/// If the transaction has been cancelled or committed,
	/// then this function will return [`true`], and any further
	/// calls to functions on this transaction will result
	/// in a [`Error::TxFinished`] error.
	pub async fn closed(&self) -> bool {
		#[cfg(debug_assertions)]
		trace!("Closed");
		match self {
			#[cfg(feature = "kv-mem")]
			Transaction {
				inner: Inner::Mem(v),
				..
			} => v.closed(),
			#[cfg(feature = "kv-rocksdb")]
			Transaction {
				inner: Inner::RocksDB(v),
				..
			} => v.closed(),
			#[cfg(feature = "kv-speedb")]
			Transaction {
				inner: Inner::SpeeDB(v),
				..
			} => v.closed(),
			#[cfg(feature = "kv-indxdb")]
			Transaction {
				inner: Inner::IndxDB(v),
				..
			} => v.closed(),
			#[cfg(feature = "kv-tikv")]
			Transaction {
				inner: Inner::TiKV(v),
				..
			} => v.closed(),
			#[cfg(feature = "kv-fdb")]
			Transaction {
				inner: Inner::FoundationDB(v),
				..
			} => v.closed(),
			#[allow(unreachable_patterns)]
			_ => unreachable!(),
		}
	}

	/// Cancel a transaction.
	///
	/// This reverses all changes made within the transaction.
	pub async fn cancel(&mut self) -> Result<(), Error> {
		#[cfg(debug_assertions)]
		trace!("Cancel");
		match self {
			#[cfg(feature = "kv-mem")]
			Transaction {
				inner: Inner::Mem(v),
				..
			} => v.cancel(),
			#[cfg(feature = "kv-rocksdb")]
			Transaction {
				inner: Inner::RocksDB(v),
				..
			} => v.cancel().await,
			#[cfg(feature = "kv-speedb")]
			Transaction {
				inner: Inner::SpeeDB(v),
				..
			} => v.cancel().await,
			#[cfg(feature = "kv-indxdb")]
			Transaction {
				inner: Inner::IndxDB(v),
				..
			} => v.cancel().await,
			#[cfg(feature = "kv-tikv")]
			Transaction {
				inner: Inner::TiKV(v),
				..
			} => v.cancel().await,
			#[cfg(feature = "kv-fdb")]
			Transaction {
				inner: Inner::FoundationDB(v),
				..
			} => v.cancel().await,
			#[allow(unreachable_patterns)]
			_ => unreachable!(),
		}
	}

	/// Commit a transaction.
	///
	/// This attempts to commit all changes made within the transaction.
	pub async fn commit(&mut self) -> Result<(), Error> {
		#[cfg(debug_assertions)]
		trace!("Commit");
		match self {
			#[cfg(feature = "kv-mem")]
			Transaction {
				inner: Inner::Mem(v),
				..
			} => v.commit(),
			#[cfg(feature = "kv-rocksdb")]
			Transaction {
				inner: Inner::RocksDB(v),
				..
			} => v.commit().await,
			#[cfg(feature = "kv-speedb")]
			Transaction {
				inner: Inner::SpeeDB(v),
				..
			} => v.commit().await,
			#[cfg(feature = "kv-indxdb")]
			Transaction {
				inner: Inner::IndxDB(v),
				..
			} => v.commit().await,
			#[cfg(feature = "kv-tikv")]
			Transaction {
				inner: Inner::TiKV(v),
				..
			} => v.commit().await,
			#[cfg(feature = "kv-fdb")]
			Transaction {
				inner: Inner::FoundationDB(v),
				..
			} => v.commit().await,
			#[allow(unreachable_patterns)]
			_ => unreachable!(),
		}
	}

	/// Delete a key from the datastore.
	#[allow(unused_variables)]
	pub async fn del<K>(&mut self, key: K) -> Result<(), Error>
	where
		K: Into<Key> + Debug + Into<Vec<u8>> + Clone,
	{
		#[cfg(debug_assertions)]
		trace!("Del {:?}", crate::key::debug::sprint_key(&key.clone().into()));
		match self {
			#[cfg(feature = "kv-mem")]
			Transaction {
				inner: Inner::Mem(v),
				..
			} => v.del(key),
			#[cfg(feature = "kv-rocksdb")]
			Transaction {
				inner: Inner::RocksDB(v),
				..
			} => v.del(key).await,
			#[cfg(feature = "kv-speedb")]
			Transaction {
				inner: Inner::SpeeDB(v),
				..
			} => v.del(key).await,
			#[cfg(feature = "kv-indxdb")]
			Transaction {
				inner: Inner::IndxDB(v),
				..
			} => v.del(key).await,
			#[cfg(feature = "kv-tikv")]
			Transaction {
				inner: Inner::TiKV(v),
				..
			} => v.del(key).await,
			#[cfg(feature = "kv-fdb")]
			Transaction {
				inner: Inner::FoundationDB(v),
				..
			} => v.del(key).await,
			#[allow(unreachable_patterns)]
			_ => unreachable!(),
		}
	}

	/// Check if a key exists in the datastore.
	#[allow(unused_variables)]
	pub async fn exi<K>(&mut self, key: K) -> Result<bool, Error>
	where
		K: Into<Key> + Debug,
	{
		#[cfg(debug_assertions)]
		trace!("Exi {:?}", key);
		match self {
			#[cfg(feature = "kv-mem")]
			Transaction {
				inner: Inner::Mem(v),
				..
			} => v.exi(key),
			#[cfg(feature = "kv-rocksdb")]
			Transaction {
				inner: Inner::RocksDB(v),
				..
			} => v.exi(key).await,
			#[cfg(feature = "kv-speedb")]
			Transaction {
				inner: Inner::SpeeDB(v),
				..
			} => v.exi(key).await,
			#[cfg(feature = "kv-indxdb")]
			Transaction {
				inner: Inner::IndxDB(v),
				..
			} => v.exi(key).await,
			#[cfg(feature = "kv-tikv")]
			Transaction {
				inner: Inner::TiKV(v),
				..
			} => v.exi(key).await,
			#[cfg(feature = "kv-fdb")]
			Transaction {
				inner: Inner::FoundationDB(v),
				..
			} => v.exi(key).await,
			#[allow(unreachable_patterns)]
			_ => unreachable!(),
		}
	}

	/// Fetch a key from the datastore.
	#[allow(unused_variables)]
	pub async fn get<K>(&mut self, key: K) -> Result<Option<Val>, Error>
	where
		K: Into<Key> + Debug,
	{
		#[cfg(debug_assertions)]
		trace!("Get {:?}", key);
		match self {
			#[cfg(feature = "kv-mem")]
			Transaction {
				inner: Inner::Mem(v),
				..
			} => v.get(key),
			#[cfg(feature = "kv-rocksdb")]
			Transaction {
				inner: Inner::RocksDB(v),
				..
			} => v.get(key).await,
			#[cfg(feature = "kv-speedb")]
			Transaction {
				inner: Inner::SpeeDB(v),
				..
			} => v.get(key).await,
			#[cfg(feature = "kv-indxdb")]
			Transaction {
				inner: Inner::IndxDB(v),
				..
			} => v.get(key).await,
			#[cfg(feature = "kv-tikv")]
			Transaction {
				inner: Inner::TiKV(v),
				..
			} => v.get(key).await,
			#[cfg(feature = "kv-fdb")]
			Transaction {
				inner: Inner::FoundationDB(v),
				..
			} => v.get(key).await,
			#[allow(unreachable_patterns)]
			_ => unreachable!(),
		}
	}

	/// Insert or update a key in the datastore.
	#[allow(unused_variables)]
	pub async fn set<K, V>(&mut self, key: K, val: V) -> Result<(), Error>
	where
		K: Into<Key> + Debug,
		V: Into<Val> + Debug,
	{
		#[cfg(debug_assertions)]
		trace!("Set {:?} => {:?}", key, val);
		match self {
			#[cfg(feature = "kv-mem")]
			Transaction {
				inner: Inner::Mem(v),
				..
			} => v.set(key, val),
			#[cfg(feature = "kv-rocksdb")]
			Transaction {
				inner: Inner::RocksDB(v),
				..
			} => v.set(key, val).await,
			#[cfg(feature = "kv-speedb")]
			Transaction {
				inner: Inner::SpeeDB(v),
				..
			} => v.set(key, val).await,
			#[cfg(feature = "kv-indxdb")]
			Transaction {
				inner: Inner::IndxDB(v),
				..
			} => v.set(key, val).await,
			#[cfg(feature = "kv-tikv")]
			Transaction {
				inner: Inner::TiKV(v),
				..
			} => v.set(key, val).await,
			#[cfg(feature = "kv-fdb")]
			Transaction {
				inner: Inner::FoundationDB(v),
				..
			} => v.set(key, val).await,
			#[allow(unreachable_patterns)]
			_ => unreachable!(),
		}
	}

	/// Obtain a new change timestamp for a key
	/// which is replaced with the current timestamp when the transaction is committed.
	/// NOTE: This should be called when composing the change feed entries for this transaction,
	/// which should be done immediately before the transaction commit.
	/// That is to keep other transactions commit delay(pessimistic) or conflict(optimistic) as less as possible.
	#[allow(unused)]
	pub async fn get_timestamp<K>(&mut self, key: K, lock: bool) -> Result<Versionstamp, Error>
	where
		K: Into<Key> + Debug,
	{
		#[cfg(debug_assertions)]
		trace!("Get Timestamp {:?}", key);
		match self {
			#[cfg(feature = "kv-mem")]
			Transaction {
				inner: Inner::Mem(v),
				..
			} => v.get_timestamp(key),
			#[cfg(feature = "kv-rocksdb")]
			Transaction {
				inner: Inner::RocksDB(v),
				..
			} => v.get_timestamp(key).await,
			#[cfg(feature = "kv-indxdb")]
			Transaction {
				inner: Inner::IndxDB(v),
				..
			} => v.get_timestamp(key).await,
			#[cfg(feature = "kv-tikv")]
			Transaction {
				inner: Inner::TiKV(v),
				..
			} => v.get_timestamp(key, lock).await,
			#[cfg(feature = "kv-fdb")]
			Transaction {
				inner: Inner::FoundationDB(v),
				..
			} => v.get_timestamp().await,
			#[cfg(feature = "kv-speedb")]
			Transaction {
				inner: Inner::SpeeDB(v),
				..
			} => v.get_timestamp(key).await,
			#[allow(unreachable_patterns)]
			_ => unreachable!(),
		}
	}

	#[allow(unused)]
	async fn get_non_monotonic_versionstamp(&mut self) -> Result<Versionstamp, Error> {
		Ok(self.vso.lock().await.now())
	}

	#[allow(unused)]
	async fn get_non_monotonic_versionstamped_key<K>(
		&mut self,
		prefix: K,
		suffix: K,
	) -> Result<Vec<u8>, Error>
	where
		K: Into<Key>,
	{
		let prefix: Key = prefix.into();
		let suffix: Key = suffix.into();
		let ts = self.get_non_monotonic_versionstamp().await?;
		let mut k: Vec<u8> = prefix.clone();
		k.append(&mut ts.to_vec());
		k.append(&mut suffix.clone());
		Ok(k)
	}

	/// Insert or update a key in the datastore.
	#[allow(unused_variables)]
	pub async fn set_versionstamped_key<K, V>(
		&mut self,
		ts_key: K,
		prefix: K,
		suffix: K,
		val: V,
	) -> Result<(), Error>
	where
		K: Into<Key> + Debug + Clone,
		V: Into<Val> + Debug,
	{
		#[cfg(debug_assertions)]
		trace!("Set {:?} <ts> {:?} => {:?}", prefix, suffix, val);
		match self {
			#[cfg(feature = "kv-mem")]
			Transaction {
				inner: Inner::Mem(v),
				..
			} => {
				let k = v.get_versionstamped_key(ts_key, prefix, suffix).await?;
				v.set(k, val)
			}
			#[cfg(feature = "kv-rocksdb")]
			Transaction {
				inner: Inner::RocksDB(v),
				..
			} => {
				let k = v.get_versionstamped_key(ts_key, prefix, suffix).await?;
				v.set(k, val).await
			}
			#[cfg(feature = "kv-indxdb")]
			Transaction {
				inner: Inner::IndxDB(v),
				..
			} => {
				let k = v.get_versionstamped_key(ts_key, prefix, suffix).await?;
				v.set(k, val).await
			}
			#[cfg(feature = "kv-tikv")]
			Transaction {
				inner: Inner::TiKV(v),
				..
			} => {
				let k = v.get_versionstamped_key(ts_key, prefix, suffix).await?;
				v.set(k, val).await
			}
			#[cfg(feature = "kv-fdb")]
			Transaction {
				inner: Inner::FoundationDB(v),
				..
			} => v.set_versionstamped_key(prefix, suffix, val).await,
			#[cfg(feature = "kv-speedb")]
			Transaction {
				inner: Inner::SpeeDB(v),
				..
			} => {
				let k = v.get_versionstamped_key(ts_key, prefix, suffix).await?;
				v.set(k, val).await
			}
			#[allow(unreachable_patterns)]
			_ => unreachable!(),
		}
	}

	/// Insert a key if it doesn't exist in the datastore.
	#[allow(unused_variables)]
	pub async fn put<K, V>(&mut self, key: K, val: V) -> Result<(), Error>
	where
		K: Into<Key> + Debug,
		V: Into<Val> + Debug,
	{
		#[cfg(debug_assertions)]
		trace!("Put {:?} => {:?}", key, val);
		match self {
			#[cfg(feature = "kv-mem")]
			Transaction {
				inner: Inner::Mem(v),
				..
			} => v.put(key, val),
			#[cfg(feature = "kv-rocksdb")]
			Transaction {
				inner: Inner::RocksDB(v),
				..
			} => v.put(key, val).await,
			#[cfg(feature = "kv-speedb")]
			Transaction {
				inner: Inner::SpeeDB(v),
				..
			} => v.put(key, val).await,
			#[cfg(feature = "kv-indxdb")]
			Transaction {
				inner: Inner::IndxDB(v),
				..
			} => v.put(key, val).await,
			#[cfg(feature = "kv-tikv")]
			Transaction {
				inner: Inner::TiKV(v),
				..
			} => v.put(key, val).await,
			#[cfg(feature = "kv-fdb")]
			Transaction {
				inner: Inner::FoundationDB(v),
				..
			} => v.put(key, val).await,
			#[allow(unreachable_patterns)]
			_ => unreachable!(),
		}
	}

	/// Retrieve a specific range of keys from the datastore.
	///
	/// This function fetches the full range of key-value pairs, in a single request to the underlying datastore.
	#[allow(unused_variables)]
	pub async fn scan<K>(&mut self, rng: Range<K>, limit: u32) -> Result<Vec<(Key, Val)>, Error>
	where
		K: Into<Key> + Debug + Clone,
	{
		#[cfg(debug_assertions)]
		trace!(
			"Scan {:?} - {:?}",
			crate::key::debug::sprint_key(&(rng.start).clone().into()),
			crate::key::debug::sprint_key(&(rng.end).clone().into()),
			// rng.start, rng.end);
		);
		match self {
			#[cfg(feature = "kv-mem")]
			Transaction {
				inner: Inner::Mem(v),
				..
			} => v.scan(rng, limit),
			#[cfg(feature = "kv-rocksdb")]
			Transaction {
				inner: Inner::RocksDB(v),
				..
			} => v.scan(rng, limit).await,
			#[cfg(feature = "kv-speedb")]
			Transaction {
				inner: Inner::SpeeDB(v),
				..
			} => v.scan(rng, limit).await,
			#[cfg(feature = "kv-indxdb")]
			Transaction {
				inner: Inner::IndxDB(v),
				..
			} => v.scan(rng, limit).await,
			#[cfg(feature = "kv-tikv")]
			Transaction {
				inner: Inner::TiKV(v),
				..
			} => v.scan(rng, limit).await,
			#[cfg(feature = "kv-fdb")]
			Transaction {
				inner: Inner::FoundationDB(v),
				..
			} => v.scan(rng, limit).await,
			#[allow(unreachable_patterns)]
			_ => unreachable!(),
		}
	}

	/// Update a key in the datastore if the current value matches a condition.
	#[allow(unused_variables)]
	pub async fn putc<K, V>(&mut self, key: K, val: V, chk: Option<V>) -> Result<(), Error>
	where
		K: Into<Key> + Debug,
		V: Into<Val> + Debug,
	{
		#[cfg(debug_assertions)]
		trace!("Putc {:?} if {:?} => {:?}", key, chk, val);
		match self {
			#[cfg(feature = "kv-mem")]
			Transaction {
				inner: Inner::Mem(v),
				..
			} => v.putc(key, val, chk),
			#[cfg(feature = "kv-rocksdb")]
			Transaction {
				inner: Inner::RocksDB(v),
				..
			} => v.putc(key, val, chk).await,
			#[cfg(feature = "kv-speedb")]
			Transaction {
				inner: Inner::SpeeDB(v),
				..
			} => v.putc(key, val, chk).await,
			#[cfg(feature = "kv-indxdb")]
			Transaction {
				inner: Inner::IndxDB(v),
				..
			} => v.putc(key, val, chk).await,
			#[cfg(feature = "kv-tikv")]
			Transaction {
				inner: Inner::TiKV(v),
				..
			} => v.putc(key, val, chk).await,
			#[cfg(feature = "kv-fdb")]
			Transaction {
				inner: Inner::FoundationDB(v),
				..
			} => v.putc(key, val, chk).await,
			#[allow(unreachable_patterns)]
			_ => unreachable!(),
		}
	}

	/// Delete a key from the datastore if the current value matches a condition.
	#[allow(unused_variables)]
	pub async fn delc<K, V>(&mut self, key: K, chk: Option<V>) -> Result<(), Error>
	where
		K: Into<Key> + Debug,
		V: Into<Val> + Debug,
	{
		#[cfg(debug_assertions)]
		trace!("Delc {:?} if {:?}", key, chk);
		match self {
			#[cfg(feature = "kv-mem")]
			Transaction {
				inner: Inner::Mem(v),
				..
			} => v.delc(key, chk),
			#[cfg(feature = "kv-rocksdb")]
			Transaction {
				inner: Inner::RocksDB(v),
				..
			} => v.delc(key, chk).await,
			#[cfg(feature = "kv-speedb")]
			Transaction {
				inner: Inner::SpeeDB(v),
				..
			} => v.delc(key, chk).await,
			#[cfg(feature = "kv-indxdb")]
			Transaction {
				inner: Inner::IndxDB(v),
				..
			} => v.delc(key, chk).await,
			#[cfg(feature = "kv-tikv")]
			Transaction {
				inner: Inner::TiKV(v),
				..
			} => v.delc(key, chk).await,
			#[cfg(feature = "kv-fdb")]
			Transaction {
				inner: Inner::FoundationDB(v),
				..
			} => v.delc(key, chk).await,
			#[allow(unreachable_patterns)]
			_ => unreachable!(),
		}
	}

	// --------------------------------------------------
	// Superjacent methods
	// --------------------------------------------------

	/// Retrieve a specific range of keys from the datastore.
	///
	/// This function fetches key-value pairs from the underlying datastore in batches of 1000.
	pub async fn getr<K>(&mut self, rng: Range<K>, limit: u32) -> Result<Vec<(Key, Val)>, Error>
	where
		K: Into<Key> + Debug + Clone,
	{
		let beg: Key = rng.start.into();
		let end: Key = rng.end.into();
		trace!(
			"Getr {:?}..{:?} (limit: {})",
			crate::key::debug::sprint_key(&beg),
			crate::key::debug::sprint_key(&end),
			limit
		);
		let mut nxt: Option<Key> = None;
		let mut num = limit;
		let mut out: Vec<(Key, Val)> = vec![];
		// Start processing
		while num > 0 {
			// Get records batch
			let res = match nxt {
				None => {
					let min = beg.clone();
					let max = end.clone();
					let num = std::cmp::min(1000, num);
					self.scan(min..max, num).await?
				}
				Some(ref mut beg) => {
					beg.push(0x00);
					let min = beg.clone();
					let max = end.clone();
					let num = std::cmp::min(1000, num);
					self.scan(min..max, num).await?
				}
			};
			// Get total results
			let n = res.len();
			// Exit when settled
			if n == 0 {
				break;
			}
			// Loop over results
			for (i, (k, v)) in res.into_iter().enumerate() {
				// Ready the next
				if n == i + 1 {
					nxt = Some(k.clone());
				}
				// Delete
				trace!("Found getr {:?} {:?}", crate::key::debug::sprint_key(&k), v);
				out.push((k, v));
				// Count
				num -= 1;
			}
		}
		Ok(out)
	}
	/// Delete a range of keys from the datastore.
	///
	/// This function fetches key-value pairs from the underlying datastore in batches of 1000.
	pub async fn delr<K>(&mut self, rng: Range<K>, limit: u32) -> Result<(), Error>
	where
		K: Into<Key>,
	{
		let beg: Key = rng.start.into();
		let end: Key = rng.end.into();
		let mut nxt: Option<Key> = None;
		let mut num = limit;
		// Start processing
		while num > 0 {
			// Get records batch
			let res = match nxt {
				None => {
					let min = beg.clone();
					let max = end.clone();
					let num = std::cmp::min(1000, num);
					self.scan(min..max, num).await?
				}
				Some(ref mut beg) => {
					beg.push(0x00);
					let min = beg.clone();
					let max = end.clone();
					let num = std::cmp::min(1000, num);
					self.scan(min..max, num).await?
				}
			};
			// Get total results
			let n = res.len();
			// Exit when settled
			if n == 0 {
				break;
			}
			// Loop over results
			for (i, (k, _)) in res.into_iter().enumerate() {
				// Ready the next
				if n == i + 1 {
					nxt = Some(k.clone());
				}
				// Delete
				self.del(k).await?;
				// Count
				num -= 1;
			}
		}
		Ok(())
	}
	/// Retrieve a specific prefix of keys from the datastore.
	///
	/// This function fetches key-value pairs from the underlying datastore in batches of 1000.
	pub async fn getp<K>(&mut self, key: K, limit: u32) -> Result<Vec<(Key, Val)>, Error>
	where
		K: Into<Key>,
	{
		let beg: Key = key.into();
		let end: Key = beg.clone().add(0xff);
		let mut nxt: Option<Key> = None;
		let mut num = limit;
		let mut out: Vec<(Key, Val)> = vec![];
		// Start processing
		while num > 0 {
			// Get records batch
			let res = match nxt {
				None => {
					let min = beg.clone();
					let max = end.clone();
					let num = std::cmp::min(1000, num);
					self.scan(min..max, num).await?
				}
				Some(ref mut beg) => {
					beg.push(0);
					let min = beg.clone();
					let max = end.clone();
					let num = std::cmp::min(1000, num);
					self.scan(min..max, num).await?
				}
			};
			// Get total results
			let n = res.len();
			// Exit when settled
			if n == 0 {
				break;
			}
			// Loop over results
			for (i, (k, v)) in res.into_iter().enumerate() {
				// Ready the next
				if n == i + 1 {
					nxt = Some(k.clone());
				}
				// Delete
				out.push((k, v));
				// Count
				num -= 1;
			}
		}
		Ok(out)
	}
	/// Delete a prefix of keys from the datastore.
	///
	/// This function fetches key-value pairs from the underlying datastore in batches of 1000.
	pub async fn delp<K>(&mut self, key: K, limit: u32) -> Result<(), Error>
	where
		K: Into<Key>,
	{
		let beg: Key = key.into();
		let end: Key = beg.clone().add(0xff);
		let mut nxt: Option<Key> = None;
		let mut num = limit;
		// Start processing
		while num > 0 {
			// Get records batch
			let res = match nxt {
				None => {
					let min = beg.clone();
					let max = end.clone();
					let num = std::cmp::min(1000, num);
					self.scan(min..max, num).await?
				}
				Some(ref mut beg) => {
					beg.push(0);
					let min = beg.clone();
					let max = end.clone();
					let num = std::cmp::min(1000, num);
					self.scan(min..max, num).await?
				}
			};
			// Get total results
			let n = res.len();
			// Exit when settled
			if n == 0 {
				break;
			}
			// Loop over results
			for (i, (k, _)) in res.into_iter().enumerate() {
				// Ready the next
				if n == i + 1 {
					nxt = Some(k.clone());
				}
				// Delete
				self.del(k).await?;
				// Count
				num -= 1;
			}
		}
		Ok(())
	}

	// --------------------------------------------------
	// Superimposed methods
	// --------------------------------------------------

	/// Clear any cache entry for the specified key.
	pub async fn clr<K>(&mut self, key: K) -> Result<(), Error>
	where
		K: Into<Key>,
	{
		let key: Key = key.into();
		self.cache.del(&key);
		Ok(())
	}

	// Register cluster membership
	// NOTE: Setting cluster membership sets the heartbeat
	// Remember to set the heartbeat as well
	pub async fn set_nd(&mut self, id: Uuid) -> Result<(), Error> {
		let key = crate::key::root::nd::Nd::new(id);
		match self.get_nd(id).await? {
			Some(_) => Err(Error::ClAlreadyExists {
				value: id.to_string(),
			}),
			None => {
				let value = ClusterMembership {
					name: id.to_string(),
					heartbeat: self.clock().await,
				};
				self.put(key, value).await?;
				Ok(())
			}
		}
	}

	// Retrieve cluster information
	pub async fn get_nd(&mut self, id: Uuid) -> Result<Option<ClusterMembership>, Error> {
		let key = crate::key::root::nd::Nd::new(id);
		let val = self.get(key).await?;
		match val {
			Some(v) => Ok(Some::<ClusterMembership>(v.into())),
			None => Ok(None),
		}
	}

	/// Clock retrieves the current timestamp which is fallible
	/// It is used for unreliable ordering of events as well as
	/// handling of timeouts. Operations that are not guaranteed to be correct.
	/// But also allows for lexicographical ordering.
	pub(crate) async fn clock(&self) -> Timestamp {
		// Use a timestamp oracle if available
<<<<<<< HEAD
		self.clock.read().await.now()
=======
		let now: u128 = match SystemTime::now().duration_since(UNIX_EPOCH) {
			Ok(duration) => duration.as_millis(),
			Err(error) => panic!("Clock may have gone backwards: {:?}", error.duration()),
		};
		Timestamp {
			value: now as u64,
		}
>>>>>>> 414fc68d
	}

	// Set heartbeat
	pub async fn set_hb(&mut self, timestamp: Timestamp, id: Uuid) -> Result<(), Error> {
		let key = crate::key::root::hb::Hb::new(timestamp.clone(), id);
		// We do not need to do a read, we always want to overwrite
		self.put(
			key,
			ClusterMembership {
				name: id.to_string(),
				heartbeat: timestamp,
			},
		)
		.await?;
		Ok(())
	}

	// Delete a cluster registration entry
	pub async fn del_nd(&mut self, node: Uuid) -> Result<(), Error> {
		let key = crate::key::root::nd::Nd::new(node);
		self.del(key).await
	}

	// Delete the live query notification registry on the table
	// Return the Table ID
	pub async fn del_ndlv(&mut self, nd: &Uuid) -> Result<Uuid, Error> {
		// This isn't implemented because it is covered by del_nd
		// Will add later for remote node kill
		Err(Error::NdNotFound {
			value: format!("Missing cluster node {:?}", nd),
		})
	}

	// Scans up until the heartbeat timestamp and returns the discovered nodes
	pub async fn scan_hb(
		&mut self,
		time_to: &Timestamp,
		limit: u32,
	) -> Result<Vec<crate::key::root::hb::Hb>, Error> {
		let beg = crate::key::root::hb::Hb::prefix();
		let end = crate::key::root::hb::Hb::suffix(time_to);
		trace!("Scan start: {} ({:?})", String::from_utf8_lossy(&beg).to_string(), &beg);
		trace!("Scan end: {} ({:?})", String::from_utf8_lossy(&end).to_string(), &end);
		let mut nxt: Option<Key> = None;
		let mut num = limit;
		let mut out: Vec<crate::key::root::hb::Hb> = vec![];
		// Start processing
		while num > 0 {
			// Get records batch
			let res = match nxt {
				None => {
					let min = beg.clone();
					let max = end.clone();
					let num = std::cmp::min(1000, num);
					self.scan(min..max, num).await?
				}
				Some(ref mut beg) => {
					beg.push(0x00);
					let min = beg.clone();
					let max = end.clone();
					let num = std::cmp::min(1000, num);
					self.scan(min..max, num).await?
				}
			};
			// Get total results
			let n = res.len();
			// Exit when settled
			if n == 0 {
				break;
			}
			// Loop over results
			for (i, (k, _)) in res.into_iter().enumerate() {
				// Ready the next
				if n == i + 1 {
					nxt = Some(k.clone());
				}
				out.push(crate::key::root::hb::Hb::decode(k.as_slice())?);
				// Count
				num -= 1;
			}
		}
		trace!("scan_hb: {:?}", out);
		Ok(out)
	}

	pub async fn scan_cl(&mut self, limit: u32) -> Result<Vec<ClusterMembership>, Error> {
		let beg = crate::key::root::nd::Nd::prefix();
		let end = crate::key::root::nd::Nd::suffix();
		trace!("Scan start: {} ({:?})", String::from_utf8_lossy(&beg).to_string(), &beg);
		trace!("Scan end: {} ({:?})", String::from_utf8_lossy(&end).to_string(), &end);
		let mut nxt: Option<Key> = None;
		let mut num = limit;
		let mut out: Vec<ClusterMembership> = vec![];
		// Start processing
		while num > 0 {
			// Get records batch
			let res = match nxt {
				None => {
					let min = beg.clone();
					let max = end.clone();
					let num = std::cmp::min(1000, num);
					self.scan(min..max, num).await?
				}
				Some(ref mut beg) => {
					beg.push(0x00);
					let min = beg.clone();
					let max = end.clone();
					let num = std::cmp::min(1000, num);
					self.scan(min..max, num).await?
				}
			};
			// Get total results
			let n = res.len();
			// Exit when settled
			if n == 0 {
				break;
			}
			// Loop over results
			for (i, (k, v)) in res.into_iter().enumerate() {
				// Ready the next
				if n == i + 1 {
					nxt = Some(k.clone());
				}
				out.push((&v).into());
				// Count
				num -= 1;
			}
		}
		trace!("scan_hb: {:?}", out);
		Ok(out)
	}

	pub async fn scan_nt(
		&mut self,
		ns: &str,
		db: &str,
		tb: &str,
		lq: sql::uuid::Uuid,
		limit: u32,
	) -> Result<Vec<Notification>, Error> {
		let prefix = crate::key::table::nt::prefix(ns, db, tb, lq.clone());
		let suffix = crate::key::table::nt::suffix(ns, db, tb, lq);
		let res = self.scan(prefix..suffix, limit).await?;
		let mut out: Vec<Notification> = vec![];
		for (_i, (_k, v)) in res.into_iter().enumerate() {
			let value = crate::dbs::Notification::from(v);
			out.push(value);
		}
		Ok(out)
	}

	pub async fn delr_hb(
		&mut self,
		ts: Vec<crate::key::root::hb::Hb>,
		limit: u32,
	) -> Result<(), Error> {
		trace!("delr_hb: ts={:?} limit={:?}", ts, limit);
		for hb in ts.into_iter() {
			self.del(hb).await?;
		}
		Ok(())
	}

	pub async fn del_lv(&mut self, ns: &str, db: &str, tb: &str, lv: Uuid) -> Result<(), Error> {
		trace!("del_lv: ns={:?} db={:?} tb={:?} lv={:?}", ns, db, tb, lv);
		let key = crate::key::table::lq::new(ns, db, tb, lv);
		self.cache.del(&key.clone().into());
		self.del(key).await
	}

	pub async fn scan_ndlq<'a>(&mut self, node: &Uuid, limit: u32) -> Result<Vec<LqValue>, Error> {
		let pref = crate::key::node::lq::prefix_nd(node);
		let suff = crate::key::node::lq::suffix_nd(node);
		trace!(
			"Scanning range from pref={}, suff={}",
			crate::key::debug::sprint_key(&pref),
			crate::key::debug::sprint_key(&suff),
		);
		let rng = pref..suff;
		let scanned = self.scan(rng, limit).await?;
		let mut res: Vec<LqValue> = vec![];
		for (key, value) in scanned {
			trace!("scan_lq: key={:?} value={:?}", &key, &value);
			let lq = crate::key::node::lq::Lq::decode(key.as_slice())?;
			let tb: String = String::from_utf8(value).unwrap();
			trace!("scan_lq Found tb: {:?}", tb);
			res.push(LqValue {
				nd: crate::sql::uuid::Uuid::from(lq.nd),
				ns: lq.ns.to_string(),
				db: lq.db.to_string(),
				tb,
				lq: crate::sql::uuid::Uuid::from(lq.lq),
			});
		}
		Ok(res)
	}

	pub async fn scan_tblq<'a>(
		&mut self,
		ns: &str,
		db: &str,
		tb: &str,
		limit: u32,
	) -> Result<Vec<LqValue>, Error> {
		let pref = crate::key::table::lq::prefix(ns, db, tb);
		let suff = crate::key::table::lq::suffix(ns, db, tb);
		trace!(
			"Scanning range from pref={}, suff={}",
			crate::key::debug::sprint_key(&pref),
			crate::key::debug::sprint_key(&suff),
		);
		let rng = pref..suff;
		let scanned = self.scan(rng, limit).await?;
		let mut res: Vec<LqValue> = vec![];
		for (key, value) in scanned {
			trace!("scan_lv: key={:?} value={:?}", &key, &value);
			let val: LiveStatement = value.into();
			let lv = crate::key::table::lq::Lq::decode(key.as_slice())?;
			res.push(LqValue {
				nd: val.node,
				ns: lv.ns.to_string(),
				db: lv.db.to_string(),
				tb: lv.tb.to_string(),
				lq: val.id.clone(),
			});
		}
		Ok(res)
	}

	pub async fn scan_tbnt<'a>(
		&mut self,
		ns: &str,
		db: &str,
		tb: &str,
		limit: u32,
	) -> Result<Vec<LqValue>, Error> {
		let pref = crate::key::table::lq::prefix(ns, db, tb);
		let suff = crate::key::table::lq::suffix(ns, db, tb);
		trace!(
			"Scanning range from pref={}, suff={}",
			crate::key::debug::sprint_key(&pref),
			crate::key::debug::sprint_key(&suff),
		);
		let rng = pref..suff;
		let scanned = self.scan(rng, limit).await?;
		let mut res: Vec<LqValue> = vec![];
		for (key, value) in scanned {
			trace!("scan_lv: key={:?} value={:?}", &key, &value);
			let val: LiveStatement = value.into();
			let lv = crate::key::table::lq::Lq::decode(key.as_slice())?;
			res.push(LqValue {
				nd: val.node,
				ns: lv.ns.to_string(),
				db: lv.db.to_string(),
				tb: lv.tb.to_string(),
				lq: val.id.clone(),
			});
		}
		Ok(res)
	}

	/// Add live query to table
	pub async fn putc_tblq(
		&mut self,
		ns: &str,
		db: &str,
		tb: &str,
		live_stm: LiveStatement,
		expected: Option<LiveStatement>,
	) -> Result<(), Error> {
		let key = crate::key::table::lq::new(ns, db, tb, live_stm.id.0);
		let key_enc = crate::key::table::lq::Lq::encode(&key)?;
		trace!("putc_tblq ({:?}): key={:?}", &live_stm.id, crate::key::debug::sprint_key(&key_enc));
		self.putc(key_enc, live_stm, expected).await
	}

	/// Add live notification to table live query
	pub async fn putc_tbnt(
		&mut self,
		ns: &str,
		db: &str,
		tb: &str,
		lq: sql::Uuid,
		ts: Timestamp,
		id: sql::Uuid,
		nt: Notification,
		expected: Option<Notification>,
	) -> Result<(), Error> {
		let key = crate::key::table::nt::new(ns, db, tb, lq, ts, id);
		let key_enc = crate::key::table::nt::Nt::encode(&key)?;
		trace!("putc_tbnt key={:?}", crate::key::debug::sprint_key(&key_enc));
		self.putc(key_enc, nt, expected).await
	}

	/// Retrieve all namespace definitions in a datastore.
	pub async fn all_ns(&mut self) -> Result<Arc<[DefineNamespaceStatement]>, Error> {
		let key = crate::key::root::ns::prefix();
		Ok(if let Some(e) = self.cache.get(&key) {
			if let Entry::Nss(v) = e {
				v
			} else {
				unreachable!();
			}
		} else {
			let beg = crate::key::root::ns::prefix();
			let end = crate::key::root::ns::suffix();
			let val = self.getr(beg..end, u32::MAX).await?;
			let val = val.convert().into();
			self.cache.set(key, Entry::Nss(Arc::clone(&val)));
			val
		})
	}

	/// Retrieve all namespace user definitions for a specific namespace.
	pub async fn all_ns_users(&mut self, ns: &str) -> Result<Arc<[DefineUserStatement]>, Error> {
		let key = crate::key::namespace::us::prefix(ns);
		Ok(if let Some(e) = self.cache.get(&key) {
			if let Entry::Nus(v) = e {
				v
			} else {
				unreachable!();
			}
		} else {
			let beg = crate::key::namespace::us::prefix(ns);
			let end = crate::key::namespace::us::suffix(ns);
			let val = self.getr(beg..end, u32::MAX).await?;
			let val = val.convert().into();
			self.cache.set(key, Entry::Nus(Arc::clone(&val)));
			val
		})
	}

	/// Retrieve all namespace token definitions for a specific namespace.
	pub async fn all_nt(&mut self, ns: &str) -> Result<Arc<[DefineTokenStatement]>, Error> {
		let key = crate::key::namespace::tk::prefix(ns);
		Ok(if let Some(e) = self.cache.get(&key) {
			if let Entry::Nts(v) = e {
				v
			} else {
				unreachable!();
			}
		} else {
			let beg = crate::key::namespace::tk::prefix(ns);
			let end = crate::key::namespace::tk::suffix(ns);
			let val = self.getr(beg..end, u32::MAX).await?;
			let val = val.convert().into();
			self.cache.set(key, Entry::Nts(Arc::clone(&val)));
			val
		})
	}

	/// Retrieve all database definitions for a specific namespace.
	pub async fn all_db(&mut self, ns: &str) -> Result<Arc<[DefineDatabaseStatement]>, Error> {
		let key = crate::key::namespace::db::prefix(ns);
		Ok(if let Some(e) = self.cache.get(&key) {
			if let Entry::Dbs(v) = e {
				v
			} else {
				unreachable!();
			}
		} else {
			let beg = crate::key::namespace::db::prefix(ns);
			let end = crate::key::namespace::db::suffix(ns);
			let val = self.getr(beg..end, u32::MAX).await?;
			let val = val.convert().into();
			self.cache.set(key, Entry::Dbs(Arc::clone(&val)));
			val
		})
	}

	/// Retrieve all database user definitions for a specific database.
	pub async fn all_db_users(
		&mut self,
		ns: &str,
		db: &str,
	) -> Result<Arc<[DefineUserStatement]>, Error> {
		let key = crate::key::database::us::prefix(ns, db);
		Ok(if let Some(e) = self.cache.get(&key) {
			if let Entry::Dus(v) = e {
				v
			} else {
				unreachable!();
			}
		} else {
			let beg = crate::key::database::us::prefix(ns, db);
			let end = crate::key::database::us::suffix(ns, db);
			let val = self.getr(beg..end, u32::MAX).await?;
			let val = val.convert().into();
			self.cache.set(key, Entry::Dus(Arc::clone(&val)));
			val
		})
	}

	/// Retrieve all database token definitions for a specific database.
	pub async fn all_dt(
		&mut self,
		ns: &str,
		db: &str,
	) -> Result<Arc<[DefineTokenStatement]>, Error> {
		let key = crate::key::database::tk::prefix(ns, db);
		Ok(if let Some(e) = self.cache.get(&key) {
			if let Entry::Dts(v) = e {
				v
			} else {
				unreachable!();
			}
		} else {
			let beg = crate::key::database::tk::prefix(ns, db);
			let end = crate::key::database::tk::suffix(ns, db);
			let val = self.getr(beg..end, u32::MAX).await?;
			let val = val.convert().into();
			self.cache.set(key, Entry::Dts(Arc::clone(&val)));
			val
		})
	}

	/// Retrieve all function definitions for a specific database.
	pub async fn all_fc(
		&mut self,
		ns: &str,
		db: &str,
	) -> Result<Arc<[DefineFunctionStatement]>, Error> {
		let key = crate::key::database::fc::prefix(ns, db);
		Ok(if let Some(e) = self.cache.get(&key) {
			if let Entry::Fcs(v) = e {
				v
			} else {
				unreachable!();
			}
		} else {
			let beg = crate::key::database::fc::prefix(ns, db);
			let end = crate::key::database::fc::suffix(ns, db);
			let val = self.getr(beg..end, u32::MAX).await?;
			let val = val.convert().into();
			self.cache.set(key, Entry::Fcs(Arc::clone(&val)));
			val
		})
	}

	/// Retrieve all scope definitions for a specific database.
	pub async fn all_sc(
		&mut self,
		ns: &str,
		db: &str,
	) -> Result<Arc<[DefineScopeStatement]>, Error> {
		let key = crate::key::database::sc::prefix(ns, db);
		Ok(if let Some(e) = self.cache.get(&key) {
			if let Entry::Scs(v) = e {
				v
			} else {
				unreachable!();
			}
		} else {
			let beg = crate::key::database::sc::prefix(ns, db);
			let end = crate::key::database::sc::suffix(ns, db);
			let val = self.getr(beg..end, u32::MAX).await?;
			let val = val.convert().into();
			self.cache.set(key, Entry::Scs(Arc::clone(&val)));
			val
		})
	}

	/// Retrieve all scope token definitions for a scope.
	pub async fn all_st(
		&mut self,
		ns: &str,
		db: &str,
		sc: &str,
	) -> Result<Arc<[DefineTokenStatement]>, Error> {
		let key = crate::key::scope::tk::prefix(ns, db, sc);
		Ok(if let Some(e) = self.cache.get(&key) {
			if let Entry::Sts(v) = e {
				v
			} else {
				unreachable!();
			}
		} else {
			let beg = crate::key::scope::tk::prefix(ns, db, sc);
			let end = crate::key::scope::tk::suffix(ns, db, sc);
			let val = self.getr(beg..end, u32::MAX).await?;
			let val = val.convert().into();
			self.cache.set(key, Entry::Sts(Arc::clone(&val)));
			val
		})
	}

	/// Retrieve all param definitions for a specific database.
	pub async fn all_pa(
		&mut self,
		ns: &str,
		db: &str,
	) -> Result<Arc<[DefineParamStatement]>, Error> {
		let key = crate::key::database::pa::prefix(ns, db);
		Ok(if let Some(e) = self.cache.get(&key) {
			if let Entry::Pas(v) = e {
				v
			} else {
				unreachable!();
			}
		} else {
			let beg = crate::key::database::pa::prefix(ns, db);
			let end = crate::key::database::pa::suffix(ns, db);
			let val = self.getr(beg..end, u32::MAX).await?;
			let val = val.convert().into();
			self.cache.set(key, Entry::Pas(Arc::clone(&val)));
			val
		})
	}

	/// Retrieve all table definitions for a specific database.
	pub async fn all_tb(
		&mut self,
		ns: &str,
		db: &str,
	) -> Result<Arc<[DefineTableStatement]>, Error> {
		let key = crate::key::database::tb::prefix(ns, db);
		Ok(if let Some(e) = self.cache.get(&key) {
			if let Entry::Tbs(v) = e {
				v
			} else {
				unreachable!();
			}
		} else {
			let beg = crate::key::database::tb::prefix(ns, db);
			let end = crate::key::database::tb::suffix(ns, db);
			let val = self.getr(beg..end, u32::MAX).await?;
			let val = val.convert().into();
			self.cache.set(key, Entry::Tbs(Arc::clone(&val)));
			val
		})
	}

	/// Retrieve all event definitions for a specific table.
	pub async fn all_ev(
		&mut self,
		ns: &str,
		db: &str,
		tb: &str,
	) -> Result<Arc<[DefineEventStatement]>, Error> {
		let key = crate::key::table::ev::prefix(ns, db, tb);
		Ok(if let Some(e) = self.cache.get(&key) {
			if let Entry::Evs(v) = e {
				v
			} else {
				unreachable!();
			}
		} else {
			let beg = crate::key::table::ev::prefix(ns, db, tb);
			let end = crate::key::table::ev::suffix(ns, db, tb);
			let val = self.getr(beg..end, u32::MAX).await?;
			let val = val.convert().into();
			self.cache.set(key, Entry::Evs(Arc::clone(&val)));
			val
		})
	}

	/// Retrieve all field definitions for a specific table.
	pub async fn all_fd(
		&mut self,
		ns: &str,
		db: &str,
		tb: &str,
	) -> Result<Arc<[DefineFieldStatement]>, Error> {
		let key = crate::key::table::fd::prefix(ns, db, tb);
		Ok(if let Some(e) = self.cache.get(&key) {
			if let Entry::Fds(v) = e {
				v
			} else {
				unreachable!();
			}
		} else {
			let beg = crate::key::table::fd::prefix(ns, db, tb);
			let end = crate::key::table::fd::suffix(ns, db, tb);
			let val = self.getr(beg..end, u32::MAX).await?;
			let val = val.convert().into();
			self.cache.set(key, Entry::Fds(Arc::clone(&val)));
			val
		})
	}

	/// Retrieve all index definitions for a specific table.
	pub async fn all_ix(
		&mut self,
		ns: &str,
		db: &str,
		tb: &str,
	) -> Result<Arc<[DefineIndexStatement]>, Error> {
		let key = crate::key::table::ix::prefix(ns, db, tb);
		Ok(if let Some(e) = self.cache.get(&key) {
			if let Entry::Ixs(v) = e {
				v
			} else {
				unreachable!();
			}
		} else {
			let beg = crate::key::table::ix::prefix(ns, db, tb);
			let end = crate::key::table::ix::suffix(ns, db, tb);
			let val = self.getr(beg..end, u32::MAX).await?;
			let val = val.convert().into();
			self.cache.set(key, Entry::Ixs(Arc::clone(&val)));
			val
		})
	}

	/// Retrieve all view definitions for a specific table.
	pub async fn all_ft(
		&mut self,
		ns: &str,
		db: &str,
		tb: &str,
	) -> Result<Arc<[DefineTableStatement]>, Error> {
		let key = crate::key::table::ft::prefix(ns, db, tb);
		Ok(if let Some(e) = self.cache.get(&key) {
			if let Entry::Fts(v) = e {
				v
			} else {
				unreachable!();
			}
		} else {
			let beg = crate::key::table::ft::prefix(ns, db, tb);
			let end = crate::key::table::ft::suffix(ns, db, tb);
			let val = self.getr(beg..end, u32::MAX).await?;
			let val = val.convert().into();
			self.cache.set(key, Entry::Fts(Arc::clone(&val)));
			val
		})
	}

	/// Retrieve all live definitions for a specific table.
	pub async fn all_lv(
		&mut self,
		ns: &str,
		db: &str,
		tb: &str,
	) -> Result<Arc<[LiveStatement]>, Error> {
		let key = crate::key::table::lq::prefix(ns, db, tb);
		Ok(if let Some(e) = self.cache.get(&key) {
			if let Entry::Lvs(v) = e {
				v
			} else {
				unreachable!();
			}
		} else {
			let beg = crate::key::table::lq::prefix(ns, db, tb);
			let end = crate::key::table::lq::suffix(ns, db, tb);
			let val = self.getr(beg..end, u32::MAX).await?;
			let val = val.convert().into();
			self.cache.set(key, Entry::Lvs(Arc::clone(&val)));
			val
		})
	}

	pub async fn all_lq(&mut self, nd: &uuid::Uuid) -> Result<Vec<LqValue>, Error> {
		let beg = crate::key::node::lq::prefix_nd(nd);
		let end = crate::key::node::lq::suffix_nd(nd);
		let lq_pairs = self.getr(beg..end, u32::MAX).await?;
		let mut lqs = vec![];
		for (key, value) in lq_pairs {
			let lq_key = crate::key::node::lq::Lq::decode(key.as_slice())?;
			trace!("Value is {:?}", &value);
			let lq_value = String::from_utf8(value).map_err(|e| {
				Error::Internal(format!("Failed to decode a value while reading LQ: {}", e))
			})?;
			let lqv = LqValue {
				nd: crate::sql::uuid::Uuid::from(*nd),
				ns: lq_key.ns.to_string(),
				db: lq_key.db.to_string(),
				tb: lq_value,
				lq: crate::sql::uuid::Uuid::from(lq_key.lq),
			};
			lqs.push(lqv);
		}
		Ok(lqs)
	}

	/// Retrieve all analyzer definitions for a specific database.
	pub async fn all_az(
		&mut self,
		ns: &str,
		db: &str,
	) -> Result<Arc<[DefineAnalyzerStatement]>, Error> {
		let key = crate::key::database::az::prefix(ns, db);
		Ok(if let Some(e) = self.cache.get(&key) {
			if let Entry::Azs(v) = e {
				v
			} else {
				unreachable!();
			}
		} else {
			let beg = crate::key::database::az::prefix(ns, db);
			let end = crate::key::database::az::suffix(ns, db);
			let val = self.getr(beg..end, u32::MAX).await?;
			let val = val.convert().into();
			self.cache.set(key, Entry::Azs(Arc::clone(&val)));
			val
		})
	}

	/// Retrieve all ROOT users.
	pub async fn all_root_users(&mut self) -> Result<Arc<[DefineUserStatement]>, Error> {
		let beg = crate::key::root::us::prefix();
		let end = crate::key::root::us::suffix();

		let val = self.getr(beg..end, u32::MAX).await?;
		let val = val.convert().into();
		Ok(val)
	}

	/// Retrieve a specific namespace definition.
	pub async fn get_ns(&mut self, ns: &str) -> Result<DefineNamespaceStatement, Error> {
		let key = crate::key::root::ns::new(ns);
		let val = self.get(key).await?.ok_or(Error::NsNotFound {
			value: ns.to_owned(),
		})?;
		Ok(val.into())
	}

	/// Retrieve a specific namespace token definition.
	pub async fn get_nt(&mut self, ns: &str, nt: &str) -> Result<DefineTokenStatement, Error> {
		let key = crate::key::namespace::tk::new(ns, nt);
		let val = self.get(key).await?.ok_or(Error::NtNotFound {
			value: nt.to_owned(),
		})?;
		Ok(val.into())
	}

	/// Retrieve a specific database definition.
	pub async fn get_db(&mut self, ns: &str, db: &str) -> Result<DefineDatabaseStatement, Error> {
		let key = crate::key::namespace::db::new(ns, db);
		let val = self.get(key).await?.ok_or(Error::DbNotFound {
			value: db.to_owned(),
		})?;
		Ok(val.into())
	}

	/// Retrieve a specific database token definition.
	pub async fn get_dt(
		&mut self,
		ns: &str,
		db: &str,
		dt: &str,
	) -> Result<DefineTokenStatement, Error> {
		let key = crate::key::database::tk::new(ns, db, dt);
		let val = self.get(key).await?.ok_or(Error::DtNotFound {
			value: dt.to_owned(),
		})?;
		Ok(val.into())
	}

	/// Retrieve a specific scope definition.
	pub async fn get_sc(
		&mut self,
		ns: &str,
		db: &str,
		sc: &str,
	) -> Result<DefineScopeStatement, Error> {
		let key = crate::key::database::sc::new(ns, db, sc);
		let val = self.get(key).await?.ok_or(Error::ScNotFound {
			value: sc.to_owned(),
		})?;
		Ok(val.into())
	}

	/// Retrieve a specific scope token definition.
	pub async fn get_st(
		&mut self,
		ns: &str,
		db: &str,
		sc: &str,
		st: &str,
	) -> Result<DefineTokenStatement, Error> {
		let key = crate::key::scope::tk::new(ns, db, sc, st);
		let val = self.get(key).await?.ok_or(Error::StNotFound {
			value: st.to_owned(),
		})?;
		Ok(val.into())
	}

	/// Retrieve a specific function definition.
	pub async fn get_fc(
		&mut self,
		ns: &str,
		db: &str,
		fc: &str,
	) -> Result<DefineFunctionStatement, Error> {
		let key = crate::key::database::fc::new(ns, db, fc);
		let val = self.get(key).await?.ok_or(Error::FcNotFound {
			value: fc.to_owned(),
		})?;
		Ok(val.into())
	}

	/// Return the table stored at the lq address
	pub async fn get_lq(
		&mut self,
		nd: Uuid,
		ns: &str,
		db: &str,
		lq: Uuid,
	) -> Result<Strand, Error> {
		let key = crate::key::node::lq::new(nd, lq, ns, db);
		let val = self.get(key).await?.ok_or(Error::LqNotFound {
			value: lq.to_string(),
		})?;
		Value::from(val).convert_to_strand()
	}

	pub async fn get_lv(
		&mut self,
		ns: &str,
		db: &str,
		tb: &str,
		lv: &Uuid,
	) -> Result<LiveStatement, Error> {
		let key = crate::key::table::lq::new(ns, db, tb, *lv);
		let key_enc = crate::key::table::lq::Lq::encode(&key)?;
		trace!("Getting lv ({:?}) {:?}", lv, crate::key::debug::sprint_key(&key_enc));
		let val = self.get(key_enc).await?.ok_or(Error::LvNotFound {
			value: lv.to_string(),
		})?;
		Ok(val.into())
	}

	/// Retrieve a specific param definition.
	pub async fn get_pa(
		&mut self,
		ns: &str,
		db: &str,
		pa: &str,
	) -> Result<DefineParamStatement, Error> {
		let key = crate::key::database::pa::new(ns, db, pa);
		let val = self.get(key).await?.ok_or(Error::PaNotFound {
			value: pa.to_owned(),
		})?;
		Ok(val.into())
	}

	/// Retrieve a specific table definition.
	pub async fn get_tb(
		&mut self,
		ns: &str,
		db: &str,
		tb: &str,
	) -> Result<DefineTableStatement, Error> {
		let key = crate::key::database::tb::new(ns, db, tb);
		let val = self.get(key).await?.ok_or(Error::TbNotFound {
			value: tb.to_owned(),
		})?;
		Ok(val.into())
	}
	/// Retrieve a specific analyzer definition.
	pub async fn get_az(
		&mut self,
		ns: &str,
		db: &str,
		az: &str,
	) -> Result<DefineAnalyzerStatement, Error> {
		let key = crate::key::database::az::new(ns, db, az);
		let val = self.get(key).await?.ok_or(Error::AzNotFound {
			value: az.to_owned(),
		})?;
		Ok(val.into())
	}
	/// Retrieve a specific analyzer definition.
	pub async fn get_ix(
		&mut self,
		ns: &str,
		db: &str,
		tb: &str,
		ix: &str,
	) -> Result<DefineIndexStatement, Error> {
		let key = crate::key::table::ix::new(ns, db, tb, ix);
		let val = self.get(key).await?.ok_or(Error::IxNotFound {
			value: ix.to_owned(),
		})?;
		Ok(val.into())
	}

	/// Retrieve a specific user definition from ROOT.
	pub async fn get_root_user(&mut self, user: &str) -> Result<DefineUserStatement, Error> {
		let key = crate::key::root::us::new(user);
		let val = self.get(key).await?.ok_or(Error::UserRootNotFound {
			value: user.to_owned(),
		})?;
		Ok(val.into())
	}

	/// Retrieve a specific user definition from a namespace.
	pub async fn get_ns_user(
		&mut self,
		ns: &str,
		user: &str,
	) -> Result<DefineUserStatement, Error> {
		let key = crate::key::namespace::us::new(ns, user);
		let val = self.get(key).await?.ok_or(Error::UserNsNotFound {
			value: user.to_owned(),
			ns: ns.to_owned(),
		})?;
		Ok(val.into())
	}

	/// Retrieve a specific user definition from a database.
	pub async fn get_db_user(
		&mut self,
		ns: &str,
		db: &str,
		user: &str,
	) -> Result<DefineUserStatement, Error> {
		let key = crate::key::database::us::new(ns, db, user);
		let val = self.get(key).await?.ok_or(Error::UserDbNotFound {
			value: user.to_owned(),
			ns: ns.to_owned(),
			db: db.to_owned(),
		})?;
		Ok(val.into())
	}

	/// Add a namespace with a default configuration, only if we are in dynamic mode.
	pub async fn add_ns(
		&mut self,
		ns: &str,
		strict: bool,
	) -> Result<DefineNamespaceStatement, Error> {
		match self.get_ns(ns).await {
			Err(Error::NsNotFound {
				value,
			}) => match strict {
				false => {
					let key = crate::key::root::ns::new(ns);
					let val = DefineNamespaceStatement {
						name: ns.to_owned().into(),
						..Default::default()
					};
					self.put(key, &val).await?;
					Ok(val)
				}
				true => Err(Error::NsNotFound {
					value,
				}),
			},
			Err(e) => Err(e),
			Ok(v) => Ok(v),
		}
	}

	/// Add a database with a default configuration, only if we are in dynamic mode.
	pub async fn add_db(
		&mut self,
		ns: &str,
		db: &str,
		strict: bool,
	) -> Result<DefineDatabaseStatement, Error> {
		match self.get_db(ns, db).await {
			Err(Error::DbNotFound {
				value,
			}) => match strict {
				false => {
					let key = crate::key::namespace::db::new(ns, db);
					let val = DefineDatabaseStatement {
						name: db.to_owned().into(),
						..Default::default()
					};
					self.put(key, &val).await?;
					Ok(val)
				}
				true => Err(Error::DbNotFound {
					value,
				}),
			},
			Err(e) => Err(e),
			Ok(v) => Ok(v),
		}
	}

	/// Add a scope with a default configuration, only if we are in dynamic mode.
	pub async fn add_sc(
		&mut self,
		ns: &str,
		db: &str,
		sc: &str,
		strict: bool,
	) -> Result<DefineScopeStatement, Error> {
		match self.get_sc(ns, db, sc).await {
			Err(Error::ScNotFound {
				value,
			}) => match strict {
				false => {
					let key = crate::key::database::sc::new(ns, db, sc);
					let val = DefineScopeStatement {
						name: sc.to_owned().into(),
						..Default::default()
					};
					self.put(key, &val).await?;
					Ok(val)
				}
				true => Err(Error::ScNotFound {
					value,
				}),
			},
			Err(e) => Err(e),
			Ok(v) => Ok(v),
		}
	}

	/// Add a table with a default configuration, only if we are in dynamic mode.
	pub async fn add_tb(
		&mut self,
		ns: &str,
		db: &str,
		tb: &str,
		strict: bool,
	) -> Result<DefineTableStatement, Error> {
		match self.get_tb(ns, db, tb).await {
			Err(Error::TbNotFound {
				value,
			}) => match strict {
				false => {
					let key = crate::key::database::tb::new(ns, db, tb);
					let val = DefineTableStatement {
						name: tb.to_owned().into(),
						permissions: Permissions::none(),
						..Default::default()
					};
					self.put(key, &val).await?;
					Ok(val)
				}
				true => Err(Error::TbNotFound {
					value,
				}),
			},
			Err(e) => Err(e),
			Ok(v) => Ok(v),
		}
	}

	/// Retrieve and cache a specific namespace definition.
	pub async fn get_and_cache_ns(
		&mut self,
		ns: &str,
	) -> Result<Arc<DefineNamespaceStatement>, Error> {
		let key = crate::key::root::ns::new(ns).encode()?;
		Ok(if let Some(e) = self.cache.get(&key) {
			if let Entry::Ns(v) = e {
				v
			} else {
				unreachable!();
			}
		} else {
			let val = self.get(key.clone()).await?.ok_or(Error::NsNotFound {
				value: ns.to_owned(),
			})?;
			let val: Arc<DefineNamespaceStatement> = Arc::new(val.into());
			self.cache.set(key, Entry::Ns(Arc::clone(&val)));
			val
		})
	}

	/// Retrieve and cache a specific database definition.
	pub async fn get_and_cache_db(
		&mut self,
		ns: &str,
		db: &str,
	) -> Result<Arc<DefineDatabaseStatement>, Error> {
		let key = crate::key::namespace::db::new(ns, db).encode()?;
		Ok(if let Some(e) = self.cache.get(&key) {
			if let Entry::Db(v) = e {
				v
			} else {
				unreachable!();
			}
		} else {
			let val = self.get(key.clone()).await?.ok_or(Error::DbNotFound {
				value: db.to_owned(),
			})?;
			let val: Arc<DefineDatabaseStatement> = Arc::new(val.into());
			self.cache.set(key, Entry::Db(Arc::clone(&val)));
			val
		})
	}

	/// Retrieve and cache a specific table definition.
	pub async fn get_and_cache_tb(
		&mut self,
		ns: &str,
		db: &str,
		tb: &str,
	) -> Result<Arc<DefineTableStatement>, Error> {
		let key = crate::key::database::tb::new(ns, db, tb).encode()?;
		Ok(if let Some(e) = self.cache.get(&key) {
			if let Entry::Tb(v) = e {
				v
			} else {
				unreachable!();
			}
		} else {
			let val = self.get(key.clone()).await?.ok_or(Error::TbNotFound {
				value: tb.to_owned(),
			})?;
			let val: Arc<DefineTableStatement> = Arc::new(val.into());
			self.cache.set(key, Entry::Tb(Arc::clone(&val)));
			val
		})
	}

	/// Add a namespace with a default configuration, only if we are in dynamic mode.
	pub async fn add_and_cache_ns(
		&mut self,
		ns: &str,
		strict: bool,
	) -> Result<Arc<DefineNamespaceStatement>, Error> {
		match self.get_and_cache_ns(ns).await {
			Err(Error::NsNotFound {
				value,
			}) => match strict {
				false => {
					let key = crate::key::root::ns::new(ns);
					let val = DefineNamespaceStatement {
						name: ns.to_owned().into(),
						..Default::default()
					};
					self.put(key, &val).await?;
					Ok(Arc::new(val))
				}
				true => Err(Error::NsNotFound {
					value,
				}),
			},
			Err(e) => Err(e),
			Ok(v) => Ok(v),
		}
	}

	/// Add a database with a default configuration, only if we are in dynamic mode.
	pub async fn add_and_cache_db(
		&mut self,
		ns: &str,
		db: &str,
		strict: bool,
	) -> Result<Arc<DefineDatabaseStatement>, Error> {
		match self.get_and_cache_db(ns, db).await {
			Err(Error::DbNotFound {
				value,
			}) => match strict {
				false => {
					let key = crate::key::namespace::db::new(ns, db);
					let val = DefineDatabaseStatement {
						name: db.to_owned().into(),
						..Default::default()
					};
					self.put(key, &val).await?;
					Ok(Arc::new(val))
				}
				true => Err(Error::DbNotFound {
					value,
				}),
			},
			Err(e) => Err(e),
			Ok(v) => Ok(v),
		}
	}

	/// Add a table with a default configuration, only if we are in dynamic mode.
	pub async fn add_and_cache_tb(
		&mut self,
		ns: &str,
		db: &str,
		tb: &str,
		strict: bool,
	) -> Result<Arc<DefineTableStatement>, Error> {
		match self.get_and_cache_tb(ns, db, tb).await {
			Err(Error::TbNotFound {
				value,
			}) => match strict {
				false => {
					let key = crate::key::database::tb::new(ns, db, tb);
					let val = DefineTableStatement {
						name: tb.to_owned().into(),
						permissions: Permissions::none(),
						..Default::default()
					};
					self.put(key, &val).await?;
					Ok(Arc::new(val))
				}
				true => Err(Error::TbNotFound {
					value,
				}),
			},
			Err(e) => Err(e),
			Ok(v) => Ok(v),
		}
	}

	/// Retrieve and cache a specific table definition.
	pub async fn check_ns_db_tb(
		&mut self,
		ns: &str,
		db: &str,
		tb: &str,
		strict: bool,
	) -> Result<(), Error> {
		match strict {
			// Strict mode is disabled
			false => Ok(()),
			// Strict mode is enabled
			true => {
				self.get_and_cache_ns(ns).await?;
				self.get_and_cache_db(ns, db).await?;
				self.get_and_cache_tb(ns, db, tb).await?;
				Ok(())
			}
		}
	}

	// --------------------------------------------------
	// Additional methods
	// --------------------------------------------------

	/// Writes the full database contents as binary SQL.
	pub async fn export(&mut self, ns: &str, db: &str, chn: Sender<Vec<u8>>) -> Result<(), Error> {
		// Output OPTIONS
		{
			chn.send(bytes!("-- ------------------------------")).await?;
			chn.send(bytes!("-- OPTION")).await?;
			chn.send(bytes!("-- ------------------------------")).await?;
			chn.send(bytes!("")).await?;
			chn.send(bytes!("OPTION IMPORT;")).await?;
			chn.send(bytes!("")).await?;
		}
		// Output FUNCTIONS
		{
			let fcs = self.all_fc(ns, db).await?;
			if !fcs.is_empty() {
				chn.send(bytes!("-- ------------------------------")).await?;
				chn.send(bytes!("-- FUNCTIONS")).await?;
				chn.send(bytes!("-- ------------------------------")).await?;
				chn.send(bytes!("")).await?;
				for fc in fcs.iter() {
					chn.send(bytes!(format!("{fc};"))).await?;
				}
				chn.send(bytes!("")).await?;
			}
		}
		// Output USERS
		{
			let dus = self.all_db_users(ns, db).await?;
			if !dus.is_empty() {
				chn.send(bytes!("-- ------------------------------")).await?;
				chn.send(bytes!("-- USERS")).await?;
				chn.send(bytes!("-- ------------------------------")).await?;
				chn.send(bytes!("")).await?;
				for us in dus.iter() {
					chn.send(bytes!(format!("{us};"))).await?;
				}
				chn.send(bytes!("")).await?;
			}
		}
		// Output TOKENS
		{
			let dts = self.all_dt(ns, db).await?;
			if !dts.is_empty() {
				chn.send(bytes!("-- ------------------------------")).await?;
				chn.send(bytes!("-- TOKENS")).await?;
				chn.send(bytes!("-- ------------------------------")).await?;
				chn.send(bytes!("")).await?;
				for dt in dts.iter() {
					chn.send(bytes!(format!("{dt};"))).await?;
				}
				chn.send(bytes!("")).await?;
			}
		}
		// Output PARAMS
		{
			let pas = self.all_pa(ns, db).await?;
			if !pas.is_empty() {
				chn.send(bytes!("-- ------------------------------")).await?;
				chn.send(bytes!("-- PARAMS")).await?;
				chn.send(bytes!("-- ------------------------------")).await?;
				chn.send(bytes!("")).await?;
				for pa in pas.iter() {
					chn.send(bytes!(format!("{pa};"))).await?;
				}
				chn.send(bytes!("")).await?;
			}
		}
		// Output SCOPES
		{
			let scs = self.all_sc(ns, db).await?;
			if !scs.is_empty() {
				chn.send(bytes!("-- ------------------------------")).await?;
				chn.send(bytes!("-- SCOPES")).await?;
				chn.send(bytes!("-- ------------------------------")).await?;
				chn.send(bytes!("")).await?;
				for sc in scs.iter() {
					// Output SCOPE
					chn.send(bytes!(format!("{sc};"))).await?;
					// Output TOKENS
					{
						let sts = self.all_st(ns, db, &sc.name).await?;
						if !sts.is_empty() {
							for st in sts.iter() {
								chn.send(bytes!(format!("{st};"))).await?;
							}
							chn.send(bytes!("")).await?;
						}
					}
				}
				chn.send(bytes!("")).await?;
			}
		}
		// Output ANALYZERS
		{
			let azs = self.all_az(ns, db).await?;
			if !azs.is_empty() {
				chn.send(bytes!("-- ------------------------------")).await?;
				chn.send(bytes!("-- ANALYZERS")).await?;
				chn.send(bytes!("-- ------------------------------")).await?;
				chn.send(bytes!("")).await?;
				for az in azs.iter() {
					chn.send(bytes!(format!("{az};"))).await?;
				}
				chn.send(bytes!("")).await?;
			}
		}
		// Output TABLES
		{
			let tbs = self.all_tb(ns, db).await?;
			if !tbs.is_empty() {
				for tb in tbs.iter() {
					// Output TABLE
					chn.send(bytes!("-- ------------------------------")).await?;
					chn.send(bytes!(format!("-- TABLE: {}", tb.name))).await?;
					chn.send(bytes!("-- ------------------------------")).await?;
					chn.send(bytes!("")).await?;
					chn.send(bytes!(format!("{tb};"))).await?;
					chn.send(bytes!("")).await?;
					// Output FIELDS
					{
						let fds = self.all_fd(ns, db, &tb.name).await?;
						if !fds.is_empty() {
							for fd in fds.iter() {
								chn.send(bytes!(format!("{fd};"))).await?;
							}
							chn.send(bytes!("")).await?;
						}
					}
					// Output INDEXES
					let ixs = self.all_ix(ns, db, &tb.name).await?;
					if !ixs.is_empty() {
						for ix in ixs.iter() {
							chn.send(bytes!(format!("{ix};"))).await?;
						}
						chn.send(bytes!("")).await?;
					}
					// Output EVENTS
					let evs = self.all_ev(ns, db, &tb.name).await?;
					if !evs.is_empty() {
						for ev in evs.iter() {
							chn.send(bytes!(format!("{ev};"))).await?;
						}
						chn.send(bytes!("")).await?;
					}
				}
				// Start transaction
				chn.send(bytes!("-- ------------------------------")).await?;
				chn.send(bytes!("-- TRANSACTION")).await?;
				chn.send(bytes!("-- ------------------------------")).await?;
				chn.send(bytes!("")).await?;
				chn.send(bytes!("BEGIN TRANSACTION;")).await?;
				chn.send(bytes!("")).await?;
				// Output TABLE data
				for tb in tbs.iter() {
					// Start records
					chn.send(bytes!("-- ------------------------------")).await?;
					chn.send(bytes!(format!("-- TABLE DATA: {}", tb.name))).await?;
					chn.send(bytes!("-- ------------------------------")).await?;
					chn.send(bytes!("")).await?;
					// Fetch records
					let beg = crate::key::thing::prefix(ns, db, &tb.name);
					let end = crate::key::thing::suffix(ns, db, &tb.name);
					let mut nxt: Option<Vec<u8>> = None;
					loop {
						let res = match nxt {
							None => {
								let min = beg.clone();
								let max = end.clone();
								self.scan(min..max, 1000).await?
							}
							Some(ref mut beg) => {
								beg.push(0x00);
								let min = beg.clone();
								let max = end.clone();
								self.scan(min..max, 1000).await?
							}
						};
						if !res.is_empty() {
							// Get total results
							let n = res.len();
							// Exit when settled
							if n == 0 {
								break;
							}
							// Loop over results
							for (i, (k, v)) in res.into_iter().enumerate() {
								// Ready the next
								if n == i + 1 {
									nxt = Some(k.clone());
								}
								// Parse the key and the value
								let k: crate::key::thing::Thing = (&k).into();
								let v: Value = (&v).into();
								let t = Thing::from((k.tb, k.id));
								// Check if this is a graph edge
								match (v.pick(&*EDGE), v.pick(&*IN), v.pick(&*OUT)) {
									// This is a graph edge record
									(Value::Bool(true), Value::Thing(l), Value::Thing(r)) => {
										let sql = format!("RELATE {l} -> {t} -> {r} CONTENT {v};",);
										chn.send(bytes!(sql)).await?;
									}
									// This is a normal record
									_ => {
										let sql = format!("UPDATE {t} CONTENT {v};");
										chn.send(bytes!(sql)).await?;
									}
								}
							}
							continue;
						}
						break;
					}
					chn.send(bytes!("")).await?;
				}
				// Commit transaction
				chn.send(bytes!("-- ------------------------------")).await?;
				chn.send(bytes!("-- TRANSACTION")).await?;
				chn.send(bytes!("-- ------------------------------")).await?;
				chn.send(bytes!("")).await?;
				chn.send(bytes!("COMMIT TRANSACTION;")).await?;
				chn.send(bytes!("")).await?;
			}
		}
		// Everything exported
		Ok(())
	}

	// change will record the change in the changefeed if enabled.
	// To actually persist the record changes into the underlying kvs,
	// you must call the `complete_changes` function and then commit the transaction.
	pub(crate) fn clear_cache(&mut self) {
		self.cache.clear()
	}

	// change will record the change in the changefeed if enabled.
	// To actually persist the record changes into the underlying kvs,
	// you must call the `complete_changes` function and then commit the transaction.
	pub(crate) fn record_change(
		&mut self,
		ns: &str,
		db: &str,
		tb: &DefineTableStatement,
		id: &Thing,
		v: Cow<'_, Value>,
	) {
		if tb.changefeed.is_some() {
			self.cf.update(ns, db, tb.name.to_owned(), id.clone(), v)
		}
	}

	pub(crate) async fn get_idg(&mut self, key: Key) -> Result<U32, Error> {
		let seq = if let Some(e) = self.cache.get(&key) {
			if let Entry::Seq(v) = e {
				v
			} else {
				unreachable!();
			}
		} else {
			let val = self.get(key.clone()).await?;
			if let Some(val) = val {
				U32::new(key.clone(), Some(val)).await?
			} else {
				U32::new(key.clone(), None).await?
			}
		};

		Ok(seq)
	}

	// get_next_db_id will get the next db id for the given namespace.
	pub(crate) async fn get_next_db_id(&mut self, ns: u32) -> Result<u32, Error> {
		let key = crate::key::namespace::di::new(ns).encode().unwrap();
		let mut seq = if let Some(e) = self.cache.get(&key) {
			if let Entry::Seq(v) = e {
				v
			} else {
				unreachable!();
			}
		} else {
			let val = self.get(key.clone()).await?;
			if let Some(val) = val {
				U32::new(key.clone(), Some(val)).await?
			} else {
				U32::new(key.clone(), None).await?
			}
		};

		let id = seq.get_next_id();

		self.cache.set(key.clone(), Entry::Seq(seq));

		self.write_buffer.insert(key.clone(), ());

		Ok(id)
	}

	// remove_db_id removes the given db id from the sequence.
	#[allow(unused)]
	pub(crate) async fn remove_db_id(&mut self, ns: u32, db: u32) -> Result<(), Error> {
		let key = crate::key::namespace::di::new(ns).encode().unwrap();
		let mut seq = self.get_idg(key.clone()).await?;

		seq.remove_id(db);

		self.cache.set(key.clone(), Entry::Seq(seq));

		self.write_buffer.insert(key.clone(), ());

		Ok(())
	}

	// get_next_db_id will get the next tb id for the given namespace and database.
	pub(crate) async fn get_next_tb_id(&mut self, ns: u32, db: u32) -> Result<u32, Error> {
		let key = crate::key::database::ti::new(ns, db).encode().unwrap();
		let mut seq = self.get_idg(key.clone()).await?;

		let id = seq.get_next_id();

		self.cache.set(key.clone(), Entry::Seq(seq));

		self.write_buffer.insert(key.clone(), ());

		Ok(id)
	}

	// remove_tb_id removes the given tb id from the sequence.
	#[allow(unused)]
	pub(crate) async fn remove_tb_id(&mut self, ns: u32, db: u32, tb: u32) -> Result<(), Error> {
		let key = crate::key::database::ti::new(ns, db).encode().unwrap();
		let mut seq = self.get_idg(key.clone()).await?;

		seq.remove_id(tb);

		self.cache.set(key.clone(), Entry::Seq(seq));

		self.write_buffer.insert(key.clone(), ());

		Ok(())
	}

	// get_next_ns_id will get the next ns id.
	pub(crate) async fn get_next_ns_id(&mut self) -> Result<u32, Error> {
		let key = crate::key::root::ni::Ni::default().encode().unwrap();
		let mut seq = if let Some(e) = self.cache.get(&key) {
			if let Entry::Seq(v) = e {
				v
			} else {
				unreachable!();
			}
		} else {
			let val = self.get(key.clone()).await?;
			if let Some(val) = val {
				U32::new(key.clone(), Some(val)).await?
			} else {
				U32::new(key.clone(), None).await?
			}
		};

		let id = seq.get_next_id();

		self.cache.set(key.clone(), Entry::Seq(seq));

		self.write_buffer.insert(key.clone(), ());

		Ok(id)
	}

	// remove_ns_id removes the given ns id from the sequence.
	#[allow(unused)]
	pub(crate) async fn remove_ns_id(&mut self, ns: u32) -> Result<(), Error> {
		let key = crate::key::root::ni::Ni::default().encode().unwrap();
		let mut seq = self.get_idg(key.clone()).await?;

		seq.remove_id(ns);

		self.cache.set(key.clone(), Entry::Seq(seq));

		self.write_buffer.insert(key.clone(), ());

		Ok(())
	}

	// complete_changes will complete the changefeed recording for the given namespace and database.
	//
	// Under the hood, this function calls the transaction's `set_versionstamped_key` for each change.
	// Every change must be recorded by calling this model's `record_change` function beforehand.
	// If there was no preceeding `record_change` function calls for this transaction, this function will do nothing.
	//
	// This function should be called only after all the changes have been made to the transaction.
	// Otherwise, changes are missed in the change feed.
	//
	// This function should be called immediately before calling the commit function to guarantee that
	// the lock, if needed by lock=true, is held only for the duration of the commit, not the entire transaction.
	//
	// This function is here because it needs access to mutably borrow the transaction.
	//
	// Lastly, you should set lock=true if you want the changefeed to be correctly ordered for
	// non-FDB backends.
	pub(crate) async fn complete_changes(&mut self, _lock: bool) -> Result<(), Error> {
		let mut buf = self.write_buffer.clone();
		let writes = buf.drain();
		for (k, _) in writes {
			let v = self.cache.get(&k).unwrap();
			let mut seq = if let Entry::Seq(v) = v {
				v
			} else {
				unreachable!();
			};
			if let Some((k, v)) = seq.finish() {
				self.set(k, v).await?
			}
		}

		let changes = self.cf.get();
		for (tskey, prefix, suffix, v) in changes {
			self.set_versionstamped_key(tskey, prefix, suffix, v).await?
		}
		Ok(())
	}

	// set_timestamp_for_versionstamp correlates the given timestamp with the current versionstamp.
	// This allows get_versionstamp_from_timestamp to obtain the versionstamp from the timestamp later.
	pub(crate) async fn set_timestamp_for_versionstamp(
		&mut self,
		ts: u64,
		ns: &str,
		db: &str,
		lock: bool,
	) -> Result<(), Error> {
		// This also works as an advisory lock on the ts keys so that there is
		// on other concurrent transactions that can write to the ts_key or the keys after it.
		let vs = self.get_timestamp(crate::key::database::vs::new(ns, db), lock).await?;

		// Ensure there are no keys after the ts_key
		// Otherwise we can go back in time!
		let ts_key = crate::key::database::ts::new(ns, db, ts);
		let begin = ts_key.encode()?;
		let end = crate::key::database::ts::suffix(ns, db);
		let ts_pairs: Vec<(Vec<u8>, Vec<u8>)> = self.getr(begin..end, u32::MAX).await?;
		let latest_ts_pair = ts_pairs.last();
		if let Some((k, _)) = latest_ts_pair {
			let k = crate::key::database::ts::Ts::decode(k)?;
			let latest_ts = k.ts;
			if latest_ts >= ts {
				return Err(Error::Internal(
					"ts is less than or equal to the latest ts".to_string(),
				));
			}
		}
		self.set(ts_key, vs).await?;
		Ok(())
	}

	pub(crate) async fn get_versionstamp_from_timestamp(
		&mut self,
		ts: u64,
		ns: &str,
		db: &str,
		_lock: bool,
	) -> Result<Option<Versionstamp>, Error> {
		let start = crate::key::database::ts::prefix(ns, db);
		let ts_key = crate::key::database::ts::new(ns, db, ts + 1);
		let end = ts_key.encode()?;
		let ts_pairs = self.getr(start..end, u32::MAX).await?;
		let latest_ts_pair = ts_pairs.last();
		if let Some((_, v)) = latest_ts_pair {
			if v.len() == 10 {
				let mut sl = [0u8; 10];
				sl.copy_from_slice(v);
				return Ok(Some(sl));
			} else {
				return Err(Error::Internal("versionstamp is not 10 bytes".to_string()));
			}
		}
		Ok(None)
	}

	// --------------------------------------------------
	// Private methods
	// --------------------------------------------------

	#[allow(unused_variables)]
	fn check_level(&mut self, check: Check) {
		#![allow(unused_variables)]
		match self {
			#[cfg(feature = "kv-mem")]
			Transaction {
				inner: Inner::Mem(ref mut v),
				..
			} => v.check_level(check),
			#[cfg(feature = "kv-rocksdb")]
			Transaction {
				inner: Inner::RocksDB(ref mut v),
				..
			} => v.check_level(check),
			#[cfg(feature = "kv-speedb")]
			Transaction {
				inner: Inner::SpeeDB(ref mut v),
				..
			} => v.check_level(check),
			#[cfg(feature = "kv-indxdb")]
			Transaction {
				inner: Inner::IndxDB(ref mut v),
				..
			} => v.check_level(check),
			#[cfg(feature = "kv-tikv")]
			Transaction {
				inner: Inner::TiKV(ref mut v),
				..
			} => v.check_level(check),
			#[cfg(feature = "kv-fdb")]
			Transaction {
				inner: Inner::FoundationDB(ref mut v),
				..
			} => v.check_level(check),
			#[allow(unreachable_patterns)]
			_ => unreachable!(),
		}
	}
}

#[cfg(test)]
#[cfg(feature = "kv-mem")]
mod tests {
	use crate::{
		kvs::Datastore,
		sql::{statements::DefineUserStatement, Base},
	};

	#[tokio::test]
	async fn test_get_root_user() {
		let ds = Datastore::new("memory").await.unwrap();
		let mut txn = ds.transaction(true, false).await.unwrap();

		// Retrieve non-existent KV user
		let res = txn.get_root_user("nonexistent").await;
		assert_eq!(res.err().unwrap().to_string(), "The root user 'nonexistent' does not exist");

		// Create KV user and retrieve it
		let data = DefineUserStatement {
			name: "user".into(),
			base: Base::Root,
			..Default::default()
		};
		let key = crate::key::root::us::new("user");
		let _ = txn.set(key, data.to_owned()).await.unwrap();
		let res = txn.get_root_user("user").await.unwrap();
		assert_eq!(res, data);
		txn.commit().await.unwrap()
	}

	#[tokio::test]
	async fn test_get_ns_user() {
		let ds = Datastore::new("memory").await.unwrap();
		let mut txn = ds.transaction(true, false).await.unwrap();

		// Retrieve non-existent NS user
		let res = txn.get_ns_user("ns", "nonexistent").await;
		assert_eq!(
			res.err().unwrap().to_string(),
			"The user 'nonexistent' does not exist in the namespace 'ns'"
		);

		// Create NS user and retrieve it
		let data = DefineUserStatement {
			name: "user".into(),
			base: Base::Ns,
			..Default::default()
		};

		let key = crate::key::namespace::us::new("ns", "user");
		let _ = txn.set(key, data.to_owned()).await.unwrap();
		let res = txn.get_ns_user("ns", "user").await.unwrap();
		assert_eq!(res, data);
		txn.commit().await.unwrap();
	}

	#[tokio::test]
	async fn test_get_db_user() {
		let ds = Datastore::new("memory").await.unwrap();
		let mut txn = ds.transaction(true, false).await.unwrap();

		// Retrieve non-existent DB user
		let res = txn.get_db_user("ns", "db", "nonexistent").await;
		assert_eq!(
			res.err().unwrap().to_string(),
			"The user 'nonexistent' does not exist in the database 'db'"
		);

		// Create DB user and retrieve it
		let data = DefineUserStatement {
			name: "user".into(),
			base: Base::Db,
			..Default::default()
		};

		let key = crate::key::database::us::new("ns", "db", "user");
		let _ = txn.set(key, data.to_owned()).await.unwrap();
		let res = txn.get_db_user("ns", "db", "user").await.unwrap();
		assert_eq!(res, data);
		txn.commit().await.unwrap();
	}

	#[tokio::test]
	async fn test_all_root_users() {
		let ds = Datastore::new("memory").await.unwrap();
		let mut txn = ds.transaction(true, false).await.unwrap();

		// When there are no users
		let res = txn.all_root_users().await.unwrap();
		assert_eq!(res.len(), 0);

		// When there are users
		let data = DefineUserStatement {
			name: "user".into(),
			base: Base::Root,
			..Default::default()
		};

		let key1 = crate::key::root::us::new("user1");
		let key2 = crate::key::root::us::new("user2");
		let _ = txn.set(key1, data.to_owned()).await.unwrap();
		let _ = txn.set(key2, data.to_owned()).await.unwrap();
		let res = txn.all_root_users().await.unwrap();

		assert_eq!(res.len(), 2);
		assert_eq!(res[0], data);
		txn.commit().await.unwrap();
	}

	#[tokio::test]
	async fn test_all_ns_users() {
		let ds = Datastore::new("memory").await.unwrap();
		let mut txn = ds.transaction(true, false).await.unwrap();

		// When there are no users
		let res = txn.all_ns_users("ns").await.unwrap();
		assert_eq!(res.len(), 0);

		// When there are users
		let data = DefineUserStatement {
			name: "user".into(),
			base: Base::Ns,
			..Default::default()
		};

		let key1 = crate::key::namespace::us::new("ns", "user1");
		let key2 = crate::key::namespace::us::new("ns", "user2");
		let _ = txn.set(key1, data.to_owned()).await.unwrap();
		let _ = txn.set(key2, data.to_owned()).await.unwrap();

		txn.cache.clear();

		let res = txn.all_ns_users("ns").await.unwrap();

		assert_eq!(res.len(), 2);
		assert_eq!(res[0], data);
		txn.commit().await.unwrap();
	}

	#[tokio::test]
	async fn test_all_db_users() {
		let ds = Datastore::new("memory").await.unwrap();
		let mut txn = ds.transaction(true, false).await.unwrap();

		// When there are no users
		let res = txn.all_db_users("ns", "db").await.unwrap();
		assert_eq!(res.len(), 0);

		// When there are users
		let data = DefineUserStatement {
			name: "user".into(),
			base: Base::Db,
			..Default::default()
		};

		let key1 = crate::key::database::us::new("ns", "db", "user1");
		let key2 = crate::key::database::us::new("ns", "db", "user2");
		let _ = txn.set(key1, data.to_owned()).await.unwrap();
		let _ = txn.set(key2, data.to_owned()).await.unwrap();

		txn.cache.clear();

		let res = txn.all_db_users("ns", "db").await.unwrap();

		assert_eq!(res.len(), 2);
		assert_eq!(res[0], data);
		txn.commit().await.unwrap();
	}

	#[tokio::test]
	async fn test_seqs() {
		let ds = Datastore::new("memory").await.unwrap();

		let mut txn = ds.transaction(true, false).await.unwrap();
		let nsid = txn.get_next_ns_id().await.unwrap();
		txn.complete_changes(false).await.unwrap();
		txn.commit().await.unwrap();
		assert_eq!(nsid, 0);

		let mut txn = ds.transaction(true, false).await.unwrap();
		let dbid = txn.get_next_db_id(nsid).await.unwrap();
		txn.complete_changes(false).await.unwrap();
		txn.commit().await.unwrap();
		assert_eq!(dbid, 0);

		let mut txn = ds.transaction(true, false).await.unwrap();
		let tbid1 = txn.get_next_tb_id(nsid, dbid).await.unwrap();
		txn.complete_changes(false).await.unwrap();
		txn.commit().await.unwrap();
		assert_eq!(tbid1, 0);

		let mut txn = ds.transaction(true, false).await.unwrap();
		let tbid2 = txn.get_next_tb_id(nsid, dbid).await.unwrap();
		txn.complete_changes(false).await.unwrap();
		txn.commit().await.unwrap();
		assert_eq!(tbid2, 1);

		let mut txn = ds.transaction(true, false).await.unwrap();
		txn.remove_tb_id(nsid, dbid, tbid1).await.unwrap();
		txn.complete_changes(false).await.unwrap();
		txn.commit().await.unwrap();

		let mut txn = ds.transaction(true, false).await.unwrap();
		txn.remove_db_id(nsid, dbid).await.unwrap();
		txn.complete_changes(false).await.unwrap();
		txn.commit().await.unwrap();

		let mut txn = ds.transaction(true, false).await.unwrap();
		txn.remove_ns_id(nsid).await.unwrap();
		txn.complete_changes(false).await.unwrap();
		txn.commit().await.unwrap();
	}
}<|MERGE_RESOLUTION|>--- conflicted
+++ resolved
@@ -44,12 +44,8 @@
 use std::fmt::Debug;
 use std::ops::Range;
 use std::sync::Arc;
-<<<<<<< HEAD
+#[cfg(not(target_arch = "wasm32"))]
 use tokio::sync::RwLock;
-=======
-#[cfg(not(target_arch = "wasm32"))]
-use std::time::{SystemTime, UNIX_EPOCH};
->>>>>>> 414fc68d
 use uuid::Uuid;
 #[cfg(target_arch = "wasm32")]
 use wasmtimer::std::{SystemTime, UNIX_EPOCH};
@@ -1016,17 +1012,7 @@
 	/// But also allows for lexicographical ordering.
 	pub(crate) async fn clock(&self) -> Timestamp {
 		// Use a timestamp oracle if available
-<<<<<<< HEAD
 		self.clock.read().await.now()
-=======
-		let now: u128 = match SystemTime::now().duration_since(UNIX_EPOCH) {
-			Ok(duration) => duration.as_millis(),
-			Err(error) => panic!("Clock may have gone backwards: {:?}", error.duration()),
-		};
-		Timestamp {
-			value: now as u64,
-		}
->>>>>>> 414fc68d
 	}
 
 	// Set heartbeat
