--- conflicted
+++ resolved
@@ -2744,13 +2744,8 @@
 	// complete_changes will complete the changefeed recording for the given namespace and database.
 	//
 	// Under the hood, this function calls the transaction's `set_versionstamped_key` for each change.
-<<<<<<< HEAD
 	// Every change must be recorded by calling this model's `record_change` function beforehand.
-	// If there was no preceeding `record_change` function calls for this transaction, this function will do nothing.
-=======
-	// Every change must be recorded by calling this struct's `record_change` function beforehand.
 	// If there were no preceding `record_change` function calls for this transaction, this function will do nothing.
->>>>>>> 74ad6937
 	//
 	// This function should be called only after all the changes have been made to the transaction.
 	// Otherwise, changes are missed in the change feed.
