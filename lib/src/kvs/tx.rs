--- conflicted
+++ resolved
@@ -67,11 +67,7 @@
 	pub(super) cache: Cache,
 	pub(super) cf: cf::Writer,
 	pub(super) vso: Arc<Mutex<Oracle>>,
-<<<<<<< HEAD
-	pub(super) clock: Arc<RwLock<SizedClock>>,
-=======
 	pub(super) clock: AtomicLockedClock,
->>>>>>> ab970e4c
 }
 
 #[allow(clippy::large_enum_variant)]
@@ -1066,9 +1062,6 @@
 	pub async fn clock(&self) -> Timestamp {
 		// Use a timestamp oracle if available
 		// Match, because we cannot have sized traits or async traits
-<<<<<<< HEAD
-		match self.clock.read().await.deref() {
-=======
 		#[cfg(not(target_arch = "wasm32"))]
 		let owned = self.clock.read().await;
 		#[cfg(not(target_arch = "wasm32"))]
@@ -1076,7 +1069,6 @@
 		#[cfg(target_arch = "wasm32")]
 		let clock_impl = self.clock;
 		match clock_impl {
->>>>>>> ab970e4c
 			SizedClock::Fake(fake) => fake.now(),
 			SizedClock::Inc(inc) => inc.now().await,
 			SizedClock::System(system) => system.now(),
@@ -1394,7 +1386,6 @@
 		Ok(out)
 	}
 
-<<<<<<< HEAD
 	pub async fn scan_tbnt<'a>(
 		&mut self,
 		ns: &str,
@@ -1431,8 +1422,6 @@
 		Ok(res)
 	}
 
-=======
->>>>>>> ab970e4c
 	/// Add live query to table
 	pub async fn putc_tblq(
 		&mut self,
