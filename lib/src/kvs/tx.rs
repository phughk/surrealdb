use super::kv::Add;
use super::kv::Convert;
use super::Key;
use super::Val;
use crate::cf;
use crate::dbs::node::ClusterMembership;
use crate::dbs::node::Timestamp;
use crate::dbs::Notification;
use crate::err::Error;
use crate::idg::u32::U32;
use crate::idx::trees::store::TreeStoreType;
use crate::key::debug;
use crate::key::error::KeyCategory;
use crate::key::key_req::KeyRequirements;
use crate::kvs::cache::Cache;
use crate::kvs::cache::Entry;
use crate::kvs::clock::SizedClock;
use crate::kvs::Check;
use crate::kvs::LqValue;
use crate::sql;
use crate::sql::paths::EDGE;
use crate::sql::paths::IN;
use crate::sql::paths::OUT;
use crate::sql::thing::Thing;
use crate::sql::Strand;
use crate::sql::Value;
use crate::vs::Oracle;
use crate::vs::Versionstamp;
use channel::Sender;
use futures::lock::Mutex;
use sql::permission::Permissions;
use sql::statements::DefineAnalyzerStatement;
use sql::statements::DefineDatabaseStatement;
use sql::statements::DefineEventStatement;
use sql::statements::DefineFieldStatement;
use sql::statements::DefineFunctionStatement;
use sql::statements::DefineIndexStatement;
use sql::statements::DefineNamespaceStatement;
use sql::statements::DefineParamStatement;
use sql::statements::DefineScopeStatement;
use sql::statements::DefineTableStatement;
use sql::statements::DefineTokenStatement;
use sql::statements::DefineUserStatement;
use sql::statements::LiveStatement;
use std::borrow::Cow;
use std::fmt;
use std::fmt::Debug;
use std::ops::{Deref, Range};
use std::sync::Arc;
#[cfg(not(target_arch = "wasm32"))]
use tokio::sync::RwLock;
use uuid::Uuid;
#[cfg(target_arch = "wasm32")]
use wasmtimer::std::{SystemTime, UNIX_EPOCH};

pub(crate) const NO_LIMIT: u32 = 0;

/// A set of undoable updates and requests against a dataset.
#[allow(dead_code)]
pub struct Transaction {
	pub(super) inner: Inner,
	pub(super) cache: Cache,
	pub(super) cf: cf::Writer,
	pub(super) vso: Arc<Mutex<Oracle>>,
	pub(super) clock: Arc<RwLock<SizedClock>>,
}

#[allow(clippy::large_enum_variant)]
pub(super) enum Inner {
	#[cfg(feature = "kv-mem")]
	Mem(super::mem::Transaction),
	#[cfg(feature = "kv-rocksdb")]
	RocksDB(super::rocksdb::Transaction),
	#[cfg(feature = "kv-speedb")]
	SpeeDB(super::speedb::Transaction),
	#[cfg(feature = "kv-indxdb")]
	IndxDB(super::indxdb::Transaction),
	#[cfg(feature = "kv-tikv")]
	TiKV(super::tikv::Transaction),
	#[cfg(feature = "kv-fdb")]
	FoundationDB(super::fdb::Transaction),
}

pub enum TransactionType {
	Read,
	Write,
}

impl From<bool> for TransactionType {
	fn from(value: bool) -> Self {
		match value {
			true => TransactionType::Write,
			false => TransactionType::Read,
		}
	}
}

impl From<TreeStoreType> for TransactionType {
	fn from(value: TreeStoreType) -> Self {
		match value {
			TreeStoreType::Write => TransactionType::Write,
			TreeStoreType::Read => TransactionType::Read,
			TreeStoreType::Traversal => TransactionType::Read,
		}
	}
}

pub enum LockType {
	Pessimistic,
	Optimistic,
}

impl fmt::Display for Transaction {
	fn fmt(&self, f: &mut fmt::Formatter<'_>) -> fmt::Result {
		#![allow(unused_variables)]
		match &self.inner {
			#[cfg(feature = "kv-mem")]
			Inner::Mem(_) => write!(f, "memory"),
			#[cfg(feature = "kv-rocksdb")]
			Inner::RocksDB(_) => write!(f, "rocksdb"),
			#[cfg(feature = "kv-speedb")]
			Inner::SpeeDB(_) => write!(f, "speedb"),
			#[cfg(feature = "kv-indxdb")]
			Inner::IndxDB(_) => write!(f, "indxdb"),
			#[cfg(feature = "kv-tikv")]
			Inner::TiKV(_) => write!(f, "tikv"),
			#[cfg(feature = "kv-fdb")]
			Inner::FoundationDB(_) => write!(f, "fdb"),
			#[allow(unreachable_patterns)]
			_ => unreachable!(),
		}
	}
}

impl Transaction {
	// --------------------------------------------------
	// Configuration methods
	// --------------------------------------------------

	pub fn rollback_with_warning(mut self) -> Self {
		self.check_level(Check::Warn);
		self
	}

	pub fn rollback_with_panic(mut self) -> Self {
		self.check_level(Check::Panic);
		self
	}

	pub fn rollback_and_ignore(mut self) -> Self {
		self.check_level(Check::None);
		self
	}

	pub fn enclose(self) -> Arc<Mutex<Self>> {
		Arc::new(Mutex::new(self))
	}

	// --------------------------------------------------
	// Integral methods
	// --------------------------------------------------

	/// Check if transaction is finished.
	///
	/// If the transaction has been cancelled or committed,
	/// then this function will return [`true`], and any further
	/// calls to functions on this transaction will result
	/// in a [`Error::TxFinished`] error.
	pub async fn closed(&self) -> bool {
		#[cfg(debug_assertions)]
		trace!("Closed");
		match self {
			#[cfg(feature = "kv-mem")]
			Transaction {
				inner: Inner::Mem(v),
				..
			} => v.closed(),
			#[cfg(feature = "kv-rocksdb")]
			Transaction {
				inner: Inner::RocksDB(v),
				..
			} => v.closed(),
			#[cfg(feature = "kv-speedb")]
			Transaction {
				inner: Inner::SpeeDB(v),
				..
			} => v.closed(),
			#[cfg(feature = "kv-indxdb")]
			Transaction {
				inner: Inner::IndxDB(v),
				..
			} => v.closed(),
			#[cfg(feature = "kv-tikv")]
			Transaction {
				inner: Inner::TiKV(v),
				..
			} => v.closed(),
			#[cfg(feature = "kv-fdb")]
			Transaction {
				inner: Inner::FoundationDB(v),
				..
			} => v.closed(),
			#[allow(unreachable_patterns)]
			_ => unreachable!(),
		}
	}

	/// Cancel a transaction.
	///
	/// This reverses all changes made within the transaction.
	pub async fn cancel(&mut self) -> Result<(), Error> {
		#[cfg(debug_assertions)]
		trace!("Cancel");
		match self {
			#[cfg(feature = "kv-mem")]
			Transaction {
				inner: Inner::Mem(v),
				..
			} => v.cancel(),
			#[cfg(feature = "kv-rocksdb")]
			Transaction {
				inner: Inner::RocksDB(v),
				..
			} => v.cancel().await,
			#[cfg(feature = "kv-speedb")]
			Transaction {
				inner: Inner::SpeeDB(v),
				..
			} => v.cancel().await,
			#[cfg(feature = "kv-indxdb")]
			Transaction {
				inner: Inner::IndxDB(v),
				..
			} => v.cancel().await,
			#[cfg(feature = "kv-tikv")]
			Transaction {
				inner: Inner::TiKV(v),
				..
			} => v.cancel().await,
			#[cfg(feature = "kv-fdb")]
			Transaction {
				inner: Inner::FoundationDB(v),
				..
			} => v.cancel().await,
			#[allow(unreachable_patterns)]
			_ => unreachable!(),
		}
	}

	/// Commit a transaction.
	///
	/// This attempts to commit all changes made within the transaction.
	pub async fn commit(&mut self) -> Result<(), Error> {
		#[cfg(debug_assertions)]
		trace!("Commit");
		match self {
			#[cfg(feature = "kv-mem")]
			Transaction {
				inner: Inner::Mem(v),
				..
			} => v.commit(),
			#[cfg(feature = "kv-rocksdb")]
			Transaction {
				inner: Inner::RocksDB(v),
				..
			} => v.commit().await,
			#[cfg(feature = "kv-speedb")]
			Transaction {
				inner: Inner::SpeeDB(v),
				..
			} => v.commit().await,
			#[cfg(feature = "kv-indxdb")]
			Transaction {
				inner: Inner::IndxDB(v),
				..
			} => v.commit().await,
			#[cfg(feature = "kv-tikv")]
			Transaction {
				inner: Inner::TiKV(v),
				..
			} => v.commit().await,
			#[cfg(feature = "kv-fdb")]
			Transaction {
				inner: Inner::FoundationDB(v),
				..
			} => v.commit().await,
			#[allow(unreachable_patterns)]
			_ => unreachable!(),
		}
	}

	/// Delete a key from the datastore.
	#[allow(unused_variables)]
	pub async fn del<K>(&mut self, key: K) -> Result<(), Error>
	where
		K: Into<Key> + Debug + Into<Vec<u8>> + Clone,
	{
		#[cfg(debug_assertions)]
		trace!("Del {:?}", crate::key::debug::sprint_key(&key.clone().into()));
		match self {
			#[cfg(feature = "kv-mem")]
			Transaction {
				inner: Inner::Mem(v),
				..
			} => v.del(key),
			#[cfg(feature = "kv-rocksdb")]
			Transaction {
				inner: Inner::RocksDB(v),
				..
			} => v.del(key).await,
			#[cfg(feature = "kv-speedb")]
			Transaction {
				inner: Inner::SpeeDB(v),
				..
			} => v.del(key).await,
			#[cfg(feature = "kv-indxdb")]
			Transaction {
				inner: Inner::IndxDB(v),
				..
			} => v.del(key).await,
			#[cfg(feature = "kv-tikv")]
			Transaction {
				inner: Inner::TiKV(v),
				..
			} => v.del(key).await,
			#[cfg(feature = "kv-fdb")]
			Transaction {
				inner: Inner::FoundationDB(v),
				..
			} => v.del(key).await,
			#[allow(unreachable_patterns)]
			_ => unreachable!(),
		}
	}

	/// Check if a key exists in the datastore.
	#[allow(unused_variables)]
	pub async fn exi<K>(&mut self, key: K) -> Result<bool, Error>
	where
		K: Into<Key> + Debug,
	{
		#[cfg(debug_assertions)]
		trace!("Exi {:?}", key);
		match self {
			#[cfg(feature = "kv-mem")]
			Transaction {
				inner: Inner::Mem(v),
				..
			} => v.exi(key),
			#[cfg(feature = "kv-rocksdb")]
			Transaction {
				inner: Inner::RocksDB(v),
				..
			} => v.exi(key).await,
			#[cfg(feature = "kv-speedb")]
			Transaction {
				inner: Inner::SpeeDB(v),
				..
			} => v.exi(key).await,
			#[cfg(feature = "kv-indxdb")]
			Transaction {
				inner: Inner::IndxDB(v),
				..
			} => v.exi(key).await,
			#[cfg(feature = "kv-tikv")]
			Transaction {
				inner: Inner::TiKV(v),
				..
			} => v.exi(key).await,
			#[cfg(feature = "kv-fdb")]
			Transaction {
				inner: Inner::FoundationDB(v),
				..
			} => v.exi(key).await,
			#[allow(unreachable_patterns)]
			_ => unreachable!(),
		}
	}

	/// Fetch a key from the datastore.
	#[allow(unused_variables)]
	pub async fn get<K>(&mut self, key: K) -> Result<Option<Val>, Error>
	where
		K: Into<Key> + Debug,
	{
		#[cfg(debug_assertions)]
		trace!("Get {:?}", key);
		match self {
			#[cfg(feature = "kv-mem")]
			Transaction {
				inner: Inner::Mem(v),
				..
			} => v.get(key),
			#[cfg(feature = "kv-rocksdb")]
			Transaction {
				inner: Inner::RocksDB(v),
				..
			} => v.get(key).await,
			#[cfg(feature = "kv-speedb")]
			Transaction {
				inner: Inner::SpeeDB(v),
				..
			} => v.get(key).await,
			#[cfg(feature = "kv-indxdb")]
			Transaction {
				inner: Inner::IndxDB(v),
				..
			} => v.get(key).await,
			#[cfg(feature = "kv-tikv")]
			Transaction {
				inner: Inner::TiKV(v),
				..
			} => v.get(key).await,
			#[cfg(feature = "kv-fdb")]
			Transaction {
				inner: Inner::FoundationDB(v),
				..
			} => v.get(key).await,
			#[allow(unreachable_patterns)]
			_ => unreachable!(),
		}
	}

	/// Insert or update a key in the datastore.
	#[allow(unused_variables)]
	pub async fn set<K, V>(&mut self, key: K, val: V) -> Result<(), Error>
	where
		K: Into<Key> + Debug,
		V: Into<Val> + Debug,
	{
		#[cfg(debug_assertions)]
		trace!("Set {:?} => {:?}", key, val);
		match self {
			#[cfg(feature = "kv-mem")]
			Transaction {
				inner: Inner::Mem(v),
				..
			} => v.set(key, val),
			#[cfg(feature = "kv-rocksdb")]
			Transaction {
				inner: Inner::RocksDB(v),
				..
			} => v.set(key, val).await,
			#[cfg(feature = "kv-speedb")]
			Transaction {
				inner: Inner::SpeeDB(v),
				..
			} => v.set(key, val).await,
			#[cfg(feature = "kv-indxdb")]
			Transaction {
				inner: Inner::IndxDB(v),
				..
			} => v.set(key, val).await,
			#[cfg(feature = "kv-tikv")]
			Transaction {
				inner: Inner::TiKV(v),
				..
			} => v.set(key, val).await,
			#[cfg(feature = "kv-fdb")]
			Transaction {
				inner: Inner::FoundationDB(v),
				..
			} => v.set(key, val).await,
			#[allow(unreachable_patterns)]
			_ => unreachable!(),
		}
	}

	/// Obtain a new change timestamp for a key
	/// which is replaced with the current timestamp when the transaction is committed.
	/// NOTE: This should be called when composing the change feed entries for this transaction,
	/// which should be done immediately before the transaction commit.
	/// That is to keep other transactions commit delay(pessimistic) or conflict(optimistic) as less as possible.
	#[allow(unused)]
	pub async fn get_timestamp<K>(&mut self, key: K, lock: bool) -> Result<Versionstamp, Error>
	where
		K: Into<Key> + Debug,
	{
		#[cfg(debug_assertions)]
		trace!("Get Timestamp {:?}", key);
		match self {
			#[cfg(feature = "kv-mem")]
			Transaction {
				inner: Inner::Mem(v),
				..
			} => v.get_timestamp(key),
			#[cfg(feature = "kv-rocksdb")]
			Transaction {
				inner: Inner::RocksDB(v),
				..
			} => v.get_timestamp(key).await,
			#[cfg(feature = "kv-indxdb")]
			Transaction {
				inner: Inner::IndxDB(v),
				..
			} => v.get_timestamp(key).await,
			#[cfg(feature = "kv-tikv")]
			Transaction {
				inner: Inner::TiKV(v),
				..
			} => v.get_timestamp(key, lock).await,
			#[cfg(feature = "kv-fdb")]
			Transaction {
				inner: Inner::FoundationDB(v),
				..
			} => v.get_timestamp().await,
			#[cfg(feature = "kv-speedb")]
			Transaction {
				inner: Inner::SpeeDB(v),
				..
			} => v.get_timestamp(key).await,
			#[allow(unreachable_patterns)]
			_ => unreachable!(),
		}
	}

	#[allow(unused)]
	async fn get_non_monotonic_versionstamp(&mut self) -> Result<Versionstamp, Error> {
		Ok(self.vso.lock().await.now())
	}

	#[allow(unused)]
	async fn get_non_monotonic_versionstamped_key<K>(
		&mut self,
		prefix: K,
		suffix: K,
	) -> Result<Vec<u8>, Error>
	where
		K: Into<Key>,
	{
		let prefix: Key = prefix.into();
		let suffix: Key = suffix.into();
		let ts = self.get_non_monotonic_versionstamp().await?;
		let mut k: Vec<u8> = prefix.clone();
		k.append(&mut ts.to_vec());
		k.append(&mut suffix.clone());
		Ok(k)
	}

	/// Insert or update a key in the datastore.
	#[allow(unused_variables)]
	pub async fn set_versionstamped_key<K, V>(
		&mut self,
		ts_key: K,
		prefix: K,
		suffix: K,
		val: V,
	) -> Result<(), Error>
	where
		K: Into<Key> + Debug + Clone,
		V: Into<Val> + Debug,
	{
		#[cfg(debug_assertions)]
		trace!("Set {:?} <ts> {:?} => {:?}", prefix, suffix, val);
		match self {
			#[cfg(feature = "kv-mem")]
			Transaction {
				inner: Inner::Mem(v),
				..
			} => {
				let k = v.get_versionstamped_key(ts_key, prefix, suffix).await?;
				v.set(k, val)
			}
			#[cfg(feature = "kv-rocksdb")]
			Transaction {
				inner: Inner::RocksDB(v),
				..
			} => {
				let k = v.get_versionstamped_key(ts_key, prefix, suffix).await?;
				v.set(k, val).await
			}
			#[cfg(feature = "kv-indxdb")]
			Transaction {
				inner: Inner::IndxDB(v),
				..
			} => {
				let k = v.get_versionstamped_key(ts_key, prefix, suffix).await?;
				v.set(k, val).await
			}
			#[cfg(feature = "kv-tikv")]
			Transaction {
				inner: Inner::TiKV(v),
				..
			} => {
				let k = v.get_versionstamped_key(ts_key, prefix, suffix).await?;
				v.set(k, val).await
			}
			#[cfg(feature = "kv-fdb")]
			Transaction {
				inner: Inner::FoundationDB(v),
				..
			} => v.set_versionstamped_key(prefix, suffix, val).await,
			#[cfg(feature = "kv-speedb")]
			Transaction {
				inner: Inner::SpeeDB(v),
				..
			} => {
				let k = v.get_versionstamped_key(ts_key, prefix, suffix).await?;
				v.set(k, val).await
			}
			#[allow(unreachable_patterns)]
			_ => unreachable!(),
		}
	}

	/// Insert a key if it doesn't exist in the datastore.
	#[allow(unused_variables)]
	pub async fn put<K, V>(&mut self, category: KeyCategory, key: K, val: V) -> Result<(), Error>
	where
		K: Into<Key> + Debug,
		V: Into<Val> + Debug,
	{
		#[cfg(debug_assertions)]
		trace!("Put {:?} => {:?}", key, val);
		match self {
			#[cfg(feature = "kv-mem")]
			Transaction {
				inner: Inner::Mem(v),
				..
			} => v.put(key, val),
			#[cfg(feature = "kv-rocksdb")]
			Transaction {
				inner: Inner::RocksDB(v),
				..
			} => v.put(category, key, val).await,
			#[cfg(feature = "kv-speedb")]
			Transaction {
				inner: Inner::SpeeDB(v),
				..
			} => v.put(category, key, val).await,
			#[cfg(feature = "kv-indxdb")]
			Transaction {
				inner: Inner::IndxDB(v),
				..
			} => v.put(key, val).await,
			#[cfg(feature = "kv-tikv")]
			Transaction {
				inner: Inner::TiKV(v),
				..
			} => v.put(category, key, val).await,
			#[cfg(feature = "kv-fdb")]
			Transaction {
				inner: Inner::FoundationDB(v),
				..
			} => v.put(category, key, val).await,
			#[allow(unreachable_patterns)]
			_ => unreachable!(),
		}
	}

	/// Retrieve a specific range of keys from the datastore.
	///
	/// This function fetches the full range of key-value pairs, in a single request to the underlying datastore.
	#[allow(unused_variables)]
	pub async fn scan<K>(&mut self, rng: Range<K>, limit: u32) -> Result<Vec<(Key, Val)>, Error>
	where
		K: Into<Key> + Debug + Clone,
	{
		#[cfg(debug_assertions)]
		println!(
			"Scan {:?} - {:?}",
			debug::sprint_key(&rng.start.clone().into()),
			debug::sprint_key(&rng.end.clone().into())
		);
		match self {
			#[cfg(feature = "kv-mem")]
			Transaction {
				inner: Inner::Mem(v),
				..
			} => v.scan(rng, limit),
			#[cfg(feature = "kv-rocksdb")]
			Transaction {
				inner: Inner::RocksDB(v),
				..
			} => v.scan(rng, limit).await,
			#[cfg(feature = "kv-speedb")]
			Transaction {
				inner: Inner::SpeeDB(v),
				..
			} => v.scan(rng, limit).await,
			#[cfg(feature = "kv-indxdb")]
			Transaction {
				inner: Inner::IndxDB(v),
				..
			} => v.scan(rng, limit).await,
			#[cfg(feature = "kv-tikv")]
			Transaction {
				inner: Inner::TiKV(v),
				..
			} => v.scan(rng, limit).await,
			#[cfg(feature = "kv-fdb")]
			Transaction {
				inner: Inner::FoundationDB(v),
				..
			} => v.scan(rng, limit).await,
			#[allow(unreachable_patterns)]
			_ => unreachable!(),
		}
	}

	/// Update a key in the datastore if the current value matches a condition.
	#[allow(unused_variables)]
	pub async fn putc<K, V>(&mut self, key: K, val: V, chk: Option<V>) -> Result<(), Error>
	where
		K: Into<Key> + Debug,
		V: Into<Val> + Debug,
	{
		#[cfg(debug_assertions)]
		trace!("Putc {:?} if {:?} => {:?}", key, chk, val);
		match self {
			#[cfg(feature = "kv-mem")]
			Transaction {
				inner: Inner::Mem(v),
				..
			} => v.putc(key, val, chk),
			#[cfg(feature = "kv-rocksdb")]
			Transaction {
				inner: Inner::RocksDB(v),
				..
			} => v.putc(key, val, chk).await,
			#[cfg(feature = "kv-speedb")]
			Transaction {
				inner: Inner::SpeeDB(v),
				..
			} => v.putc(key, val, chk).await,
			#[cfg(feature = "kv-indxdb")]
			Transaction {
				inner: Inner::IndxDB(v),
				..
			} => v.putc(key, val, chk).await,
			#[cfg(feature = "kv-tikv")]
			Transaction {
				inner: Inner::TiKV(v),
				..
			} => v.putc(key, val, chk).await,
			#[cfg(feature = "kv-fdb")]
			Transaction {
				inner: Inner::FoundationDB(v),
				..
			} => v.putc(key, val, chk).await,
			#[allow(unreachable_patterns)]
			_ => unreachable!(),
		}
	}

	/// Delete a key from the datastore if the current value matches a condition.
	#[allow(unused_variables)]
	pub async fn delc<K, V>(&mut self, key: K, chk: Option<V>) -> Result<(), Error>
	where
		K: Into<Key> + Debug,
		V: Into<Val> + Debug,
	{
		#[cfg(debug_assertions)]
		trace!("Delc {:?} if {:?}", key, chk);
		match self {
			#[cfg(feature = "kv-mem")]
			Transaction {
				inner: Inner::Mem(v),
				..
			} => v.delc(key, chk),
			#[cfg(feature = "kv-rocksdb")]
			Transaction {
				inner: Inner::RocksDB(v),
				..
			} => v.delc(key, chk).await,
			#[cfg(feature = "kv-speedb")]
			Transaction {
				inner: Inner::SpeeDB(v),
				..
			} => v.delc(key, chk).await,
			#[cfg(feature = "kv-indxdb")]
			Transaction {
				inner: Inner::IndxDB(v),
				..
			} => v.delc(key, chk).await,
			#[cfg(feature = "kv-tikv")]
			Transaction {
				inner: Inner::TiKV(v),
				..
			} => v.delc(key, chk).await,
			#[cfg(feature = "kv-fdb")]
			Transaction {
				inner: Inner::FoundationDB(v),
				..
			} => v.delc(key, chk).await,
			#[allow(unreachable_patterns)]
			_ => unreachable!(),
		}
	}

	// --------------------------------------------------
	// Superjacent methods
	// --------------------------------------------------

	/// Retrieve a specific range of keys from the datastore.
	///
	/// This function fetches key-value pairs from the underlying datastore in batches of 1000.
	pub async fn getr<K>(&mut self, rng: Range<K>, limit: u32) -> Result<Vec<(Key, Val)>, Error>
	where
		K: Into<Key> + Debug + Clone,
	{
		#[cfg(debug_assertions)]
		trace!("Getr {:?}..{:?} (limit: {limit})", rng.start, rng.end);
		println!(
			"Getr {:?}..{:?} (limit: {limit})",
			debug::sprint_key(&rng.start.clone().into()),
			debug::sprint_key(&rng.end.clone().into())
		);
		let beg: Key = rng.start.into();
		let end: Key = rng.end.into();
		let mut nxt: Option<Key> = None;
		let mut num = limit;
		let mut out: Vec<(Key, Val)> = vec![];
		// Start processing
		while num > 0 {
			// Get records batch
			let res = match nxt {
				None => {
					let min = beg.clone();
					let max = end.clone();
					let num = std::cmp::min(1000, num);
					self.scan(min..max, num).await?
				}
				Some(ref mut beg) => {
					beg.push(0x00);
					let min = beg.clone();
					let max = end.clone();
					let num = std::cmp::min(1000, num);
					self.scan(min..max, num).await?
				}
			};
			// Get total results
			let n = res.len();
			// Exit when settled
			if n == 0 {
				break;
			}
			// Loop over results
			for (i, (k, v)) in res.into_iter().enumerate() {
				// Ready the next
				if n == i + 1 {
					nxt = Some(k.clone());
				}
				// Delete
				out.push((k, v));
				// Count
				num -= 1;
			}
		}
		Ok(out)
	}
	/// Delete a range of keys from the datastore.
	///
	/// This function fetches key-value pairs from the underlying datastore in batches of 1000.
	pub async fn delr<K>(&mut self, rng: Range<K>, limit: u32) -> Result<(), Error>
	where
		K: Into<Key> + Debug,
	{
		#[cfg(debug_assertions)]
		trace!("Delr {:?}..{:?} (limit: {limit})", rng.start, rng.end);
		let beg: Key = rng.start.into();
		let end: Key = rng.end.into();
		let mut nxt: Option<Key> = None;
		let mut num = limit;
		// Start processing
		while num > 0 {
			// Get records batch
			let res = match nxt {
				None => {
					let min = beg.clone();
					let max = end.clone();
					let num = std::cmp::min(1000, num);
					self.scan(min..max, num).await?
				}
				Some(ref mut beg) => {
					beg.push(0x00);
					let min = beg.clone();
					let max = end.clone();
					let num = std::cmp::min(1000, num);
					self.scan(min..max, num).await?
				}
			};
			// Get total results
			let n = res.len();
			// Exit when settled
			if n == 0 {
				break;
			}
			// Loop over results
			for (i, (k, _)) in res.into_iter().enumerate() {
				// Ready the next
				if n == i + 1 {
					nxt = Some(k.clone());
				}
				// Delete
				self.del(k).await?;
				// Count
				num -= 1;
			}
		}
		Ok(())
	}
	/// Retrieve a specific prefix of keys from the datastore.
	///
	/// This function fetches key-value pairs from the underlying datastore in batches of 1000.
	pub async fn getp<K>(&mut self, key: K, limit: u32) -> Result<Vec<(Key, Val)>, Error>
	where
		K: Into<Key> + Debug,
	{
		#[cfg(debug_assertions)]
		trace!("Getp {:?} (limit: {limit})", key);
		let beg: Key = key.into();
		let end: Key = beg.clone().add(0xff);
		let mut nxt: Option<Key> = None;
		let mut num = limit;
		let mut out: Vec<(Key, Val)> = vec![];
		// Start processing
		while num > 0 {
			// Get records batch
			let res = match nxt {
				None => {
					let min = beg.clone();
					let max = end.clone();
					let num = std::cmp::min(1000, num);
					self.scan(min..max, num).await?
				}
				Some(ref mut beg) => {
					beg.push(0);
					let min = beg.clone();
					let max = end.clone();
					let num = std::cmp::min(1000, num);
					self.scan(min..max, num).await?
				}
			};
			// Get total results
			let n = res.len();
			// Exit when settled
			if n == 0 {
				break;
			}
			// Loop over results
			for (i, (k, v)) in res.into_iter().enumerate() {
				// Ready the next
				if n == i + 1 {
					nxt = Some(k.clone());
				}
				// Delete
				out.push((k, v));
				// Count
				num -= 1;
			}
		}
		Ok(out)
	}
	/// Delete a prefix of keys from the datastore.
	///
	/// This function fetches key-value pairs from the underlying datastore in batches of 1000.
	pub async fn delp<K>(&mut self, key: K, limit: u32) -> Result<(), Error>
	where
		K: Into<Key> + Debug,
	{
		#[cfg(debug_assertions)]
		trace!("Delp {:?} (limit: {limit})", key);
		let beg: Key = key.into();
		let end: Key = beg.clone().add(0xff);
		let mut nxt: Option<Key> = None;
		let mut num = limit;
		// Start processing
		while num > 0 {
			// Get records batch
			let res = match nxt {
				None => {
					let min = beg.clone();
					let max = end.clone();
					let num = std::cmp::min(1000, num);
					self.scan(min..max, num).await?
				}
				Some(ref mut beg) => {
					beg.push(0);
					let min = beg.clone();
					let max = end.clone();
					let num = std::cmp::min(1000, num);
					self.scan(min..max, num).await?
				}
			};
			// Get total results
			let n = res.len();
			// Exit when settled
			if n == 0 {
				break;
			}
			// Loop over results
			for (i, (k, _)) in res.into_iter().enumerate() {
				// Ready the next
				if n == i + 1 {
					nxt = Some(k.clone());
				}
				// Delete
				self.del(k).await?;
				// Count
				num -= 1;
			}
		}
		Ok(())
	}

	// --------------------------------------------------
	// Superimposed methods
	// --------------------------------------------------

	/// Clear any cache entry for the specified key.
	pub async fn clr<K>(&mut self, key: K) -> Result<(), Error>
	where
		K: Into<Key>,
	{
		let key: Key = key.into();
		self.cache.del(&key);
		Ok(())
	}

	// Register cluster membership
	// NOTE: Setting cluster membership sets the heartbeat
	// Remember to set the heartbeat as well
	pub async fn set_nd(&mut self, id: Uuid) -> Result<(), Error> {
		let key = crate::key::root::nd::Nd::new(id);
		match self.get_nd(id).await? {
			Some(_) => Err(Error::ClAlreadyExists {
				value: id.to_string(),
			}),
			None => {
				let value = ClusterMembership {
					name: id.to_string(),
					heartbeat: self.clock().await,
				};
				self.put(key.key_category(), key, value).await?;
				Ok(())
			}
		}
	}

	// Retrieve cluster information
	pub async fn get_nd(&mut self, id: Uuid) -> Result<Option<ClusterMembership>, Error> {
		let key = crate::key::root::nd::Nd::new(id);
		let val = self.get(key).await?;
		match val {
			Some(v) => Ok(Some::<ClusterMembership>(v.into())),
			None => Ok(None),
		}
	}

<<<<<<< HEAD
	/// Clock retrieves the current timestamp which is fallible
	/// It is used for unreliable ordering of events as well as
	/// handling of timeouts. Operations that are not guaranteed to be correct.
	/// But also allows for lexicographical ordering.
	///
	/// Public for tests, but we might not want to expose this
	pub async fn clock(&self) -> Timestamp {
=======
	// Public for tests, but we might not want to expose this
	pub fn clock(&self) -> Timestamp {
>>>>>>> 8c7cf838
		// Use a timestamp oracle if available
		// Match, because we cannot have sized traits or async traits
		match self.clock.read().await.deref() {
			SizedClock::Fake(fake) => fake.now(),
			SizedClock::Inc(inc) => inc.now().await,
			SizedClock::System(system) => system.now(),
		}
	}

	// Set heartbeat
	pub async fn set_hb(&mut self, timestamp: Timestamp, id: Uuid) -> Result<(), Error> {
		let key = crate::key::root::hb::Hb::new(timestamp.clone(), id);
		// We do not need to do a read, we always want to overwrite
		let key_enc = key.encode()?;
		self.put(
			key.key_category(),
			key_enc,
			ClusterMembership {
				name: id.to_string(),
				heartbeat: timestamp,
			},
		)
		.await?;
		Ok(())
	}

	pub async fn del_hb(&mut self, timestamp: Timestamp, id: Uuid) -> Result<(), Error> {
		let key = crate::key::root::hb::Hb::new(timestamp.clone(), id);
		self.del(key).await?;
		Ok(())
	}

	// Delete a cluster registration entry
	pub async fn del_nd(&mut self, node: Uuid) -> Result<(), Error> {
		let key = crate::key::root::nd::Nd::new(node);
		let key_enc = key.encode()?;
		self.del(key_enc).await
	}

	// Delete the live query notification registry on the table
	pub async fn del_ndlq(&mut self, nd: Uuid, lq: Uuid, ns: &str, db: &str) -> Result<(), Error> {
		let key = crate::key::node::lq::Lq::new(nd, lq, ns, db);
		let key_enc = key.encode()?;
		self.del(key_enc).await
	}

	// Scans up until the heartbeat timestamp and returns the discovered nodes
	pub async fn scan_hb(
		&mut self,
		time_to: &Timestamp,
		limit: u32,
	) -> Result<Vec<crate::key::root::hb::Hb>, Error> {
		let beg = crate::key::root::hb::Hb::prefix();
		let end = crate::key::root::hb::Hb::suffix(time_to);
		trace!("Scan start: {} ({:?})", String::from_utf8_lossy(&beg).to_string(), &beg);
		trace!("Scan end: {} ({:?})", String::from_utf8_lossy(&end).to_string(), &end);
		let mut nxt: Option<Key> = None;
		let mut num = limit;
		let mut out: Vec<crate::key::root::hb::Hb> = vec![];
		// Start processing
		while limit == NO_LIMIT || num > 0 {
			let batch_size = match num {
				0 => 1000,
				_ => std::cmp::min(1000, num),
			};
			// Get records batch
			let res = match nxt {
				None => {
					let min = beg.clone();
					let max = end.clone();
					self.scan(min..max, batch_size).await?
				}
				Some(ref mut beg) => {
					beg.push(0x00);
					let min = beg.clone();
					let max = end.clone();
					self.scan(min..max, batch_size).await?
				}
			};
			// Get total results
			let n = res.len();
			// Exit when settled
			if n == 0 {
				break;
			}
			// Loop over results
			for (i, (k, _)) in res.into_iter().enumerate() {
				// Ready the next
				if n == i + 1 {
					nxt = Some(k.clone());
				}
				out.push(crate::key::root::hb::Hb::decode(k.as_slice())?);
				// Count
				if limit > 0 {
					num -= 1;
				}
			}
		}
		trace!("scan_hb: {:?}", out);
		Ok(out)
	}

<<<<<<< HEAD
=======
	/// scan_nd will scan all the cluster membership registers
	/// setting limit to 0 will result in scanning all entries
>>>>>>> 8c7cf838
	pub async fn scan_nd(&mut self, limit: u32) -> Result<Vec<ClusterMembership>, Error> {
		let beg = crate::key::root::nd::Nd::prefix();
		let end = crate::key::root::nd::Nd::suffix();
		trace!("Scan start: {} ({:?})", String::from_utf8_lossy(&beg).to_string(), &beg);
		trace!("Scan end: {} ({:?})", String::from_utf8_lossy(&end).to_string(), &end);
		let mut nxt: Option<Key> = None;
		let mut num = limit;
		let mut out: Vec<ClusterMembership> = vec![];
		// Start processing
		while (limit == NO_LIMIT) || (num > 0) {
			let batch_size = match num {
				0 => 1000,
				_ => std::cmp::min(1000, num),
			};
			// Get records batch
			let res = match nxt {
				None => {
					let min = beg.clone();
					let max = end.clone();
					self.scan(min..max, batch_size).await?
				}
				Some(ref mut beg) => {
					beg.push(0x00);
					let min = beg.clone();
					let max = end.clone();
					self.scan(min..max, batch_size).await?
				}
			};
			// Get total results
			let n = res.len();
			// Exit when settled
			if n == 0 {
				break;
			}
			// Loop over results
			for (i, (k, v)) in res.into_iter().enumerate() {
				// Ready the next
				if n == i + 1 {
					nxt = Some(k.clone());
				}
				out.push((&v).into());
				// Count
				if limit > 0 {
					num -= 1;
				}
			}
		}
		trace!("scan_nd: {:?}", out);
<<<<<<< HEAD
		Ok(out)
	}

	pub async fn scan_nt(
		&mut self,
		ns: &str,
		db: &str,
		tb: &str,
		lq: sql::uuid::Uuid,
		limit: u32,
	) -> Result<Vec<Notification>, Error> {
		let prefix = crate::key::table::nt::prefix(ns, db, tb, lq.clone());
		let suffix = crate::key::table::nt::suffix(ns, db, tb, lq);
		let res = self.scan(prefix..suffix, limit).await?;
		let mut out: Vec<Notification> = vec![];
		for (_k, v) in res.into_iter() {
			let value = crate::dbs::Notification::from(v);
			out.push(value);
		}
=======
>>>>>>> 8c7cf838
		Ok(out)
	}

	pub async fn delr_hb(
		&mut self,
		ts: Vec<crate::key::root::hb::Hb>,
		limit: u32,
	) -> Result<(), Error> {
		trace!("delr_hb: ts={:?} limit={:?}", ts, limit);
		for hb in ts.into_iter() {
			self.del(hb).await?;
		}
		Ok(())
	}

	pub async fn del_tblq(&mut self, ns: &str, db: &str, tb: &str, lv: Uuid) -> Result<(), Error> {
		trace!("del_lv: ns={:?} db={:?} tb={:?} lv={:?}", ns, db, tb, lv);
		let key = crate::key::table::lq::new(ns, db, tb, lv);
		self.cache.del(&key.clone().into());
		self.del(key).await
	}

	pub async fn scan_ndlq<'a>(&mut self, node: &Uuid, limit: u32) -> Result<Vec<LqValue>, Error> {
		let beg = crate::key::node::lq::prefix_nd(node);
		let end = crate::key::node::lq::suffix_nd(node);
		trace!(
			"Scanning range from pref={}, suff={}",
			crate::key::debug::sprint_key(&beg),
			crate::key::debug::sprint_key(&end),
		);
		let mut nxt: Option<Key> = None;
		let mut num = limit;
		let mut out: Vec<LqValue> = vec![];
		while limit == NO_LIMIT || num > 0 {
			let batch_size = match num {
				0 => 1000,
				_ => std::cmp::min(1000, num),
			};
			// Get records batch
			let res = match nxt {
				None => {
					let min = beg.clone();
					let max = end.clone();
					self.scan(min..max, batch_size).await?
				}
				Some(ref mut beg) => {
					beg.push(0x00);
					let min = beg.clone();
					let max = end.clone();
					self.scan(min..max, batch_size).await?
				}
			};
			// Get total results
			let n = res.len();
			// Exit when settled
			if n == 0 {
				break;
			}
			// Loop over results
			for (i, (key, value)) in res.into_iter().enumerate() {
				// Ready the next
				if n == i + 1 {
					nxt = Some(key.clone());
				}
				let lq = crate::key::node::lq::Lq::decode(key.as_slice())?;
				let tb: String = String::from_utf8(value).unwrap();
				trace!("scan_lq Found tb: {:?}", tb);
				out.push(LqValue {
					nd: lq.nd.into(),
					ns: lq.ns.to_string(),
					db: lq.db.to_string(),
					tb,
					lq: lq.lq.into(),
				});
				// Count
				if limit != NO_LIMIT {
					num -= 1;
				}
			}
		}
		Ok(out)
	}

	pub async fn scan_tblq<'a>(
		&mut self,
		ns: &str,
		db: &str,
		tb: &str,
		limit: u32,
	) -> Result<Vec<LqValue>, Error> {
		let beg = crate::key::table::lq::prefix(ns, db, tb);
		let end = crate::key::table::lq::suffix(ns, db, tb);
		trace!(
			"Scanning range from pref={}, suff={}",
			crate::key::debug::sprint_key(&beg),
			crate::key::debug::sprint_key(&end),
		);
<<<<<<< HEAD
		let rng = pref..suff;
		let scanned = self.scan(rng, limit).await?;
		let mut res: Vec<LqValue> = vec![];
		for (key, value) in scanned {
			trace!("scan_tblq: key={:?} value={:?}", &key, &value);
			let val: LiveStatement = value.into();
			let lv = crate::key::table::lq::Lq::decode(key.as_slice())?;
			res.push(LqValue {
				nd: val.node,
				ns: lv.ns.to_string(),
				db: lv.db.to_string(),
				tb: lv.tb.to_string(),
				lq: val.id.clone(),
			});
=======
		let mut nxt: Option<Key> = None;
		let mut num = limit;
		let mut out: Vec<LqValue> = vec![];
		while limit == NO_LIMIT || num > 0 {
			let batch_size = match num {
				0 => 1000,
				_ => std::cmp::min(1000, num),
			};
			// Get records batch
			let res = match nxt {
				None => {
					let min = beg.clone();
					let max = end.clone();
					self.scan(min..max, batch_size).await?
				}
				Some(ref mut beg) => {
					beg.push(0x00);
					let min = beg.clone();
					let max = end.clone();
					self.scan(min..max, batch_size).await?
				}
			};
			// Get total results
			let n = res.len();
			// Exit when settled
			if n == 0 {
				break;
			}
			// Loop over results
			for (i, (key, value)) in res.into_iter().enumerate() {
				// Ready the next
				if n == i + 1 {
					nxt = Some(key.clone());
				}
				let lv = crate::key::table::lq::Lq::decode(key.as_slice())?;
				let val: LiveStatement = value.into();
				out.push(LqValue {
					nd: val.node,
					ns: lv.ns.to_string(),
					db: lv.db.to_string(),
					tb: lv.tb.to_string(),
					lq: val.id.clone(),
				});
				// Count
				if limit != NO_LIMIT {
					num -= 1;
				}
			}
>>>>>>> 8c7cf838
		}
		Ok(out)
	}

	pub async fn scan_tbnt<'a>(
		&mut self,
		ns: &str,
		db: &str,
		tb: &str,
		lq: sql::Uuid,
		limit: u32,
	) -> Result<Vec<Notification>, Error> {
		println!(
			"\nscan_tbnt\n\
		ns={:?}\n\
		db={:?}\n\
		tb={:?}\n\
		lq={:?}\n\
		",
			ns, db, tb, lq
		);
		let pref = crate::key::table::nt::prefix(ns, db, tb, lq.clone());
		let suff = crate::key::table::nt::suffix(ns, db, tb, lq);
		trace!(
			"Scanning range from pref={}, suff={}",
			crate::key::debug::sprint_key(&pref),
			crate::key::debug::sprint_key(&suff),
		);
		let rng = pref..suff;
		let scanned = self.scan(rng, limit).await?;
		let mut res: Vec<Notification> = vec![];
		for (key, value) in scanned {
			trace!("scan_lv: key={:?} value={:?}", &key, &value);
			let val: Notification = value.into();
			let _nt_key = crate::key::table::nt::Nt::decode(key.as_slice())?;
			res.push(val);
		}
		Ok(res)
	}

	/// Add live query to table
	pub async fn putc_tblq(
		&mut self,
		ns: &str,
		db: &str,
		tb: &str,
		live_stm: LiveStatement,
		expected: Option<LiveStatement>,
	) -> Result<(), Error> {
		let key = crate::key::table::lq::new(ns, db, tb, live_stm.id.0);
		let key_enc = crate::key::table::lq::Lq::encode(&key)?;
		trace!("putc_tblq ({:?}): key={:?}", &live_stm.id, crate::key::debug::sprint_key(&key_enc));
		self.putc(key_enc, live_stm, expected).await
	}

	pub async fn putc_ndlq(
		&mut self,
		nd: Uuid,
		lq: Uuid,
		ns: &str,
		db: &str,
		tb: &str,
		chk: Option<&str>,
	) -> Result<(), Error> {
		let key = crate::key::node::lq::new(nd, lq, ns, db);
		self.putc(key, tb, chk).await
	}

	/// Retrieve all ROOT users.
	pub async fn all_root_users(&mut self) -> Result<Arc<[DefineUserStatement]>, Error> {
		let beg = crate::key::root::us::prefix();
		let end = crate::key::root::us::suffix();
		let val = self.getr(beg..end, u32::MAX).await?;
		let val = val.convert().into();
		Ok(val)
	}

	/// Add live notification to table live query
	pub async fn putc_tbnt(
		&mut self,
		ns: &str,
		db: &str,
		tb: &str,
		lq: sql::Uuid,
		ts: Timestamp,
		id: sql::Uuid,
		nt: Notification,
		expected: Option<Notification>,
	) -> Result<(), Error> {
		println!(
			"\nputc_tbnt\n\
			ns={:?}\n\
			db={:?}\n\
			tb={:?}\n\
			lq={:?}\n\
			ts={:?}\n\
			id={:?}",
			ns, db, tb, lq, ts, id
		);
		let key = crate::key::table::nt::new(ns, db, tb, lq, ts, id);
		let key_enc = crate::key::table::nt::Nt::encode(&key)?;
		println!(
			"putc_tbnt key={:?}, encode={:?}",
			debug::sprint_key(&key_enc),
			debug::sprint_key(&key_enc)
		);
		trace!("putc_tbnt key={:?}", crate::key::debug::sprint_key(&key_enc));
		self.putc(key_enc, nt, expected).await
	}

	/// Retrieve all namespace definitions in a datastore.
	pub async fn all_ns(&mut self) -> Result<Arc<[DefineNamespaceStatement]>, Error> {
		let key = crate::key::root::ns::prefix();
		Ok(if let Some(e) = self.cache.get(&key) {
			if let Entry::Nss(v) = e {
				v
			} else {
				unreachable!();
			}
		} else {
			let beg = crate::key::root::ns::prefix();
			let end = crate::key::root::ns::suffix();
			let val = self.getr(beg..end, u32::MAX).await?;
			let val = val.convert().into();
			self.cache.set(key, Entry::Nss(Arc::clone(&val)));
			val
		})
	}

	/// Retrieve all namespace user definitions for a specific namespace.
	pub async fn all_ns_users(&mut self, ns: &str) -> Result<Arc<[DefineUserStatement]>, Error> {
		let key = crate::key::namespace::us::prefix(ns);
		Ok(if let Some(e) = self.cache.get(&key) {
			if let Entry::Nus(v) = e {
				v
			} else {
				unreachable!();
			}
		} else {
			let beg = crate::key::namespace::us::prefix(ns);
			let end = crate::key::namespace::us::suffix(ns);
			let val = self.getr(beg..end, u32::MAX).await?;
			let val = val.convert().into();
			self.cache.set(key, Entry::Nus(Arc::clone(&val)));
			val
		})
	}

	/// Retrieve all namespace token definitions for a specific namespace.
	pub async fn all_ns_tokens(&mut self, ns: &str) -> Result<Arc<[DefineTokenStatement]>, Error> {
		let key = crate::key::namespace::tk::prefix(ns);
		Ok(if let Some(e) = self.cache.get(&key) {
			if let Entry::Nts(v) = e {
				v
			} else {
				unreachable!();
			}
		} else {
			let beg = crate::key::namespace::tk::prefix(ns);
			let end = crate::key::namespace::tk::suffix(ns);
			let val = self.getr(beg..end, u32::MAX).await?;
			let val = val.convert().into();
			self.cache.set(key, Entry::Nts(Arc::clone(&val)));
			val
		})
	}

	/// Retrieve all database definitions for a specific namespace.
	pub async fn all_db(&mut self, ns: &str) -> Result<Arc<[DefineDatabaseStatement]>, Error> {
		let key = crate::key::namespace::db::prefix(ns);
		Ok(if let Some(e) = self.cache.get(&key) {
			if let Entry::Dbs(v) = e {
				v
			} else {
				unreachable!();
			}
		} else {
			let beg = crate::key::namespace::db::prefix(ns);
			let end = crate::key::namespace::db::suffix(ns);
			let val = self.getr(beg..end, u32::MAX).await?;
			let val = val.convert().into();
			self.cache.set(key, Entry::Dbs(Arc::clone(&val)));
			val
		})
	}

	/// Retrieve all database user definitions for a specific database.
	pub async fn all_db_users(
		&mut self,
		ns: &str,
		db: &str,
	) -> Result<Arc<[DefineUserStatement]>, Error> {
		let key = crate::key::database::us::prefix(ns, db);
		Ok(if let Some(e) = self.cache.get(&key) {
			if let Entry::Dus(v) = e {
				v
			} else {
				unreachable!();
			}
		} else {
			let beg = crate::key::database::us::prefix(ns, db);
			let end = crate::key::database::us::suffix(ns, db);
			let val = self.getr(beg..end, u32::MAX).await?;
			let val = val.convert().into();
			self.cache.set(key, Entry::Dus(Arc::clone(&val)));
			val
		})
	}

	/// Retrieve all database token definitions for a specific database.
	pub async fn all_db_tokens(
		&mut self,
		ns: &str,
		db: &str,
	) -> Result<Arc<[DefineTokenStatement]>, Error> {
		let key = crate::key::database::tk::prefix(ns, db);
		Ok(if let Some(e) = self.cache.get(&key) {
			if let Entry::Dts(v) = e {
				v
			} else {
				unreachable!();
			}
		} else {
			let beg = crate::key::database::tk::prefix(ns, db);
			let end = crate::key::database::tk::suffix(ns, db);
			let val = self.getr(beg..end, u32::MAX).await?;
			let val = val.convert().into();
			self.cache.set(key, Entry::Dts(Arc::clone(&val)));
			val
		})
	}

	/// Retrieve all analyzer definitions for a specific database.
	pub async fn all_db_analyzers(
		&mut self,
		ns: &str,
		db: &str,
	) -> Result<Arc<[DefineAnalyzerStatement]>, Error> {
		let key = crate::key::database::az::prefix(ns, db);
		Ok(if let Some(e) = self.cache.get(&key) {
			if let Entry::Azs(v) = e {
				v
			} else {
				unreachable!();
			}
		} else {
			let beg = crate::key::database::az::prefix(ns, db);
			let end = crate::key::database::az::suffix(ns, db);
			let val = self.getr(beg..end, u32::MAX).await?;
			let val = val.convert().into();
			self.cache.set(key, Entry::Azs(Arc::clone(&val)));
			val
		})
	}

	/// Retrieve all function definitions for a specific database.
	pub async fn all_db_functions(
		&mut self,
		ns: &str,
		db: &str,
	) -> Result<Arc<[DefineFunctionStatement]>, Error> {
		let key = crate::key::database::fc::prefix(ns, db);
		Ok(if let Some(e) = self.cache.get(&key) {
			if let Entry::Fcs(v) = e {
				v
			} else {
				unreachable!();
			}
		} else {
			let beg = crate::key::database::fc::prefix(ns, db);
			let end = crate::key::database::fc::suffix(ns, db);
			let val = self.getr(beg..end, u32::MAX).await?;
			let val = val.convert().into();
			self.cache.set(key, Entry::Fcs(Arc::clone(&val)));
			val
		})
	}

	/// Retrieve all param definitions for a specific database.
	pub async fn all_db_params(
		&mut self,
		ns: &str,
		db: &str,
	) -> Result<Arc<[DefineParamStatement]>, Error> {
		let key = crate::key::database::pa::prefix(ns, db);
		Ok(if let Some(e) = self.cache.get(&key) {
			if let Entry::Pas(v) = e {
				v
			} else {
				unreachable!();
			}
		} else {
			let beg = crate::key::database::pa::prefix(ns, db);
			let end = crate::key::database::pa::suffix(ns, db);
			let val = self.getr(beg..end, u32::MAX).await?;
			let val = val.convert().into();
			self.cache.set(key, Entry::Pas(Arc::clone(&val)));
			val
		})
	}

	/// Retrieve all scope definitions for a specific database.
	pub async fn all_sc(
		&mut self,
		ns: &str,
		db: &str,
	) -> Result<Arc<[DefineScopeStatement]>, Error> {
		let key = crate::key::database::sc::prefix(ns, db);
		Ok(if let Some(e) = self.cache.get(&key) {
			if let Entry::Scs(v) = e {
				v
			} else {
				unreachable!();
			}
		} else {
			let beg = crate::key::database::sc::prefix(ns, db);
			let end = crate::key::database::sc::suffix(ns, db);
			let val = self.getr(beg..end, u32::MAX).await?;
			let val = val.convert().into();
			self.cache.set(key, Entry::Scs(Arc::clone(&val)));
			val
		})
	}

	/// Retrieve all scope token definitions for a scope.
	pub async fn all_sc_tokens(
		&mut self,
		ns: &str,
		db: &str,
		sc: &str,
	) -> Result<Arc<[DefineTokenStatement]>, Error> {
		let key = crate::key::scope::tk::prefix(ns, db, sc);
		Ok(if let Some(e) = self.cache.get(&key) {
			if let Entry::Sts(v) = e {
				v
			} else {
				unreachable!();
			}
		} else {
			let beg = crate::key::scope::tk::prefix(ns, db, sc);
			let end = crate::key::scope::tk::suffix(ns, db, sc);
			let val = self.getr(beg..end, u32::MAX).await?;
			let val = val.convert().into();
			self.cache.set(key, Entry::Sts(Arc::clone(&val)));
			val
		})
	}

	/// Retrieve all table definitions for a specific database.
	pub async fn all_tb(
		&mut self,
		ns: &str,
		db: &str,
	) -> Result<Arc<[DefineTableStatement]>, Error> {
		let key = crate::key::database::tb::prefix(ns, db);
		Ok(if let Some(e) = self.cache.get(&key) {
			if let Entry::Tbs(v) = e {
				v
			} else {
				unreachable!();
			}
		} else {
			let beg = crate::key::database::tb::prefix(ns, db);
			let end = crate::key::database::tb::suffix(ns, db);
			let val = self.getr(beg..end, u32::MAX).await?;
			let val = val.convert().into();
			self.cache.set(key, Entry::Tbs(Arc::clone(&val)));
			val
		})
	}

	/// Retrieve all event definitions for a specific table.
	pub async fn all_tb_events(
		&mut self,
		ns: &str,
		db: &str,
		tb: &str,
	) -> Result<Arc<[DefineEventStatement]>, Error> {
		let key = crate::key::table::ev::prefix(ns, db, tb);
		Ok(if let Some(e) = self.cache.get(&key) {
			if let Entry::Evs(v) = e {
				v
			} else {
				unreachable!();
			}
		} else {
			let beg = crate::key::table::ev::prefix(ns, db, tb);
			let end = crate::key::table::ev::suffix(ns, db, tb);
			let val = self.getr(beg..end, u32::MAX).await?;
			let val = val.convert().into();
			self.cache.set(key, Entry::Evs(Arc::clone(&val)));
			val
		})
	}

	/// Retrieve all field definitions for a specific table.
	pub async fn all_tb_fields(
		&mut self,
		ns: &str,
		db: &str,
		tb: &str,
	) -> Result<Arc<[DefineFieldStatement]>, Error> {
		let key = crate::key::table::fd::prefix(ns, db, tb);
		Ok(if let Some(e) = self.cache.get(&key) {
			if let Entry::Fds(v) = e {
				v
			} else {
				unreachable!();
			}
		} else {
			let beg = crate::key::table::fd::prefix(ns, db, tb);
			let end = crate::key::table::fd::suffix(ns, db, tb);
			let val = self.getr(beg..end, u32::MAX).await?;
			let val = val.convert().into();
			self.cache.set(key, Entry::Fds(Arc::clone(&val)));
			val
		})
	}

	/// Retrieve all index definitions for a specific table.
	pub async fn all_tb_indexes(
		&mut self,
		ns: &str,
		db: &str,
		tb: &str,
	) -> Result<Arc<[DefineIndexStatement]>, Error> {
		let key = crate::key::table::ix::prefix(ns, db, tb);
		Ok(if let Some(e) = self.cache.get(&key) {
			if let Entry::Ixs(v) = e {
				v
			} else {
				unreachable!();
			}
		} else {
			let beg = crate::key::table::ix::prefix(ns, db, tb);
			let end = crate::key::table::ix::suffix(ns, db, tb);
			let val = self.getr(beg..end, u32::MAX).await?;
			let val = val.convert().into();
			self.cache.set(key, Entry::Ixs(Arc::clone(&val)));
			val
		})
	}

	/// Retrieve all view definitions for a specific table.
	pub async fn all_tb_views(
		&mut self,
		ns: &str,
		db: &str,
		tb: &str,
	) -> Result<Arc<[DefineTableStatement]>, Error> {
		let key = crate::key::table::ft::prefix(ns, db, tb);
		Ok(if let Some(e) = self.cache.get(&key) {
			if let Entry::Fts(v) = e {
				v
			} else {
				unreachable!();
			}
		} else {
			let beg = crate::key::table::ft::prefix(ns, db, tb);
			let end = crate::key::table::ft::suffix(ns, db, tb);
			let val = self.getr(beg..end, u32::MAX).await?;
			let val = val.convert().into();
			self.cache.set(key, Entry::Fts(Arc::clone(&val)));
			val
		})
	}

	/// Retrieve all live definitions for a specific table.
	pub async fn all_tb_lives(
		&mut self,
		ns: &str,
		db: &str,
		tb: &str,
	) -> Result<Arc<[LiveStatement]>, Error> {
		let key = crate::key::table::lq::prefix(ns, db, tb);
		// Ok(if let Some(e) = self.cache.get(&key) {
		// 	if let Entry::Lvs(v) = e {
		// 		v
		// 	} else {
		// 		unreachable!();
		// 	}
		// } else {
		let beg = crate::key::table::lq::prefix(ns, db, tb);
		let end = crate::key::table::lq::suffix(ns, db, tb);
		let val = self.getr(beg..end, u32::MAX).await?;
		let val = val.convert().into();
		self.cache.set(key, Entry::Lvs(Arc::clone(&val)));
		// val
		// })
		Ok(val)
	}

	pub async fn all_lq(&mut self, nd: &uuid::Uuid) -> Result<Vec<LqValue>, Error> {
		let beg = crate::key::node::lq::prefix_nd(nd);
		let end = crate::key::node::lq::suffix_nd(nd);
		let lq_pairs = self.getr(beg..end, u32::MAX).await?;
		let mut lqs = vec![];
		for (key, value) in lq_pairs {
			let lq_key = crate::key::node::lq::Lq::decode(key.as_slice())?;
			trace!("Value is {:?}", &value);
			let lq_value = String::from_utf8(value).map_err(|e| {
				Error::Internal(format!("Failed to decode a value while reading LQ: {}", e))
			})?;
			let lqv = LqValue {
				nd: (*nd).into(),
				ns: lq_key.ns.to_string(),
				db: lq_key.db.to_string(),
				tb: lq_value,
				lq: lq_key.lq.into(),
			};
			lqs.push(lqv);
		}
		Ok(lqs)
	}

	/// Retrieve a specific user definition from ROOT.
	pub async fn get_root_user(&mut self, user: &str) -> Result<DefineUserStatement, Error> {
		let key = crate::key::root::us::new(user);
		let val = self.get(key).await?.ok_or(Error::UserRootNotFound {
			value: user.to_owned(),
		})?;
		Ok(val.into())
	}

	/// Retrieve a specific namespace definition.
	pub async fn get_ns(&mut self, ns: &str) -> Result<DefineNamespaceStatement, Error> {
		let key = crate::key::root::ns::new(ns);
		let val = self.get(key).await?.ok_or(Error::NsNotFound {
			value: ns.to_owned(),
		})?;
		Ok(val.into())
	}

	/// Retrieve a specific user definition from a namespace.
	pub async fn get_ns_user(
		&mut self,
		ns: &str,
		user: &str,
	) -> Result<DefineUserStatement, Error> {
		let key = crate::key::namespace::us::new(ns, user);
		let val = self.get(key).await?.ok_or(Error::UserNsNotFound {
			value: user.to_owned(),
			ns: ns.to_owned(),
		})?;
		Ok(val.into())
	}

	/// Retrieve a specific namespace token definition.
	pub async fn get_ns_token(
		&mut self,
		ns: &str,
		nt: &str,
	) -> Result<DefineTokenStatement, Error> {
		let key = crate::key::namespace::tk::new(ns, nt);
		let val = self.get(key).await?.ok_or(Error::NtNotFound {
			value: nt.to_owned(),
		})?;
		Ok(val.into())
	}

	/// Retrieve a specific database definition.
	pub async fn get_db(&mut self, ns: &str, db: &str) -> Result<DefineDatabaseStatement, Error> {
		let key = crate::key::namespace::db::new(ns, db);
		let val = self.get(key).await?.ok_or(Error::DbNotFound {
			value: db.to_owned(),
		})?;
		Ok(val.into())
	}

	/// Retrieve a specific user definition from a database.
	pub async fn get_db_user(
		&mut self,
		ns: &str,
		db: &str,
		user: &str,
	) -> Result<DefineUserStatement, Error> {
		let key = crate::key::database::us::new(ns, db, user);
		let val = self.get(key).await?.ok_or(Error::UserDbNotFound {
			value: user.to_owned(),
			ns: ns.to_owned(),
			db: db.to_owned(),
		})?;
		Ok(val.into())
	}

	/// Retrieve a specific database token definition.
	pub async fn get_db_token(
		&mut self,
		ns: &str,
		db: &str,
		dt: &str,
	) -> Result<DefineTokenStatement, Error> {
		let key = crate::key::database::tk::new(ns, db, dt);
		let val = self.get(key).await?.ok_or(Error::DtNotFound {
			value: dt.to_owned(),
		})?;
		Ok(val.into())
	}

	/// Retrieve a specific analyzer definition.
	pub async fn get_db_analyzer(
		&mut self,
		ns: &str,
		db: &str,
		az: &str,
	) -> Result<DefineAnalyzerStatement, Error> {
		let key = crate::key::database::az::new(ns, db, az);
		let val = self.get(key).await?.ok_or(Error::AzNotFound {
			value: az.to_owned(),
		})?;
		Ok(val.into())
	}

	/// Retrieve a specific scope definition.
	pub async fn get_sc(
		&mut self,
		ns: &str,
		db: &str,
		sc: &str,
	) -> Result<DefineScopeStatement, Error> {
		let key = crate::key::database::sc::new(ns, db, sc);
		let val = self.get(key).await?.ok_or(Error::ScNotFound {
			value: sc.to_owned(),
		})?;
		Ok(val.into())
	}

	/// Retrieve a specific scope token definition.
	pub async fn get_sc_token(
		&mut self,
		ns: &str,
		db: &str,
		sc: &str,
		st: &str,
	) -> Result<DefineTokenStatement, Error> {
		let key = crate::key::scope::tk::new(ns, db, sc, st);
		let val = self.get(key).await?.ok_or(Error::StNotFound {
			value: st.to_owned(),
		})?;
		Ok(val.into())
	}

	/// Return the table stored at the lq address
	pub async fn get_lq(
		&mut self,
		nd: Uuid,
		ns: &str,
		db: &str,
		lq: Uuid,
	) -> Result<Strand, Error> {
		let key = crate::key::node::lq::new(nd, lq, ns, db);
		let val = self.get(key).await?.ok_or(Error::LqNotFound {
			value: lq.to_string(),
		})?;
		Value::from(val).convert_to_strand()
	}

	/// Retrieve a specific table definition.
	pub async fn get_tb(
		&mut self,
		ns: &str,
		db: &str,
		tb: &str,
	) -> Result<DefineTableStatement, Error> {
		let key = crate::key::database::tb::new(ns, db, tb);
		let val = self.get(key).await?.ok_or(Error::TbNotFound {
			value: tb.to_owned(),
		})?;
		Ok(val.into())
	}

	/// Retrieve a live query for a table.
	pub async fn get_tb_live(
		&mut self,
		ns: &str,
		db: &str,
		tb: &str,
		lv: &Uuid,
	) -> Result<LiveStatement, Error> {
		let key = crate::key::table::lq::new(ns, db, tb, *lv);
		let key_enc = crate::key::table::lq::Lq::encode(&key)?;
		trace!("Getting lv ({:?}) {:?}", lv, crate::key::debug::sprint_key(&key_enc));
		let val = self.get(key_enc).await?.ok_or(Error::LvNotFound {
			value: lv.to_string(),
		})?;
		Ok(val.into())
	}

	/// Add a namespace with a default configuration, only if we are in dynamic mode.
	pub async fn add_ns(
		&mut self,
		ns: &str,
		strict: bool,
	) -> Result<DefineNamespaceStatement, Error> {
		match self.get_ns(ns).await {
			Err(Error::NsNotFound {
				value,
			}) => match strict {
				false => {
					let key = crate::key::root::ns::new(ns);
					let val = DefineNamespaceStatement {
						name: ns.to_owned().into(),
						..Default::default()
					};
					self.put(key.key_category(), key, &val).await?;
					Ok(val)
				}
				true => Err(Error::NsNotFound {
					value,
				}),
			},
			Err(e) => Err(e),
			Ok(v) => Ok(v),
		}
	}

	/// Add a database with a default configuration, only if we are in dynamic mode.
	pub async fn add_db(
		&mut self,
		ns: &str,
		db: &str,
		strict: bool,
	) -> Result<DefineDatabaseStatement, Error> {
		match self.get_db(ns, db).await {
			Err(Error::DbNotFound {
				value,
			}) => match strict {
				false => {
					let key = crate::key::namespace::db::new(ns, db);
					let val = DefineDatabaseStatement {
						name: db.to_owned().into(),
						..Default::default()
					};
					self.put(key.key_category(), key, &val).await?;
					Ok(val)
				}
				true => Err(Error::DbNotFound {
					value,
				}),
			},
			Err(e) => Err(e),
			Ok(v) => Ok(v),
		}
	}

	/// Add a scope with a default configuration, only if we are in dynamic mode.
	pub async fn add_sc(
		&mut self,
		ns: &str,
		db: &str,
		sc: &str,
		strict: bool,
	) -> Result<DefineScopeStatement, Error> {
		match self.get_sc(ns, db, sc).await {
			Err(Error::ScNotFound {
				value,
			}) => match strict {
				false => {
					let key = crate::key::database::sc::new(ns, db, sc);
					let val = DefineScopeStatement {
						name: sc.to_owned().into(),
						..Default::default()
					};
					self.put(key.key_category(), key, &val).await?;
					Ok(val)
				}
				true => Err(Error::ScNotFound {
					value,
				}),
			},
			Err(e) => Err(e),
			Ok(v) => Ok(v),
		}
	}

	/// Add a table with a default configuration, only if we are in dynamic mode.
	pub async fn add_tb(
		&mut self,
		ns: &str,
		db: &str,
		tb: &str,
		strict: bool,
	) -> Result<DefineTableStatement, Error> {
		match self.get_tb(ns, db, tb).await {
			Err(Error::TbNotFound {
				value,
			}) => match strict {
				false => {
					let key = crate::key::database::tb::new(ns, db, tb);
					let val = DefineTableStatement {
						name: tb.to_owned().into(),
						permissions: Permissions::none(),
						..Default::default()
					};
					self.put(key.key_category(), key, &val).await?;
					Ok(val)
				}
				true => Err(Error::TbNotFound {
					value,
				}),
			},
			Err(e) => Err(e),
			Ok(v) => Ok(v),
		}
	}

	/// Retrieve and cache a specific namespace definition.
	pub async fn get_and_cache_ns(
		&mut self,
		ns: &str,
	) -> Result<Arc<DefineNamespaceStatement>, Error> {
		let key = crate::key::root::ns::new(ns).encode()?;
		Ok(if let Some(e) = self.cache.get(&key) {
			if let Entry::Ns(v) = e {
				v
			} else {
				unreachable!();
			}
		} else {
			let val = self.get(key.clone()).await?.ok_or(Error::NsNotFound {
				value: ns.to_owned(),
			})?;
			let val: Arc<DefineNamespaceStatement> = Arc::new(val.into());
			self.cache.set(key, Entry::Ns(Arc::clone(&val)));
			val
		})
	}

	/// Retrieve and cache a specific database definition.
	pub async fn get_and_cache_db(
		&mut self,
		ns: &str,
		db: &str,
	) -> Result<Arc<DefineDatabaseStatement>, Error> {
		let key = crate::key::namespace::db::new(ns, db).encode()?;
		Ok(if let Some(e) = self.cache.get(&key) {
			if let Entry::Db(v) = e {
				v
			} else {
				unreachable!();
			}
		} else {
			let val = self.get(key.clone()).await?.ok_or(Error::DbNotFound {
				value: db.to_owned(),
			})?;
			let val: Arc<DefineDatabaseStatement> = Arc::new(val.into());
			self.cache.set(key, Entry::Db(Arc::clone(&val)));
			val
		})
	}

	/// Retrieve and cache a specific table definition.
	pub async fn get_and_cache_tb(
		&mut self,
		ns: &str,
		db: &str,
		tb: &str,
	) -> Result<Arc<DefineTableStatement>, Error> {
		let key = crate::key::database::tb::new(ns, db, tb).encode()?;
		Ok(if let Some(e) = self.cache.get(&key) {
			if let Entry::Tb(v) = e {
				v
			} else {
				unreachable!();
			}
		} else {
			let val = self.get(key.clone()).await?.ok_or(Error::TbNotFound {
				value: tb.to_owned(),
			})?;
			let val: Arc<DefineTableStatement> = Arc::new(val.into());
			self.cache.set(key, Entry::Tb(Arc::clone(&val)));
			val
		})
	}

	/// Retrieve a specific function definition.
	pub async fn get_and_cache_db_function(
		&mut self,
		ns: &str,
		db: &str,
		fc: &str,
	) -> Result<Arc<DefineFunctionStatement>, Error> {
		let key = crate::key::database::fc::new(ns, db, fc).encode()?;
		Ok(if let Some(e) = self.cache.get(&key) {
			if let Entry::Fc(v) = e {
				v
			} else {
				unreachable!();
			}
		} else {
			let val = self.get(key.clone()).await?.ok_or(Error::FcNotFound {
				value: fc.to_owned(),
			})?;
			let val: Arc<DefineFunctionStatement> = Arc::new(val.into());
			self.cache.set(key, Entry::Fc(Arc::clone(&val)));
			val
		})
	}

	/// Retrieve a specific param definition.
	pub async fn get_and_cache_db_param(
		&mut self,
		ns: &str,
		db: &str,
		pa: &str,
	) -> Result<Arc<DefineParamStatement>, Error> {
		let key = crate::key::database::pa::new(ns, db, pa).encode()?;
		Ok(if let Some(e) = self.cache.get(&key) {
			if let Entry::Pa(v) = e {
				v
			} else {
				unreachable!();
			}
		} else {
			let val = self.get(key.clone()).await?.ok_or(Error::PaNotFound {
				value: pa.to_owned(),
			})?;
			let val: Arc<DefineParamStatement> = Arc::new(val.into());
			self.cache.set(key, Entry::Pa(Arc::clone(&val)));
			val
		})
	}

	/// Retrieve a specific table index definition.
	pub async fn get_and_cache_tb_index(
		&mut self,
		ns: &str,
		db: &str,
		tb: &str,
		ix: &str,
	) -> Result<Arc<DefineIndexStatement>, Error> {
		let key = crate::key::table::ix::new(ns, db, tb, ix).encode()?;
		Ok(if let Some(e) = self.cache.get(&key) {
			if let Entry::Ix(v) = e {
				v
			} else {
				unreachable!();
			}
		} else {
			let val = self.get(key.clone()).await?.ok_or(Error::IxNotFound {
				value: ix.to_owned(),
			})?;
			let val: Arc<DefineIndexStatement> = Arc::new(val.into());
			self.cache.set(key, Entry::Ix(Arc::clone(&val)));
			val
		})
	}

	/// Add a namespace with a default configuration, only if we are in dynamic mode.
	pub async fn add_and_cache_ns(
		&mut self,
		ns: &str,
		strict: bool,
	) -> Result<Arc<DefineNamespaceStatement>, Error> {
		match self.get_and_cache_ns(ns).await {
			Err(Error::NsNotFound {
				value,
			}) => match strict {
				false => {
					let key = crate::key::root::ns::new(ns);
					let val = DefineNamespaceStatement {
						name: ns.to_owned().into(),
						..Default::default()
					};
					self.put(key.key_category(), key, &val).await?;
					Ok(Arc::new(val))
				}
				true => Err(Error::NsNotFound {
					value,
				}),
			},
			Err(e) => Err(e),
			Ok(v) => Ok(v),
		}
	}

	/// Add a database with a default configuration, only if we are in dynamic mode.
	pub async fn add_and_cache_db(
		&mut self,
		ns: &str,
		db: &str,
		strict: bool,
	) -> Result<Arc<DefineDatabaseStatement>, Error> {
		match self.get_and_cache_db(ns, db).await {
			Err(Error::DbNotFound {
				value,
			}) => match strict {
				false => {
					let key = crate::key::namespace::db::new(ns, db);
					let val = DefineDatabaseStatement {
						name: db.to_owned().into(),
						..Default::default()
					};
					self.put(key.key_category(), key, &val).await?;
					Ok(Arc::new(val))
				}
				true => Err(Error::DbNotFound {
					value,
				}),
			},
			Err(e) => Err(e),
			Ok(v) => Ok(v),
		}
	}

	/// Add a table with a default configuration, only if we are in dynamic mode.
	pub async fn add_and_cache_tb(
		&mut self,
		ns: &str,
		db: &str,
		tb: &str,
		strict: bool,
	) -> Result<Arc<DefineTableStatement>, Error> {
		match self.get_and_cache_tb(ns, db, tb).await {
			Err(Error::TbNotFound {
				value,
			}) => match strict {
				false => {
					let key = crate::key::database::tb::new(ns, db, tb);
					let val = DefineTableStatement {
						name: tb.to_owned().into(),
						permissions: Permissions::none(),
						..Default::default()
					};
					self.put(key.key_category(), key, &val).await?;
					Ok(Arc::new(val))
				}
				true => Err(Error::TbNotFound {
					value,
				}),
			},
			Err(e) => Err(e),
			Ok(v) => Ok(v),
		}
	}

	/// Retrieve and cache a specific table definition.
	pub async fn check_ns_db_tb(
		&mut self,
		ns: &str,
		db: &str,
		tb: &str,
		strict: bool,
	) -> Result<(), Error> {
		match strict {
			// Strict mode is disabled
			false => Ok(()),
			// Strict mode is enabled
			true => {
				self.get_and_cache_ns(ns).await?;
				self.get_and_cache_db(ns, db).await?;
				self.get_and_cache_tb(ns, db, tb).await?;
				Ok(())
			}
		}
	}

	// --------------------------------------------------
	// Additional methods
	// --------------------------------------------------

	/// Writes the full database contents as binary SQL.
	pub async fn export(&mut self, ns: &str, db: &str, chn: Sender<Vec<u8>>) -> Result<(), Error> {
		// Output OPTIONS
		{
			chn.send(bytes!("-- ------------------------------")).await?;
			chn.send(bytes!("-- OPTION")).await?;
			chn.send(bytes!("-- ------------------------------")).await?;
			chn.send(bytes!("")).await?;
			chn.send(bytes!("OPTION IMPORT;")).await?;
			chn.send(bytes!("")).await?;
		}
		// Output USERS
		{
			let dus = self.all_db_users(ns, db).await?;
			if !dus.is_empty() {
				chn.send(bytes!("-- ------------------------------")).await?;
				chn.send(bytes!("-- USERS")).await?;
				chn.send(bytes!("-- ------------------------------")).await?;
				chn.send(bytes!("")).await?;
				for us in dus.iter() {
					chn.send(bytes!(format!("{us};"))).await?;
				}
				chn.send(bytes!("")).await?;
			}
		}
		// Output TOKENS
		{
			let dts = self.all_db_tokens(ns, db).await?;
			if !dts.is_empty() {
				chn.send(bytes!("-- ------------------------------")).await?;
				chn.send(bytes!("-- TOKENS")).await?;
				chn.send(bytes!("-- ------------------------------")).await?;
				chn.send(bytes!("")).await?;
				for dt in dts.iter() {
					chn.send(bytes!(format!("{dt};"))).await?;
				}
				chn.send(bytes!("")).await?;
			}
		}
		// Output PARAMS
		{
			let pas = self.all_db_params(ns, db).await?;
			if !pas.is_empty() {
				chn.send(bytes!("-- ------------------------------")).await?;
				chn.send(bytes!("-- PARAMS")).await?;
				chn.send(bytes!("-- ------------------------------")).await?;
				chn.send(bytes!("")).await?;
				for pa in pas.iter() {
					chn.send(bytes!(format!("{pa};"))).await?;
				}
				chn.send(bytes!("")).await?;
			}
		}
		// Output FUNCTIONS
		{
			let fcs = self.all_db_functions(ns, db).await?;
			if !fcs.is_empty() {
				chn.send(bytes!("-- ------------------------------")).await?;
				chn.send(bytes!("-- FUNCTIONS")).await?;
				chn.send(bytes!("-- ------------------------------")).await?;
				chn.send(bytes!("")).await?;
				for fc in fcs.iter() {
					chn.send(bytes!(format!("{fc};"))).await?;
				}
				chn.send(bytes!("")).await?;
			}
		}
		// Output ANALYZERS
		{
			let azs = self.all_db_analyzers(ns, db).await?;
			if !azs.is_empty() {
				chn.send(bytes!("-- ------------------------------")).await?;
				chn.send(bytes!("-- ANALYZERS")).await?;
				chn.send(bytes!("-- ------------------------------")).await?;
				chn.send(bytes!("")).await?;
				for az in azs.iter() {
					chn.send(bytes!(format!("{az};"))).await?;
				}
				chn.send(bytes!("")).await?;
			}
		}
		// Output SCOPES
		{
			let scs = self.all_sc(ns, db).await?;
			if !scs.is_empty() {
				chn.send(bytes!("-- ------------------------------")).await?;
				chn.send(bytes!("-- SCOPES")).await?;
				chn.send(bytes!("-- ------------------------------")).await?;
				chn.send(bytes!("")).await?;
				for sc in scs.iter() {
					// Output SCOPE
					chn.send(bytes!(format!("{sc};"))).await?;
					// Output TOKENS
					{
						let sts = self.all_sc_tokens(ns, db, &sc.name).await?;
						if !sts.is_empty() {
							for st in sts.iter() {
								chn.send(bytes!(format!("{st};"))).await?;
							}
							chn.send(bytes!("")).await?;
						}
					}
				}
				chn.send(bytes!("")).await?;
			}
		}
		// Output TABLES
		{
			let tbs = self.all_tb(ns, db).await?;
			if !tbs.is_empty() {
				for tb in tbs.iter() {
					// Output TABLE
					chn.send(bytes!("-- ------------------------------")).await?;
					chn.send(bytes!(format!("-- TABLE: {}", tb.name))).await?;
					chn.send(bytes!("-- ------------------------------")).await?;
					chn.send(bytes!("")).await?;
					chn.send(bytes!(format!("{tb};"))).await?;
					chn.send(bytes!("")).await?;
					// Output FIELDS
					let fds = self.all_tb_fields(ns, db, &tb.name).await?;
					if !fds.is_empty() {
						for fd in fds.iter() {
							chn.send(bytes!(format!("{fd};"))).await?;
						}
						chn.send(bytes!("")).await?;
					}
					// Output INDEXES
					let ixs = self.all_tb_indexes(ns, db, &tb.name).await?;
					if !ixs.is_empty() {
						for ix in ixs.iter() {
							chn.send(bytes!(format!("{ix};"))).await?;
						}
						chn.send(bytes!("")).await?;
					}
					// Output EVENTS
					let evs = self.all_tb_events(ns, db, &tb.name).await?;
					if !evs.is_empty() {
						for ev in evs.iter() {
							chn.send(bytes!(format!("{ev};"))).await?;
						}
						chn.send(bytes!("")).await?;
					}
				}
				// Start transaction
				chn.send(bytes!("-- ------------------------------")).await?;
				chn.send(bytes!("-- TRANSACTION")).await?;
				chn.send(bytes!("-- ------------------------------")).await?;
				chn.send(bytes!("")).await?;
				chn.send(bytes!("BEGIN TRANSACTION;")).await?;
				chn.send(bytes!("")).await?;
				// Output TABLE data
				for tb in tbs.iter() {
					// Start records
					chn.send(bytes!("-- ------------------------------")).await?;
					chn.send(bytes!(format!("-- TABLE DATA: {}", tb.name))).await?;
					chn.send(bytes!("-- ------------------------------")).await?;
					chn.send(bytes!("")).await?;
					// Fetch records
					let beg = crate::key::thing::prefix(ns, db, &tb.name);
					let end = crate::key::thing::suffix(ns, db, &tb.name);
					let mut nxt: Option<Vec<u8>> = None;
					loop {
						let res = match nxt {
							None => {
								let min = beg.clone();
								let max = end.clone();
								self.scan(min..max, 1000).await?
							}
							Some(ref mut beg) => {
								beg.push(0x00);
								let min = beg.clone();
								let max = end.clone();
								self.scan(min..max, 1000).await?
							}
						};
						if !res.is_empty() {
							// Get total results
							let n = res.len();
							// Exit when settled
							if n == 0 {
								break;
							}
							// Loop over results
							for (i, (k, v)) in res.into_iter().enumerate() {
								// Ready the next
								if n == i + 1 {
									nxt = Some(k.clone());
								}
								// Parse the key and the value
								let k: crate::key::thing::Thing = (&k).into();
								let v: Value = (&v).into();
								let t = Thing::from((k.tb, k.id));
								// Check if this is a graph edge
								match (v.pick(&*EDGE), v.pick(&*IN), v.pick(&*OUT)) {
									// This is a graph edge record
									(Value::Bool(true), Value::Thing(l), Value::Thing(r)) => {
										let sql = format!("RELATE {l} -> {t} -> {r} CONTENT {v};",);
										chn.send(bytes!(sql)).await?;
									}
									// This is a normal record
									_ => {
										let sql = format!("UPDATE {t} CONTENT {v};");
										chn.send(bytes!(sql)).await?;
									}
								}
							}
							continue;
						}
						break;
					}
					chn.send(bytes!("")).await?;
				}
				// Commit transaction
				chn.send(bytes!("-- ------------------------------")).await?;
				chn.send(bytes!("-- TRANSACTION")).await?;
				chn.send(bytes!("-- ------------------------------")).await?;
				chn.send(bytes!("")).await?;
				chn.send(bytes!("COMMIT TRANSACTION;")).await?;
				chn.send(bytes!("")).await?;
			}
		}
		// Everything exported
		Ok(())
	}

	// change will record the change in the changefeed if enabled.
	// To actually persist the record changes into the underlying kvs,
	// you must call the `complete_changes` function and then commit the transaction.
	pub(crate) fn clear_cache(&mut self) {
		self.cache.clear()
	}

	// change will record the change in the changefeed if enabled.
	// To actually persist the record changes into the underlying kvs,
	// you must call the `complete_changes` function and then commit the transaction.
	pub(crate) fn record_change(
		&mut self,
		ns: &str,
		db: &str,
		tb: &str,
		id: &Thing,
		v: Cow<'_, Value>,
	) {
		self.cf.update(ns, db, tb, id.clone(), v)
	}

	// Records the table (re)definition in the changefeed if enabled.
	pub(crate) fn record_table_change(
		&mut self,
		ns: &str,
		db: &str,
		tb: &str,
		dt: &DefineTableStatement,
	) {
		self.cf.define_table(ns, db, tb, dt)
	}

	pub(crate) async fn get_idg(&mut self, key: Key) -> Result<U32, Error> {
		let seq = if let Some(e) = self.cache.get(&key) {
			if let Entry::Seq(v) = e {
				v
			} else {
				unreachable!();
			}
		} else {
			let val = self.get(key.clone()).await?;
			if let Some(val) = val {
				U32::new(key.clone(), Some(val)).await?
			} else {
				U32::new(key.clone(), None).await?
			}
		};

		Ok(seq)
	}

	// get_next_db_id will get the next db id for the given namespace.
	pub(crate) async fn get_next_db_id(&mut self, ns: u32) -> Result<u32, Error> {
		let key = crate::key::namespace::di::new(ns).encode().unwrap();
		let mut seq = if let Some(e) = self.cache.get(&key) {
			if let Entry::Seq(v) = e {
				v
			} else {
				unreachable!();
			}
		} else {
			let val = self.get(key.clone()).await?;
			if let Some(val) = val {
				U32::new(key.clone(), Some(val)).await?
			} else {
				U32::new(key.clone(), None).await?
			}
		};

		let id = seq.get_next_id();

		self.cache.set(key.clone(), Entry::Seq(seq.clone()));
		let (k, v) = seq.finish().unwrap();
		self.set(k, v).await?;

		Ok(id)
	}

	// remove_db_id removes the given db id from the sequence.
	#[allow(unused)]
	pub(crate) async fn remove_db_id(&mut self, ns: u32, db: u32) -> Result<(), Error> {
		let key = crate::key::namespace::di::new(ns).encode().unwrap();
		let mut seq = self.get_idg(key.clone()).await?;

		seq.remove_id(db);

		self.cache.set(key.clone(), Entry::Seq(seq.clone()));
		let (k, v) = seq.finish().unwrap();
		self.set(k, v).await?;

		Ok(())
	}

	// get_next_db_id will get the next tb id for the given namespace and database.
	pub(crate) async fn get_next_tb_id(&mut self, ns: u32, db: u32) -> Result<u32, Error> {
		let key = crate::key::database::ti::new(ns, db).encode().unwrap();
		let mut seq = self.get_idg(key.clone()).await?;

		let id = seq.get_next_id();

		self.cache.set(key.clone(), Entry::Seq(seq.clone()));
		let (k, v) = seq.finish().unwrap();
		self.set(k, v).await?;

		Ok(id)
	}

	// remove_tb_id removes the given tb id from the sequence.
	#[allow(unused)]
	pub(crate) async fn remove_tb_id(&mut self, ns: u32, db: u32, tb: u32) -> Result<(), Error> {
		let key = crate::key::database::ti::new(ns, db).encode().unwrap();
		let mut seq = self.get_idg(key.clone()).await?;

		seq.remove_id(tb);

		self.cache.set(key.clone(), Entry::Seq(seq.clone()));
		let (k, v) = seq.finish().unwrap();
		self.set(k, v).await?;

		Ok(())
	}

	// get_next_ns_id will get the next ns id.
	pub(crate) async fn get_next_ns_id(&mut self) -> Result<u32, Error> {
		let key = crate::key::root::ni::Ni::default().encode().unwrap();
		let mut seq = if let Some(e) = self.cache.get(&key) {
			if let Entry::Seq(v) = e {
				v
			} else {
				unreachable!();
			}
		} else {
			let val = self.get(key.clone()).await?;
			if let Some(val) = val {
				U32::new(key.clone(), Some(val)).await?
			} else {
				U32::new(key.clone(), None).await?
			}
		};

		let id = seq.get_next_id();

		self.cache.set(key.clone(), Entry::Seq(seq.clone()));
		let (k, v) = seq.finish().unwrap();
		self.set(k, v).await?;

		Ok(id)
	}

	// remove_ns_id removes the given ns id from the sequence.
	#[allow(unused)]
	pub(crate) async fn remove_ns_id(&mut self, ns: u32) -> Result<(), Error> {
		let key = crate::key::root::ni::Ni::default().encode().unwrap();
		let mut seq = self.get_idg(key.clone()).await?;

		seq.remove_id(ns);

		self.cache.set(key.clone(), Entry::Seq(seq.clone()));
		let (k, v) = seq.finish().unwrap();
		self.set(k, v).await?;

		Ok(())
	}

	// complete_changes will complete the changefeed recording for the given namespace and database.
	//
	// Under the hood, this function calls the transaction's `set_versionstamped_key` for each change.
	// Every change must be recorded by calling this model's `record_change` function beforehand.
	// If there were no preceding `record_change` function calls for this transaction, this function will do nothing.
	//
	// This function should be called only after all the changes have been made to the transaction.
	// Otherwise, changes are missed in the change feed.
	//
	// This function should be called immediately before calling the commit function to guarantee that
	// the lock, if needed by lock=true, is held only for the duration of the commit, not the entire transaction.
	//
	// This function is here because it needs access to mutably borrow the transaction.
	//
	// Lastly, you should set lock=true if you want the changefeed to be correctly ordered for
	// non-FDB backends.
	pub(crate) async fn complete_changes(&mut self, _lock: bool) -> Result<(), Error> {
		let changes = self.cf.get();
		for (tskey, prefix, suffix, v) in changes {
			self.set_versionstamped_key(tskey, prefix, suffix, v).await?
		}
		Ok(())
	}

	// set_timestamp_for_versionstamp correlates the given timestamp with the current versionstamp.
	// This allows get_versionstamp_from_timestamp to obtain the versionstamp from the timestamp later.
	pub(crate) async fn set_timestamp_for_versionstamp(
		&mut self,
		ts: u64,
		ns: &str,
		db: &str,
		lock: bool,
	) -> Result<(), Error> {
		// This also works as an advisory lock on the ts keys so that there is
		// on other concurrent transactions that can write to the ts_key or the keys after it.
		let vs = self.get_timestamp(crate::key::database::vs::new(ns, db), lock).await?;

		// Ensure there are no keys after the ts_key
		// Otherwise we can go back in time!
		let ts_key = crate::key::database::ts::new(ns, db, ts);
		let begin = ts_key.encode()?;
		let end = crate::key::database::ts::suffix(ns, db);
		let ts_pairs: Vec<(Vec<u8>, Vec<u8>)> = self.getr(begin..end, u32::MAX).await?;
		let latest_ts_pair = ts_pairs.last();
		if let Some((k, _)) = latest_ts_pair {
			let k = crate::key::database::ts::Ts::decode(k)?;
			let latest_ts = k.ts;
			if latest_ts >= ts {
				return Err(Error::Internal(
					"ts is less than or equal to the latest ts".to_string(),
				));
			}
		}
		self.set(ts_key, vs).await?;
		Ok(())
	}

	pub(crate) async fn get_versionstamp_from_timestamp(
		&mut self,
		ts: u64,
		ns: &str,
		db: &str,
		_lock: bool,
	) -> Result<Option<Versionstamp>, Error> {
		let start = crate::key::database::ts::prefix(ns, db);
		let ts_key = crate::key::database::ts::new(ns, db, ts + 1);
		let end = ts_key.encode()?;
		let ts_pairs = self.getr(start..end, u32::MAX).await?;
		let latest_ts_pair = ts_pairs.last();
		if let Some((_, v)) = latest_ts_pair {
			if v.len() == 10 {
				let mut sl = [0u8; 10];
				sl.copy_from_slice(v);
				return Ok(Some(sl));
			} else {
				return Err(Error::Internal("versionstamp is not 10 bytes".to_string()));
			}
		}
		Ok(None)
	}

	// --------------------------------------------------
	// Private methods
	// --------------------------------------------------

	#[allow(unused_variables)]
	fn check_level(&mut self, check: Check) {
		#![allow(unused_variables)]
		match self {
			#[cfg(feature = "kv-mem")]
			Transaction {
				inner: Inner::Mem(ref mut v),
				..
			} => v.check_level(check),
			#[cfg(feature = "kv-rocksdb")]
			Transaction {
				inner: Inner::RocksDB(ref mut v),
				..
			} => v.check_level(check),
			#[cfg(feature = "kv-speedb")]
			Transaction {
				inner: Inner::SpeeDB(ref mut v),
				..
			} => v.check_level(check),
			#[cfg(feature = "kv-indxdb")]
			Transaction {
				inner: Inner::IndxDB(ref mut v),
				..
			} => v.check_level(check),
			#[cfg(feature = "kv-tikv")]
			Transaction {
				inner: Inner::TiKV(ref mut v),
				..
			} => v.check_level(check),
			#[cfg(feature = "kv-fdb")]
			Transaction {
				inner: Inner::FoundationDB(ref mut v),
				..
			} => v.check_level(check),
			#[allow(unreachable_patterns)]
			_ => unreachable!(),
		}
	}
}

#[cfg(test)]
#[cfg(feature = "kv-mem")]
mod tests {
	use crate::{
		kvs::{Datastore, LockType::*, TransactionType::*},
		sql::{statements::DefineUserStatement, Base},
	};

	#[tokio::test]
	async fn test_get_root_user() {
		let ds = Datastore::new("memory").await.unwrap();
		let mut txn = ds.transaction(Write, Optimistic).await.unwrap();

		// Retrieve non-existent KV user
		let res = txn.get_root_user("nonexistent").await;
		assert_eq!(res.err().unwrap().to_string(), "The root user 'nonexistent' does not exist");

		// Create KV user and retrieve it
		let data = DefineUserStatement {
			name: "user".into(),
			base: Base::Root,
			..Default::default()
		};
		let key = crate::key::root::us::new("user");
		let _ = txn.set(key, data.to_owned()).await.unwrap();
		let res = txn.get_root_user("user").await.unwrap();
		assert_eq!(res, data);
		txn.commit().await.unwrap()
	}

	#[tokio::test]
	async fn test_get_ns_user() {
		let ds = Datastore::new("memory").await.unwrap();
		let mut txn = ds.transaction(Write, Optimistic).await.unwrap();

		// Retrieve non-existent NS user
		let res = txn.get_ns_user("ns", "nonexistent").await;
		assert_eq!(
			res.err().unwrap().to_string(),
			"The user 'nonexistent' does not exist in the namespace 'ns'"
		);

		// Create NS user and retrieve it
		let data = DefineUserStatement {
			name: "user".into(),
			base: Base::Ns,
			..Default::default()
		};

		let key = crate::key::namespace::us::new("ns", "user");
		let _ = txn.set(key, data.to_owned()).await.unwrap();
		let res = txn.get_ns_user("ns", "user").await.unwrap();
		assert_eq!(res, data);
		txn.commit().await.unwrap();
	}

	#[tokio::test]
	async fn test_get_db_user() {
		let ds = Datastore::new("memory").await.unwrap();
		let mut txn = ds.transaction(Write, Optimistic).await.unwrap();

		// Retrieve non-existent DB user
		let res = txn.get_db_user("ns", "db", "nonexistent").await;
		assert_eq!(
			res.err().unwrap().to_string(),
			"The user 'nonexistent' does not exist in the database 'db'"
		);

		// Create DB user and retrieve it
		let data = DefineUserStatement {
			name: "user".into(),
			base: Base::Db,
			..Default::default()
		};

		let key = crate::key::database::us::new("ns", "db", "user");
		let _ = txn.set(key, data.to_owned()).await.unwrap();
		let res = txn.get_db_user("ns", "db", "user").await.unwrap();
		assert_eq!(res, data);
		txn.commit().await.unwrap();
	}

	#[tokio::test]
	async fn test_all_root_users() {
		let ds = Datastore::new("memory").await.unwrap();
		let mut txn = ds.transaction(Write, Optimistic).await.unwrap();

		// When there are no users
		let res = txn.all_root_users().await.unwrap();
		assert_eq!(res.len(), 0);

		// When there are users
		let data = DefineUserStatement {
			name: "user".into(),
			base: Base::Root,
			..Default::default()
		};

		let key1 = crate::key::root::us::new("user1");
		let key2 = crate::key::root::us::new("user2");
		let _ = txn.set(key1, data.to_owned()).await.unwrap();
		let _ = txn.set(key2, data.to_owned()).await.unwrap();
		let res = txn.all_root_users().await.unwrap();

		assert_eq!(res.len(), 2);
		assert_eq!(res[0], data);
		txn.commit().await.unwrap();
	}

	#[tokio::test]
	async fn test_all_ns_users() {
		let ds = Datastore::new("memory").await.unwrap();
		let mut txn = ds.transaction(Write, Optimistic).await.unwrap();

		// When there are no users
		let res = txn.all_ns_users("ns").await.unwrap();
		assert_eq!(res.len(), 0);

		// When there are users
		let data = DefineUserStatement {
			name: "user".into(),
			base: Base::Ns,
			..Default::default()
		};

		let key1 = crate::key::namespace::us::new("ns", "user1");
		let key2 = crate::key::namespace::us::new("ns", "user2");
		let _ = txn.set(key1, data.to_owned()).await.unwrap();
		let _ = txn.set(key2, data.to_owned()).await.unwrap();

		txn.cache.clear();

		let res = txn.all_ns_users("ns").await.unwrap();

		assert_eq!(res.len(), 2);
		assert_eq!(res[0], data);
		txn.commit().await.unwrap();
	}

	#[tokio::test]
	async fn test_all_db_users() {
		let ds = Datastore::new("memory").await.unwrap();
		let mut txn = ds.transaction(Write, Optimistic).await.unwrap();

		// When there are no users
		let res = txn.all_db_users("ns", "db").await.unwrap();
		assert_eq!(res.len(), 0);

		// When there are users
		let data = DefineUserStatement {
			name: "user".into(),
			base: Base::Db,
			..Default::default()
		};

		let key1 = crate::key::database::us::new("ns", "db", "user1");
		let key2 = crate::key::database::us::new("ns", "db", "user2");
		let _ = txn.set(key1, data.to_owned()).await.unwrap();
		let _ = txn.set(key2, data.to_owned()).await.unwrap();

		txn.cache.clear();

		let res = txn.all_db_users("ns", "db").await.unwrap();

		assert_eq!(res.len(), 2);
		assert_eq!(res[0], data);
		txn.commit().await.unwrap();
	}

	#[tokio::test]
	async fn test_seqs() {
		let ds = Datastore::new("memory").await.unwrap();

		let mut txn = ds.transaction(Write, Optimistic).await.unwrap();
		let nsid = txn.get_next_ns_id().await.unwrap();
		txn.complete_changes(false).await.unwrap();
		txn.commit().await.unwrap();
		assert_eq!(nsid, 0);

		let mut txn = ds.transaction(Write, Optimistic).await.unwrap();
		let dbid = txn.get_next_db_id(nsid).await.unwrap();
		txn.complete_changes(false).await.unwrap();
		txn.commit().await.unwrap();
		assert_eq!(dbid, 0);

		let mut txn = ds.transaction(Write, Optimistic).await.unwrap();
		let tbid1 = txn.get_next_tb_id(nsid, dbid).await.unwrap();
		txn.complete_changes(false).await.unwrap();
		txn.commit().await.unwrap();
		assert_eq!(tbid1, 0);

		let mut txn = ds.transaction(Write, Optimistic).await.unwrap();
		let tbid2 = txn.get_next_tb_id(nsid, dbid).await.unwrap();
		txn.complete_changes(false).await.unwrap();
		txn.commit().await.unwrap();
		assert_eq!(tbid2, 1);

		let mut txn = ds.transaction(Write, Optimistic).await.unwrap();
		txn.remove_tb_id(nsid, dbid, tbid1).await.unwrap();
		txn.complete_changes(false).await.unwrap();
		txn.commit().await.unwrap();

		let mut txn = ds.transaction(Write, Optimistic).await.unwrap();
		txn.remove_db_id(nsid, dbid).await.unwrap();
		txn.complete_changes(false).await.unwrap();
		txn.commit().await.unwrap();

		let mut txn = ds.transaction(Write, Optimistic).await.unwrap();
		txn.remove_ns_id(nsid).await.unwrap();
		txn.complete_changes(false).await.unwrap();
		txn.commit().await.unwrap();
	}
}<|MERGE_RESOLUTION|>--- conflicted
+++ resolved
@@ -1048,7 +1048,6 @@
 		}
 	}
 
-<<<<<<< HEAD
 	/// Clock retrieves the current timestamp which is fallible
 	/// It is used for unreliable ordering of events as well as
 	/// handling of timeouts. Operations that are not guaranteed to be correct.
@@ -1056,10 +1055,6 @@
 	///
 	/// Public for tests, but we might not want to expose this
 	pub async fn clock(&self) -> Timestamp {
-=======
-	// Public for tests, but we might not want to expose this
-	pub fn clock(&self) -> Timestamp {
->>>>>>> 8c7cf838
 		// Use a timestamp oracle if available
 		// Match, because we cannot have sized traits or async traits
 		match self.clock.read().await.deref() {
@@ -1162,11 +1157,8 @@
 		Ok(out)
 	}
 
-<<<<<<< HEAD
-=======
 	/// scan_nd will scan all the cluster membership registers
 	/// setting limit to 0 will result in scanning all entries
->>>>>>> 8c7cf838
 	pub async fn scan_nd(&mut self, limit: u32) -> Result<Vec<ClusterMembership>, Error> {
 		let beg = crate::key::root::nd::Nd::prefix();
 		let end = crate::key::root::nd::Nd::suffix();
@@ -1215,7 +1207,6 @@
 			}
 		}
 		trace!("scan_nd: {:?}", out);
-<<<<<<< HEAD
 		Ok(out)
 	}
 
@@ -1235,8 +1226,6 @@
 			let value = crate::dbs::Notification::from(v);
 			out.push(value);
 		}
-=======
->>>>>>> 8c7cf838
 		Ok(out)
 	}
 
@@ -1334,22 +1323,6 @@
 			crate::key::debug::sprint_key(&beg),
 			crate::key::debug::sprint_key(&end),
 		);
-<<<<<<< HEAD
-		let rng = pref..suff;
-		let scanned = self.scan(rng, limit).await?;
-		let mut res: Vec<LqValue> = vec![];
-		for (key, value) in scanned {
-			trace!("scan_tblq: key={:?} value={:?}", &key, &value);
-			let val: LiveStatement = value.into();
-			let lv = crate::key::table::lq::Lq::decode(key.as_slice())?;
-			res.push(LqValue {
-				nd: val.node,
-				ns: lv.ns.to_string(),
-				db: lv.db.to_string(),
-				tb: lv.tb.to_string(),
-				lq: val.id.clone(),
-			});
-=======
 		let mut nxt: Option<Key> = None;
 		let mut num = limit;
 		let mut out: Vec<LqValue> = vec![];
@@ -1398,7 +1371,6 @@
 					num -= 1;
 				}
 			}
->>>>>>> 8c7cf838
 		}
 		Ok(out)
 	}
