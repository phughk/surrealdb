--- conflicted
+++ resolved
@@ -167,80 +167,7 @@
 			(Vector::I16(a), Vector::I16(b)) => {
 				Ok((a.iter().zip(b.iter()).map(|(a, b)| (a - b).pow(2)).sum::<i16>() as f64).sqrt())
 			}
-<<<<<<< HEAD
-			(Vector::I8(a), Vector::I8(b)) => {
-				Ok((a.iter().zip(b.iter()).map(|(a, b)| (a - b).pow(2)).sum::<i8>() as f64).sqrt())
-			}
-			_ => Err(Error::UnreachableCause(UnreachableCause::AllLogicalEnumsEvaluated)),
-		}
-	}
-
-	fn magnitude_squared(&self) -> f64 {
-		match self {
-			Vector::F64(v) => v.iter().map(|a| a.powi(2)).sum::<f64>(),
-			Vector::F32(v) => v.iter().map(|a| a.powi(2)).sum::<f32>() as f64,
-			Vector::I64(v) => v.iter().map(|a| a.pow(2)).sum::<i64>() as f64,
-			Vector::I32(v) => v.iter().map(|a| a.pow(2)).sum::<i32>() as f64,
-			Vector::I16(v) => v.iter().map(|a| a.pow(2)).sum::<i16>() as f64,
-			Vector::I8(v) => v.iter().map(|a| a.pow(2)).sum::<i8>() as f64,
-		}
-	}
-
-	fn dot(a: &Self, b: &Self) -> Result<f64, Error> {
-		match (a, b) {
-			(Vector::F64(a), Vector::F64(b)) => {
-				Ok(a.iter().zip(b.iter()).map(|(a, b)| a * b).sum())
-			}
-			(Vector::F32(a), Vector::F32(b)) => {
-				Ok(a.iter().zip(b.iter()).map(|(a, b)| a * b).sum::<f32>() as f64)
-			}
-			(Vector::I64(a), Vector::I64(b)) => {
-				Ok(a.iter().zip(b.iter()).map(|(a, b)| a * b).sum::<i64>() as f64)
-			}
-			(Vector::I32(a), Vector::I32(b)) => {
-				Ok(a.iter().zip(b.iter()).map(|(a, b)| a * b).sum::<i32>() as f64)
-			}
-			(Vector::I16(a), Vector::I16(b)) => {
-				Ok(a.iter().zip(b.iter()).map(|(a, b)| a * b).sum::<i16>() as f64)
-			}
-			(Vector::I8(a), Vector::I8(b)) => {
-				Ok(a.iter().zip(b.iter()).map(|(a, b)| a * b).sum::<i8>() as f64)
-			}
-			_ => Err(Error::UnreachableCause(UnreachableCause::AllLogicalEnumsEvaluated)),
-		}
-	}
-
-	pub(super) fn cosine_similarity(&self, other: &Self) -> Result<f64, Error> {
-		Self::check_same_dimension("vector::similarity::cosine", self, other)?;
-		let d = Self::dot(self, other)?;
-		Ok(d / (self.magnitude_squared() * other.magnitude_squared()))
-	}
-
-	pub(super) fn hamming_distance(&self, other: &Self) -> Result<f64, Error> {
-		Self::check_same_dimension("vector::distance::hamming", self, other)?;
-		match (self, other) {
-			(Vector::F64(a), Vector::F64(b)) => {
-				Ok(a.iter().zip(b.iter()).filter(|&(a, b)| a != b).count() as f64)
-			}
-			(Vector::F32(a), Vector::F32(b)) => {
-				Ok(a.iter().zip(b.iter()).filter(|&(a, b)| a != b).count() as f64)
-			}
-			(Vector::I64(a), Vector::I64(b)) => {
-				Ok(a.iter().zip(b.iter()).filter(|&(a, b)| a != b).count() as f64)
-			}
-			(Vector::I32(a), Vector::I32(b)) => {
-				Ok(a.iter().zip(b.iter()).filter(|&(a, b)| a != b).count() as f64)
-			}
-			(Vector::I16(a), Vector::I16(b)) => {
-				Ok(a.iter().zip(b.iter()).filter(|&(a, b)| a != b).count() as f64)
-			}
-			(Vector::I8(a), Vector::I8(b)) => {
-				Ok(a.iter().zip(b.iter()).filter(|&(a, b)| a != b).count() as f64)
-			}
-			_ => Err(Error::UnreachableCause(UnreachableCause::AllLogicalEnumsEvaluated)),
-=======
 			_ => Err(Error::Unreachable("Vector::euclidean_distance")),
->>>>>>> 8a4e2a34
 		}
 	}
 
@@ -262,14 +189,7 @@
 			(Vector::I16(a), Vector::I16(b)) => {
 				Ok(a.iter().zip(b.iter()).map(|(a, b)| (a - b).abs()).sum::<i16>() as f64)
 			}
-<<<<<<< HEAD
-			(Vector::I8(a), Vector::I8(b)) => {
-				Ok(a.iter().zip(b.iter()).map(|(a, b)| (a - b).abs()).sum::<i8>() as f64)
-			}
 			_ => Err(Error::UnreachableCause(UnreachableCause::AllLogicalEnumsEvaluated)),
-=======
-			_ => Err(Error::Unreachable("Vector::manhattan_distance")),
->>>>>>> 8a4e2a34
 		}
 	}
 	pub(super) fn minkowski_distance(&self, other: &Self, order: &Number) -> Result<f64, Error> {
@@ -300,16 +220,7 @@
 				.zip(b.iter())
 				.map(|(a, b)| (a - b).abs().pow(order.to_int() as u32))
 				.sum::<i16>() as f64,
-<<<<<<< HEAD
-			(Vector::I8(a), Vector::I8(b)) => a
-				.iter()
-				.zip(b.iter())
-				.map(|(a, b)| (a - b).abs().pow(order.to_int() as u32))
-				.sum::<i8>() as f64,
 			_ => return Err(Error::UnreachableCause(UnreachableCause::AllLogicalEnumsEvaluated)),
-=======
-			_ => return Err(Error::Unreachable("Vector::minkowski_distance")),
->>>>>>> 8a4e2a34
 		};
 		Ok(dist.powf(1.0 / order.to_float()))
 	}
