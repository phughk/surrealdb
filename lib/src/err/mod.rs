use crate::iam::Error as IamError;
use crate::idx::ft::MatchRef;
use crate::key::error::KeyCategory;
use crate::sql::error::RenderedError as RenderedParserError;
use crate::sql::idiom::Idiom;
use crate::sql::thing::Thing;
use crate::sql::value::Value;
use crate::vs::Error as VersionstampError;
use base64_lib::DecodeError as Base64Error;
use bincode::Error as BincodeError;
use fst::Error as FstError;
use jsonwebtoken::errors::Error as JWTError;
use revision::Error as RevisionError;
use serde::Serialize;
use std::io::Error as IoError;
use std::string::FromUtf8Error;
use storekey::decode::Error as DecodeError;
use storekey::encode::Error as EncodeError;
use thiserror::Error;

/// An error originating from an embedded SurrealDB database.
#[derive(Error, Debug)]
#[non_exhaustive]
pub enum Error {
	/// This error is used for ignoring a document when processing a query
	#[doc(hidden)]
	#[error("Conditional clause is not truthy")]
	Ignore,

	/// This error is used for breaking a loop in a foreach statement
	#[doc(hidden)]
	#[error("Break statement has been reached")]
	Break,

	/// This error is used for skipping a loop in a foreach statement
	#[doc(hidden)]
	#[error("Continue statement has been reached")]
	Continue,

	/// This error is used for retrying document processing with a new id
	#[doc(hidden)]
	#[error("This document should be retried with a new ID")]
	RetryWithId(Thing),

	/// The database encountered unreachable logic
	#[error("The database encountered unreachable logic")]
	#[deprecated(note = "Use UnreachableCause instead")]
	Unreachable,

	/// Statement has been deprecated
	#[error("{0}")]
	Deprecated(String),

	/// A custom error has been thrown
	#[error("An error occurred: {0}")]
	Thrown(String),

	/// There was a problem with the underlying datastore
	#[error("There was a problem with the underlying datastore: {0}")]
	Ds(String),

	/// There was a problem with a datastore transaction
	#[error("There was a problem with a datastore transaction: {0}")]
	Tx(String),

	/// There was an error when starting a new datastore transaction
	#[error("There was an error when starting a new datastore transaction")]
	TxFailure,

	/// The transaction was already cancelled or committed
	#[error("Couldn't update a finished transaction")]
	TxFinished,

	/// The current transaction was created as read-only
	#[error("Couldn't write to a read only transaction")]
	TxReadonly,

	/// The conditional value in the request was not equal
	#[error("Value being checked was not correct")]
	TxConditionNotMet,

	/// The key being inserted in the transaction already exists
	#[error("The key being inserted already exists")]
	#[deprecated(note = "Use TxKeyAlreadyExistsCategory")]
	TxKeyAlreadyExists,

	/// The key exceeds a limit set by the KV store
	#[error("Record id or key is too large")]
	TxKeyTooLarge,

	/// The value exceeds a limit set by the KV store
	#[error("Record or value is too large")]
	TxValueTooLarge,

	/// The transaction writes too much data for the KV store
	#[error("Transaction is too large")]
	TxTooLarge,

	/// No namespace has been selected
	#[error("Specify a namespace to use")]
	NsEmpty,

	/// No database has been selected
	#[error("Specify a database to use")]
	DbEmpty,

	/// No SQL query has been specified
	#[error("Specify some SQL code to execute")]
	QueryEmpty,

	/// There was an error with the SQL query
	#[error("The SQL query was not parsed fully")]
	QueryRemaining,

	/// There was an error with the SQL query
	#[error("Parse error: {0}")]
	InvalidQuery(RenderedParserError),

	/// There was an error with the SQL query
	#[error("Can not use {value} in a CONTENT clause")]
	InvalidContent {
		value: Value,
	},

	/// There was an error with the SQL query
	#[error("Can not use {value} in a MERGE clause")]
	InvalidMerge {
		value: Value,
	},

	/// There was an error with the provided JSON Patch
	#[error("The JSON Patch contains invalid operations. {message}")]
	InvalidPatch {
		message: String,
	},

	/// Given test operation failed for JSON Patch
	#[error("Given test operation failed for JSON Patch. Expected `{expected}`, but got `{got}` instead.")]
	PatchTest {
		expected: String,
		got: String,
	},

	/// Remote HTTP request functions are not enabled
	#[error("Remote HTTP request functions are not enabled")]
	HttpDisabled,

	/// it is not possible to set a variable with the specified name
	#[error("Found '{name}' but it is not possible to set a variable with this name")]
	InvalidParam {
		name: String,
	},

	#[error("Found '{field}' in SELECT clause on line {line}, but field is not an aggregate function, and is not present in GROUP BY expression")]
	InvalidField {
		line: usize,
		field: String,
	},

	#[error("Found '{field}' in SPLIT ON clause on line {line}, but field is not present in SELECT expression")]
	InvalidSplit {
		line: usize,
		field: String,
	},

	#[error("Found '{field}' in ORDER BY clause on line {line}, but field is not present in SELECT expression")]
	InvalidOrder {
		line: usize,
		field: String,
	},

	#[error("Found '{field}' in GROUP BY clause on line {line}, but field is not present in SELECT expression")]
	InvalidGroup {
		line: usize,
		field: String,
	},

	/// The LIMIT clause must evaluate to a positive integer
	#[error("Found {value} but the LIMIT clause must evaluate to a positive integer")]
	InvalidLimit {
		value: String,
	},

	/// The START clause must evaluate to a positive integer
	#[error("Found {value} but the START clause must evaluate to a positive integer")]
	InvalidStart {
		value: String,
	},

	/// There was an error with the provided JavaScript code
	#[error("Problem with embedded script function. {message}")]
	InvalidScript {
		message: String,
	},

	/// There was a problem running the specified function
	#[error("There was a problem running the {name}() function. {message}")]
	InvalidFunction {
		name: String,
		message: String,
	},

	/// The wrong quantity or magnitude of arguments was given for the specified function
	#[error("Incorrect arguments for function {name}(). {message}")]
	InvalidArguments {
		name: String,
		message: String,
	},

	/// The URL is invalid
	#[error("The URL `{0}` is invalid")]
	InvalidUrl(String),

	/// The size of the vector is incorrect
	#[error("Incorrect vector dimension ({current}). Expected a vector of {expected} dimension.")]
	InvalidVectorDimension {
		current: usize,
		expected: usize,
	},

	/// The size of the vector is incorrect
	#[error("The vector element ({current}) is not a number.")]
	InvalidVectorType {
		current: String,
		expected: &'static str,
	},

	/// The size of the vector is incorrect
	#[error("The value '{current}' is not a vector.")]
	InvalidVectorValue {
		current: String,
	},

	/// The query timedout
	#[error("The query was not executed because it exceeded the timeout")]
	QueryTimedout,

	/// The query did not execute, because the transaction was cancelled
	#[error("The query was not executed due to a cancelled transaction")]
	QueryCancelled,

	/// The query did not execute, because the transaction has failed
	#[error("The query was not executed due to a failed transaction")]
	QueryNotExecuted,

	/// The query did not execute, because the transaction has failed (with a message)
	#[error("The query was not executed due to a failed transaction. {message}")]
	QueryNotExecutedDetail {
		message: String,
	},

	/// The permissions do not allow for changing to the specified namespace
	#[error("You don't have permission to change to the {ns} namespace")]
	NsNotAllowed {
		ns: String,
	},

	/// The permissions do not allow for changing to the specified database
	#[error("You don't have permission to change to the {db} database")]
	DbNotAllowed {
		db: String,
	},

	/// The requested namespace does not exist
	#[error("The namespace '{value}' does not exist")]
	NsNotFound {
		value: String,
	},

	/// The requested namespace token does not exist
	#[error("The namespace token '{value}' does not exist")]
	NtNotFound {
		value: String,
	},

	/// The requested namespace login does not exist
	#[error("The namespace login '{value}' does not exist")]
	NlNotFound {
		value: String,
	},

	/// The requested database does not exist
	#[error("The database '{value}' does not exist")]
	DbNotFound {
		value: String,
	},

	/// The requested database token does not exist
	#[error("The database token '{value}' does not exist")]
	DtNotFound {
		value: String,
	},

	/// The requested database login does not exist
	#[error("The database login '{value}' does not exist")]
	DlNotFound {
		value: String,
	},

	/// The requested function does not exist
	#[error("The function 'fn::{value}' does not exist")]
	FcNotFound {
		value: String,
	},

	/// The requested scope does not exist
	#[error("The scope '{value}' does not exist")]
	ScNotFound {
		value: String,
	},

	// The cluster node already exists
	#[error("The node '{value}' already exists")]
	ClAlreadyExists {
		value: String,
	},

	// The cluster node does not exist
	#[error("The node '{value}' does not exist")]
	NdNotFound {
		value: String,
	},

	/// The requested scope token does not exist
	#[error("The scope token '{value}' does not exist")]
	StNotFound {
		value: String,
	},

	/// The requested param does not exist
	#[error("The param '${value}' does not exist")]
	PaNotFound {
		value: String,
	},

	/// The requested table does not exist
	#[error("The table '{value}' does not exist")]
	TbNotFound {
		value: String,
	},

	/// The requested live query does not exist
	#[error("The live query '{value}' does not exist")]
	LvNotFound {
		value: String,
	},

	/// The requested cluster live query does not exist
	#[error("The cluster live query '{value}' does not exist")]
	LqNotFound {
		value: String,
	},

	/// The requested analyzer does not exist
	#[error("The analyzer '{value}' does not exist")]
	AzNotFound {
		value: String,
	},

	/// The requested analyzer does not exist
	#[error("The index '{value}' does not exist")]
	IxNotFound {
		value: String,
	},

	/// The requested root user does not exist
	#[error("The root user '{value}' does not exist")]
	UserRootNotFound {
		value: String,
	},

	/// The requested namespace user does not exist
	#[error("The user '{value}' does not exist in the namespace '{ns}'")]
	UserNsNotFound {
		value: String,
		ns: String,
	},

	/// The requested database user does not exist
	#[error("The user '{value}' does not exist in the database '{db}'")]
	UserDbNotFound {
		value: String,
		ns: String,
		db: String,
	},

	/// Unable to perform the realtime query
	#[error("Unable to perform the realtime query")]
	RealtimeDisabled,

	/// Reached excessive computation depth due to functions, subqueries, or futures
	#[error("Reached excessive computation depth due to functions, subqueries, or futures")]
	ComputationDepthExceeded,

	/// Can not execute statement using the specified value
	#[error("Can not execute statement using value '{value}'")]
	InvalidStatementTarget {
		value: String,
	},

	/// Can not execute CREATE statement using the specified value
	#[error("Can not execute CREATE statement using value '{value}'")]
	CreateStatement {
		value: String,
	},

	/// Can not execute UPDATE statement using the specified value
	#[error("Can not execute UPDATE statement using value '{value}'")]
	UpdateStatement {
		value: String,
	},

	/// Can not execute RELATE statement using the specified value
	#[error("Can not execute RELATE statement using value '{value}'")]
	RelateStatement {
		value: String,
	},

	/// Can not execute DELETE statement using the specified value
	#[error("Can not execute DELETE statement using value '{value}'")]
	DeleteStatement {
		value: String,
	},

	/// Can not execute INSERT statement using the specified value
	#[error("Can not execute INSERT statement using value '{value}'")]
	InsertStatement {
		value: String,
	},

	/// Can not execute LIVE statement using the specified value
	#[error("Can not execute LIVE statement using value '{value}'")]
	LiveStatement {
		value: String,
	},

	/// Can not execute KILL statement using the specified id
	#[error("Can not execute KILL statement using id '{value}'")]
	KillStatement {
		value: String,
	},

	/// Can not execute CREATE statement using the specified value
	#[error("Expected a single result output when using the ONLY keyword")]
	SingleOnlyOutput,

	/// The permissions do not allow this query to be run on this table
	#[error("You don't have permission to run this query on the `{table}` table")]
	TablePermissions {
		table: String,
	},

	/// The permissions do not allow this query to be run on this table
	#[error("You don't have permission to view the ${name} parameter")]
	ParamPermissions {
		name: String,
	},

	/// The permissions do not allow this query to be run on this table
	#[error("You don't have permission to run the fn::{name} function")]
	FunctionPermissions {
		name: String,
	},

	/// The specified table can not be written as it is setup as a foreign table view
	#[error("Unable to write to the `{table}` table while setup as a view")]
	TableIsView {
		table: String,
	},

	/// A database entry for the specified record already exists
	#[error("Database record `{thing}` already exists")]
	RecordExists {
		thing: String,
	},

	/// A database index entry for the specified record already exists
	#[error("Database index `{index}` already contains {value}, with record `{thing}`")]
	IndexExists {
		thing: Thing,
		index: String,
		value: String,
	},

	/// The specified field did not conform to the field type check
	#[error("Found {value} for field `{field}`, with record `{thing}`, but expected a {check}")]
	FieldCheck {
		thing: String,
		value: String,
		field: Idiom,
		check: String,
	},

	/// The specified field did not conform to the field ASSERT clause
	#[error("Found {value} for field `{field}`, with record `{thing}`, but field must conform to: {check}")]
	FieldValue {
		thing: String,
		value: String,
		field: Idiom,
		check: String,
	},

	/// Found a record id for the record but we are creating a specific record
	#[error("Found {value} for the id field, but a specific record has been specified")]
	IdMismatch {
		value: String,
	},

	/// Found a record id for the record but this is not a valid id
	#[error("Found {value} for the Record ID but this is not a valid id")]
	IdInvalid {
		value: String,
	},

	/// Unable to coerce to a value to another value
	#[error("Expected a {into} but found {from}")]
	CoerceTo {
		from: Value,
		into: String,
	},

	/// Unable to convert a value to another value
	#[error("Expected a {into} but cannot convert {from} into a {into}")]
	ConvertTo {
		from: Value,
		into: String,
	},

	/// Unable to coerce to a value to another value
	#[error("Expected a {kind} but the array had {size} items")]
	LengthInvalid {
		kind: String,
		size: usize,
	},

	/// Cannot perform addition
	#[error("Cannot perform addition with '{0}' and '{1}'")]
	TryAdd(String, String),

	/// Cannot perform subtraction
	#[error("Cannot perform subtraction with '{0}' and '{1}'")]
	TrySub(String, String),

	/// Cannot perform multiplication
	#[error("Cannot perform multiplication with '{0}' and '{1}'")]
	TryMul(String, String),

	/// Cannot perform division
	#[error("Cannot perform division with '{0}' and '{1}'")]
	TryDiv(String, String),

	/// Cannot perform power
	#[error("Cannot raise the value '{0}' with '{1}'")]
	TryPow(String, String),

	/// Cannot perform negation
	#[error("Cannot negate the value '{0}'")]
	TryNeg(String),

	/// It's is not possible to convert between the two types
	#[error("Cannot convert from '{0}' to '{1}'")]
	TryFrom(String, &'static str),

	/// There was an error processing a remote HTTP request
	#[error("There was an error processing a remote HTTP request: {0}")]
	Http(String),

	/// There was an error processing a value in parallel
	#[error("There was an error processing a value in parallel: {0}")]
	Channel(String),

	/// Represents an underlying error with IO encoding / decoding
	#[error("I/O error: {0}")]
	Io(#[from] IoError),

	/// Represents an error when encoding a key-value entry
	#[error("Key encoding error: {0}")]
	Encode(#[from] EncodeError),

	/// Represents an error when decoding a key-value entry
	#[error("Key decoding error: {0}")]
	Decode(#[from] DecodeError),

	/// Represents an underlying error with versioned data encoding / decoding
	#[error("Versioned error: {0}")]
	Revision(#[from] RevisionError),

	/// The index has been found to be inconsistent
	#[error("Index is corrupted")]
	CorruptedIndex,

	/// The query planner did not find an index able to support the match @@ operator on a given expression
	#[error("There was no suitable full-text index supporting the expression '{value}'")]
	NoIndexFoundForMatch {
		value: String,
	},

	/// Represents an error when analyzing a value
	#[error("A value can't be analyzed: {0}")]
	AnalyzerError(String),

	/// Represents an error when trying to highlight a value
	#[error("A value can't be highlighted: {0}")]
	HighlightError(String),

	/// Represents an underlying error with Bincode serializing / deserializing
	#[error("Bincode error: {0}")]
	Bincode(#[from] BincodeError),

	/// Represents an underlying error with FST
	#[error("FstError error: {0}")]
	FstError(#[from] FstError),

	/// Represents an underlying error while reading UTF8 characters
	#[error("Utf8 error: {0}")]
	Utf8Error(#[from] FromUtf8Error),

	/// The feature has not yet being implemented
	#[error("Feature not yet implemented: {feature}")]
	FeatureNotYetImplemented {
		feature: String,
	},

	/// Duplicated match references are not allowed
	#[error("Duplicated Match reference: {mr}")]
	DuplicatedMatchRef {
		mr: MatchRef,
	},

	/// Represents a failure in timestamp arithmetic related to database internals
	#[error("Timestamp arithmetic error: {0}")]
	TimestampOverflow(String),

	/// Internal server error
	/// This should be used extremely sporadically, since we lose the type of error as a consequence
	/// There will be times when it is useful, such as with unusual type conversion errors
	#[error("Internal database error: {0}")]
	#[deprecated(note = "Use InternalCause instead")]
	Internal(InternalCause),

	/// Unimplemented functionality
	#[error("Unimplemented functionality: {0}")]
	Unimplemented(String),

	#[error("Versionstamp in key is corrupted: {0}")]
	CorruptedVersionstampInKey(#[from] VersionstampError),

	/// Invalid level
	#[error("Invalid level '{0}'")]
	InvalidLevel(String),

	/// Represents an underlying IAM error
	#[error("IAM error: {0}")]
	IamError(#[from] IamError),

	//
	// Capabilities
	//
	/// Scripting is not allowed
	#[error("Scripting functions are not allowed")]
	ScriptingNotAllowed,

	/// Function is not allowed
	#[error("Function '{0}' is not allowed to be executed")]
	FunctionNotAllowed(String),

	/// Network target is not allowed
	#[error("Access to network target '{0}' is not allowed")]
	NetTargetNotAllowed(String),

	//
	// Authentication / Signup
	//
	#[error("There was an error creating the token")]
	TokenMakingFailed,

	#[error("No record was returned")]
	NoRecordFound,

	#[error("The signup query failed")]
	SignupQueryFailed,

	#[error("The signin query failed")]
	SigninQueryFailed,

	#[error("This scope does not allow signup")]
	ScopeNoSignup,

	#[error("This scope does not allow signin")]
	ScopeNoSignin,

	#[error("The scope does not exist")]
	NoScopeFound,

	#[error("Username or Password was not provided")]
	MissingUserOrPass,

	#[error("No signin target to either SC or DB or NS or KV")]
	NoSigninTarget,

	#[error("The password did not verify")]
	InvalidPass,

	/// There was an error with authentication
	#[error("There was a problem with authentication")]
	InvalidAuth,

	/// There was an error with signing up
	#[error("There was a problem with signing up")]
	InvalidSignup,

	/// Auth was expected to be set but was unknown
	#[error("Auth was expected to be set but was unknown")]
	UnknownAuth,

<<<<<<< HEAD
	/// The database encountered unreachable logic
	#[error("The database encountered unreachable logic: {0}")]
	UnreachableCause(UnreachableCause),

	/// Internal server error
	/// This should be used extremely sporadically, since we lose the type of error as a consequence
	/// There will be times when it is useful, such as with unusual type conversion errors
	#[error("Internal database error: {0}")]
	InternalCause(InternalCause),

	/// Internal server error related to context
	/// A classification of internal error, related directly to context
	#[error("Internal database error due to context: {0}")]
	InternalContextError(ContextCause),

	/// Internal server error related to live query state
	#[error("Internal live query error: {0}")]
	InternalLiveQueryError(LiveQueryCause),
}

#[derive(Error, Debug)]
#[non_exhaustive]
pub enum UnreachableCause {
	#[error("The node id should always be set in the options")]
	NodeIdAlwaysSet,
	#[error("unreachable index while getting vector in mtree internal node")]
	UnreachableNodeIndex,
	#[error("leaf while retrieving internal in mtree")]
	UnexpectedLeaf,
	#[error("The root node was different that what was expected")]
	UnexpectedIndexRootNode,
	// #[error("The timestamps in the key and the value do not match")]
	// TimestampMismatch,
	// #[error("The live query ID in the key and the value do not match")]
	// LiveQueryIDMismatch,
	// #[error("The notification ID in the key and the value do not match")]
	// NotificationIDMismatch,
	// #[error("Failed to decode a value while reading LQ")]
	// FailedToDecodeNodeLiveQueryValue,
}

#[derive(Error, Debug)]
#[non_exhaustive]
pub enum LiveQueryCause {
	#[error("The timestamps in the key and the value do not match")]
	TimestampMismatch,
	#[error("The live query ID in the key and the value do not match")]
	LiveQueryIDMismatch,
	#[error("The notification ID in the key and the value do not match")]
	NotificationIDMismatch,
	#[error("Failed to decode a value while reading LQ")]
	FailedToDecodeNodeLiveQueryValue,
}

#[derive(Error, Debug)]
#[non_exhaustive]
pub enum ContextCause {
	#[error("Expected the context to include 'session'")]
	MissingSession,
}

#[derive(Error, Debug)]
#[non_exhaustive]
pub enum InternalCause {
	#[error("no versionstamp associated to this timestamp exists yet")]
	NoVersionstamp,
	#[error("ts is less than or equal to the latest ts")]
	TimestampSkew,
	#[error("Clock may have gone backwards")]
	ClockMayHaveGoneBackwards,
	#[error("versionstamp is not 10 bytes")]
	InvalidVersionstamp,
=======
	/// The key being inserted in the transaction already exists
	#[error("The key being inserted already exists: {0}")]
	TxKeyAlreadyExistsCategory(KeyCategory),
>>>>>>> cb37eac4
}

impl From<Error> for String {
	fn from(e: Error) -> String {
		e.to_string()
	}
}

impl From<Base64Error> for Error {
	fn from(_: Base64Error) -> Error {
		Error::InvalidAuth
	}
}

impl From<JWTError> for Error {
	fn from(_: JWTError) -> Error {
		Error::InvalidAuth
	}
}

#[cfg(feature = "kv-mem")]
impl From<echodb::err::Error> for Error {
	fn from(e: echodb::err::Error) -> Error {
		match e {
			echodb::err::Error::KeyAlreadyExists => {
				Error::TxKeyAlreadyExistsCategory(crate::key::error::KeyCategory::Unknown)
			}
			echodb::err::Error::ValNotExpectedValue => Error::TxConditionNotMet,
			_ => Error::Tx(e.to_string()),
		}
	}
}

#[cfg(feature = "kv-indxdb")]
impl From<indxdb::err::Error> for Error {
	fn from(e: indxdb::err::Error) -> Error {
		match e {
			indxdb::err::Error::KeyAlreadyExists => {
				Error::TxKeyAlreadyExistsCategory(crate::key::error::KeyCategory::Unknown)
			}
			indxdb::err::Error::ValNotExpectedValue => Error::TxConditionNotMet,
			_ => Error::Tx(e.to_string()),
		}
	}
}

#[cfg(feature = "kv-tikv")]
impl From<tikv::Error> for Error {
	fn from(e: tikv::Error) -> Error {
		match e {
			tikv::Error::DuplicateKeyInsertion => {
				Error::TxKeyAlreadyExistsCategory(crate::key::error::KeyCategory::Unknown)
			}
			tikv::Error::KeyError(ke) if ke.abort.contains("KeyTooLarge") => Error::TxKeyTooLarge,
			tikv::Error::RegionError(re) if re.raft_entry_too_large.is_some() => Error::TxTooLarge,
			_ => Error::Tx(e.to_string()),
		}
	}
}

#[cfg(feature = "kv-speedb")]
impl From<speedb::Error> for Error {
	fn from(e: speedb::Error) -> Error {
		Error::Tx(e.to_string())
	}
}

#[cfg(feature = "kv-rocksdb")]
impl From<rocksdb::Error> for Error {
	fn from(e: rocksdb::Error) -> Error {
		Error::Tx(e.to_string())
	}
}

impl From<channel::RecvError> for Error {
	fn from(e: channel::RecvError) -> Error {
		Error::Channel(e.to_string())
	}
}

impl<T> From<channel::SendError<T>> for Error {
	fn from(e: channel::SendError<T>) -> Error {
		Error::Channel(e.to_string())
	}
}

#[cfg(feature = "http")]
impl From<reqwest::Error> for Error {
	fn from(e: reqwest::Error) -> Error {
		Error::Http(e.to_string())
	}
}

impl Serialize for Error {
	fn serialize<S>(&self, serializer: S) -> Result<S::Ok, S::Error>
	where
		S: serde::Serializer,
	{
		serializer.serialize_str(self.to_string().as_str())
	}
}<|MERGE_RESOLUTION|>--- conflicted
+++ resolved
@@ -713,7 +713,10 @@
 	#[error("Auth was expected to be set but was unknown")]
 	UnknownAuth,
 
-<<<<<<< HEAD
+	/// The key being inserted in the transaction already exists
+	#[error("The key being inserted already exists: {0}")]
+	TxKeyAlreadyExistsCategory(KeyCategory),
+
 	/// The database encountered unreachable logic
 	#[error("The database encountered unreachable logic: {0}")]
 	UnreachableCause(UnreachableCause),
@@ -739,20 +742,30 @@
 pub enum UnreachableCause {
 	#[error("The node id should always be set in the options")]
 	NodeIdAlwaysSet,
+
 	#[error("unreachable index while getting vector in mtree internal node")]
 	UnreachableNodeIndex,
+
 	#[error("leaf while retrieving internal in mtree")]
 	UnexpectedLeaf,
+
 	#[error("The root node was different that what was expected")]
 	UnexpectedIndexRootNode,
-	// #[error("The timestamps in the key and the value do not match")]
-	// TimestampMismatch,
-	// #[error("The live query ID in the key and the value do not match")]
-	// LiveQueryIDMismatch,
-	// #[error("The notification ID in the key and the value do not match")]
-	// NotificationIDMismatch,
-	// #[error("Failed to decode a value while reading LQ")]
-	// FailedToDecodeNodeLiveQueryValue,
+
+	#[error("This will always be a write type")]
+	TreeNodeAlwaysWrite,
+
+	#[error("This key will never exist in the tree")]
+	TreeNeverHasNode,
+
+	#[error("The tree out set will never be empty")]
+	TreeOutSetNeverEmpty,
+
+	#[error("The iterable should have a next item")]
+	ShouldHaveNextItem,
+
+	#[error("The struct should have an inner set")]
+	ShouldHaveInner,
 }
 
 #[derive(Error, Debug)]
@@ -786,11 +799,6 @@
 	ClockMayHaveGoneBackwards,
 	#[error("versionstamp is not 10 bytes")]
 	InvalidVersionstamp,
-=======
-	/// The key being inserted in the transaction already exists
-	#[error("The key being inserted already exists: {0}")]
-	TxKeyAlreadyExistsCategory(KeyCategory),
->>>>>>> cb37eac4
 }
 
 impl From<Error> for String {
