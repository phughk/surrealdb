--- conflicted
+++ resolved
@@ -47,14 +47,9 @@
 	RetryWithId(Thing),
 
 	/// The database encountered unreachable logic
-<<<<<<< HEAD
-	#[error("The database encountered unreachable logic")]
+	#[error("The database encountered unreachable logic: {0}")]
 	#[deprecated(note = "Use UnreachableCause instead")]
-	Unreachable,
-=======
-	#[error("The database encountered unreachable logic: {0}")]
 	Unreachable(&'static str),
->>>>>>> 8a4e2a34
 
 	/// Statement has been deprecated
 	#[error("{0}")]
@@ -906,6 +901,8 @@
 	ClockMayHaveGoneBackwards,
 	#[error("versionstamp is not 10 bytes")]
 	InvalidVersionstamp,
+	#[error("unable to acquire lock: {0}")]
+	UnableToAcquireLock(&'static str),
 }
 
 impl From<Error> for String {
