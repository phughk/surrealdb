--- conflicted
+++ resolved
@@ -720,7 +720,6 @@
 	/// The key being inserted in the transaction already exists
 	#[error("The key being inserted already exists: {0}")]
 	TxKeyAlreadyExistsCategory(KeyCategory),
-<<<<<<< HEAD
 
 	/// The database encountered unreachable logic
 	#[error("The database encountered unreachable logic: {0}")]
@@ -810,8 +809,6 @@
 	ClockMayHaveGoneBackwards,
 	#[error("versionstamp is not 10 bytes")]
 	InvalidVersionstamp,
-=======
->>>>>>> d3b0ccc6
 }
 
 impl From<Error> for String {
