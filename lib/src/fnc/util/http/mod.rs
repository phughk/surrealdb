use crate::ctx::Context;
use crate::err::Error;
use crate::sql::object::Object;
use crate::sql::strand::Strand;
use crate::sql::value::Value;
use crate::sql::{json, Bytes};
use reqwest::header::CONTENT_TYPE;
use reqwest::{Client, RequestBuilder, Response};

pub(crate) fn uri_is_valid(uri: &str) -> bool {
	reqwest::Url::parse(uri).is_ok()
}

fn encode_body(req: RequestBuilder, body: Value) -> RequestBuilder {
	match body {
		Value::Bytes(bytes) => req.header(CONTENT_TYPE, "application/octet-stream").body(bytes.0),
<<<<<<< HEAD
		_ if body.is_some() => req.json(&body),
=======
		_ if body.is_some() => req.json(&body.into_json()),
>>>>>>> 10f29fbb
		_ => req,
	}
}

async fn decode_response(res: Response) -> Result<Value, Error> {
	match res.status() {
		s if s.is_success() => match res.headers().get(CONTENT_TYPE) {
			Some(mime) => match mime.to_str() {
				Ok(v) if v.starts_with("application/json") => {
					let txt = res.text().await?;
					let val = json(&txt)?;
					Ok(val)
				}
				Ok(v) if v.starts_with("application/octet-stream") => {
					let bytes = res.bytes().await?;
					Ok(Value::Bytes(Bytes(bytes.into())))
				}
				Ok(v) if v.starts_with("text") => {
					let txt = res.text().await?;
					let val = txt.into();
					Ok(val)
				}
				_ => Ok(Value::None),
			},
			_ => Ok(Value::None),
		},
		s => Err(Error::Http(s.canonical_reason().unwrap_or_default().to_owned())),
	}
}

pub async fn head(ctx: &Context<'_>, uri: Strand, opts: impl Into<Object>) -> Result<Value, Error> {
	// Set a default client with no timeout
	let cli = Client::builder().build()?;
	// Start a new HEAD request
	let mut req = cli.head(uri.as_str());
	// Add the User-Agent header
	if cfg!(not(target_arch = "wasm32")) {
		req = req.header("User-Agent", "SurrealDB");
	}
	// Add specified header values
	for (k, v) in opts.into().iter() {
		req = req.header(k.as_str(), v.to_raw_string());
	}
	// Send the request and wait
	let res = match ctx.timeout() {
		#[cfg(not(target_arch = "wasm32"))]
		Some(d) => req.timeout(d).send().await?,
		_ => req.send().await?,
	};
	// Check the response status
	match res.status() {
		s if s.is_success() => Ok(Value::None),
		s => Err(Error::Http(s.canonical_reason().unwrap_or_default().to_owned())),
	}
}

pub async fn get(ctx: &Context<'_>, uri: Strand, opts: impl Into<Object>) -> Result<Value, Error> {
	// Set a default client with no timeout
	let cli = Client::builder().build()?;
	// Start a new GET request
	let mut req = cli.get(uri.as_str());
	// Add the User-Agent header
	if cfg!(not(target_arch = "wasm32")) {
		req = req.header("User-Agent", "SurrealDB");
	}
	// Add specified header values
	for (k, v) in opts.into().iter() {
		req = req.header(k.as_str(), v.to_raw_string());
	}
	// Send the request and wait
	let res = match ctx.timeout() {
		#[cfg(not(target_arch = "wasm32"))]
		Some(d) => req.timeout(d).send().await?,
		_ => req.send().await?,
	};
	// Receive the response as a value
	decode_response(res).await
}

pub async fn put(
	ctx: &Context<'_>,
	uri: Strand,
	body: Value,
	opts: impl Into<Object>,
) -> Result<Value, Error> {
	// Set a default client with no timeout
	let cli = Client::builder().build()?;
	// Start a new GET request
	let mut req = cli.put(uri.as_str());
	// Add the User-Agent header
	if cfg!(not(target_arch = "wasm32")) {
		req = req.header("User-Agent", "SurrealDB");
	}
	// Add specified header values
	for (k, v) in opts.into().iter() {
		req = req.header(k.as_str(), v.to_raw_string());
	}
	// Submit the request body
	req = encode_body(req, body);
	// Send the request and wait
	let res = match ctx.timeout() {
		#[cfg(not(target_arch = "wasm32"))]
		Some(d) => req.timeout(d).send().await?,
		_ => req.send().await?,
	};
	// Receive the response as a value
	decode_response(res).await
}

pub async fn post(
	ctx: &Context<'_>,
	uri: Strand,
	body: Value,
	opts: impl Into<Object>,
) -> Result<Value, Error> {
	// Set a default client with no timeout
	let cli = Client::builder().build()?;
	// Start a new GET request
	let mut req = cli.post(uri.as_str());
	// Add the User-Agent header
	if cfg!(not(target_arch = "wasm32")) {
		req = req.header("User-Agent", "SurrealDB");
	}
	// Add specified header values
	for (k, v) in opts.into().iter() {
		req = req.header(k.as_str(), v.to_raw_string());
	}
	// Submit the request body
	req = encode_body(req, body);
	// Send the request and wait
	let res = match ctx.timeout() {
		#[cfg(not(target_arch = "wasm32"))]
		Some(d) => req.timeout(d).send().await?,
		_ => req.send().await?,
	};
	// Receive the response as a value
	decode_response(res).await
}

pub async fn patch(
	ctx: &Context<'_>,
	uri: Strand,
	body: Value,
	opts: impl Into<Object>,
) -> Result<Value, Error> {
	// Set a default client with no timeout
	let cli = Client::builder().build()?;
	// Start a new GET request
	let mut req = cli.patch(uri.as_str());
	// Add the User-Agent header
	if cfg!(not(target_arch = "wasm32")) {
		req = req.header("User-Agent", "SurrealDB");
	}
	// Add specified header values
	for (k, v) in opts.into().iter() {
		req = req.header(k.as_str(), v.to_raw_string());
	}
	// Submit the request body
	req = encode_body(req, body);
	// Send the request and wait
	let res = match ctx.timeout() {
		#[cfg(not(target_arch = "wasm32"))]
		Some(d) => req.timeout(d).send().await?,
		_ => req.send().await?,
	};
	// Receive the response as a value
	decode_response(res).await
}

pub async fn delete(
	ctx: &Context<'_>,
	uri: Strand,
	opts: impl Into<Object>,
) -> Result<Value, Error> {
	// Set a default client with no timeout
	let cli = Client::builder().build()?;
	// Start a new GET request
	let mut req = cli.delete(uri.as_str());
	// Add the User-Agent header
	if cfg!(not(target_arch = "wasm32")) {
		req = req.header("User-Agent", "SurrealDB");
	}
	// Add specified header values
	for (k, v) in opts.into().iter() {
		req = req.header(k.as_str(), v.to_raw_string());
	}
	// Send the request and wait
	let res = match ctx.timeout() {
		#[cfg(not(target_arch = "wasm32"))]
		Some(d) => req.timeout(d).send().await?,
		_ => req.send().await?,
	};
	// Receive the response as a value
	decode_response(res).await
}<|MERGE_RESOLUTION|>--- conflicted
+++ resolved
@@ -14,11 +14,7 @@
 fn encode_body(req: RequestBuilder, body: Value) -> RequestBuilder {
 	match body {
 		Value::Bytes(bytes) => req.header(CONTENT_TYPE, "application/octet-stream").body(bytes.0),
-<<<<<<< HEAD
-		_ if body.is_some() => req.json(&body),
-=======
 		_ if body.is_some() => req.json(&body.into_json()),
->>>>>>> 10f29fbb
 		_ => req,
 	}
 }
