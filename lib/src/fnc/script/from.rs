use super::classes;
use crate::sql::array::Array;
use crate::sql::datetime::Datetime;
use crate::sql::object::Object;
use crate::sql::value::Value;
use crate::sql::Id;
use chrono::{TimeZone, Utc};
use js::Ctx;
use js::Error;
use js::FromAtom;
use js::FromJs;

fn check_nul(s: &str) -> Result<(), Error> {
	if s.contains('\0') {
		Err(Error::InvalidString(std::ffi::CString::new(s).unwrap_err()))
	} else {
		Ok(())
	}
}

impl<'js> FromJs<'js> for Value {
	fn from_js(ctx: Ctx<'js>, val: js::Value<'js>) -> Result<Self, Error> {
		match val {
			val if val.type_name() == "null" => Ok(Value::Null),
			val if val.type_name() == "undefined" => Ok(Value::None),
			val if val.is_bool() => Ok(val.as_bool().unwrap().into()),
			val if val.is_string() => match val.into_string().unwrap().to_string() {
				Ok(v) => {
					check_nul(&v)?;
					Ok(Value::from(v))
				}
				Err(e) => Err(e),
			},
			val if val.is_int() => Ok(val.as_int().unwrap().into()),
			val if val.is_float() => Ok(val.as_float().unwrap().into()),
			val if val.is_array() => {
				let v = val.as_array().unwrap();
				let mut x = Array::with_capacity(v.len());
				for i in v.iter() {
					let v = i?;
					let v = Value::from_js(ctx, v)?;
					x.push(v);
				}
				Ok(x.into())
			}
			val if val.is_object() => {
				// Extract the value as an object
				let v = val.into_object().unwrap();
				// Check to see if this object is an error
				if v.is_error() {
					let e: String = v.get("message")?;
					return Err(Error::Exception {
						line: -1,
						message: e,
						file: String::new(),
						stack: String::new(),
					});
				}
				// Check to see if this object is a record
				if (v).instance_of::<classes::record::record::Record>() {
					let v = v.into_instance::<classes::record::record::Record>().unwrap();
					let v: &classes::record::record::Record = v.as_ref();
					check_nul(&v.value.tb)?;
					if let Id::String(s) = &v.value.id {
<<<<<<< HEAD
						check_nul(&s)?;
=======
						check_nul(s)?;
>>>>>>> 10f29fbb
					}
					return Ok(v.value.clone().into());
				}
				// Check to see if this object is a duration
				if (v).instance_of::<classes::duration::duration::Duration>() {
					let v = v.into_instance::<classes::duration::duration::Duration>().unwrap();
					let v: &classes::duration::duration::Duration = v.as_ref();
					return match &v.value {
						Some(v) => Ok(v.clone().into()),
						None => Ok(Value::None),
					};
				}
				// Check to see if this object is a uuid
				if (v).instance_of::<classes::uuid::uuid::Uuid>() {
					let v = v.into_instance::<classes::uuid::uuid::Uuid>().unwrap();
					let v: &classes::uuid::uuid::Uuid = v.as_ref();
					return match &v.value {
						Some(v) => Ok(v.clone().into()),
						None => Ok(Value::None),
					};
				}
				// Check to see if this object is a date
				let date: js::Object = ctx.globals().get("Date")?;
				if (v).is_instance_of(&date) {
					let f: js::Function = v.get("getTime")?;
					let m: i64 = f.call((js::This(v),))?;
					let d = Utc.timestamp_millis_opt(m).unwrap();
					return Ok(Datetime::from(d).into());
				}
				// Check to see if this object is an array
				if let Some(v) = v.as_array() {
					let mut x = Array::with_capacity(v.len());
					for i in v.iter() {
						let v = i?;
						let v = Value::from_js(ctx, v)?;
						x.push(v);
					}
					return Ok(x.into());
				}
				// Check to see if this object is a function
				if v.as_function().is_some() {
					return Ok(Value::None);
				}
				// This object is a normal object
				let mut x = Object::default();
				for i in v.props() {
					let (k, v) = i?;
					let k = String::from_atom(k)?;
					check_nul(&k)?;
					let v = Value::from_js(ctx, v)?;
					x.insert(k, v);
				}
				Ok(x.into())
			}
			_ => Ok(Value::None),
		}
	}
}<|MERGE_RESOLUTION|>--- conflicted
+++ resolved
@@ -62,11 +62,7 @@
 					let v: &classes::record::record::Record = v.as_ref();
 					check_nul(&v.value.tb)?;
 					if let Id::String(s) = &v.value.id {
-<<<<<<< HEAD
-						check_nul(&s)?;
-=======
 						check_nul(s)?;
->>>>>>> 10f29fbb
 					}
 					return Ok(v.value.clone().into());
 				}
