--- conflicted
+++ resolved
@@ -309,7 +309,6 @@
 									None => stm.compute(&ctx, &opt, &self.txn(), None).await,
 								};
 								// Finalise transaction
-<<<<<<< HEAD
 								match &res {
 									Ok(_) => match stm.writeable() {
 										true => {
@@ -336,13 +335,6 @@
 									},
 									Err(_) => self.cancel(loc).await,
 								};
-=======
-								if res.is_ok() && stm.writeable() {
-									self.commit(loc).await;
-								} else {
-									self.cancel(loc).await;
-								}
->>>>>>> c3c6613e
 								// Return the result
 								res
 							}
