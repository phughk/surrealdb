use super::capabilities::Capabilities;
<<<<<<< HEAD
use crate::dbs::{Notification, Session};
=======
use crate::dbs::{KvsNotification, Session};
>>>>>>> 5a4e9423
use crate::err::Error;
use crate::err::UnreachableCause::NodeIdAlwaysSet;
use crate::iam::{Action, Auth, ResourceKind, Role};
use crate::sql::Base;
use crate::{cnf, sql};
use channel::Sender;
use std::sync::{Arc, OnceLock};
use uuid::Uuid;

/// An Options is passed around when processing a set of query
/// statements. An Options contains specific information for how
/// to process each particular statement, including the record
/// version to retrieve, whether futures should be processed, and
/// whether field/event/table queries should be processed (useful
/// when importing data, where these queries might fail).
#[derive(Clone, Debug)]
pub struct Options {
	/// Current Node ID
	id: Option<Uuid>,
	/// Currently selected NS
	ns: Option<Arc<str>>,
	/// Currently selected DB
	db: Option<Arc<str>>,
	/// Approximately how large is the current call stack?
	dive: u8,
	/// Connection authentication data
	pub auth: Arc<Auth>,
	/// Is authentication enabled?
	pub auth_enabled: bool,
	/// Whether live queries are allowed?
	pub live: bool,
	/// Should we force tables/events to re-run?
	pub force: bool,
	/// Should we run permissions checks?
	pub perms: bool,
	/// Should we error if tables don't exist?
	pub strict: bool,
	/// Should we process field queries?
	pub fields: bool,
	/// Should we process event queries?
	pub events: bool,
	/// Should we process table queries?
	pub tables: bool,
	/// Should we process index queries?
	pub indexes: bool,
	/// Should we process function futures?
	pub futures: bool,
	/// Should we process variable field projections?
	pub projections: bool,
	/// The channel over which we send notifications
	/// Must be set alongside live, and preferably populated via datastore notifications channel
	/// TODO create ticket to sort this
<<<<<<< HEAD
	pub sender: OnceLock<Sender<Notification>>,
=======
	pub sender: OnceLock<Sender<KvsNotification>>,
>>>>>>> 5a4e9423
	/// Datastore capabilities
	pub capabilities: Arc<Capabilities>,
}

impl Default for Options {
	fn default() -> Self {
		Options::new()
	}
}

impl Options {
	/// Create a new Options object
	pub fn new() -> Options {
		Options {
			id: None,
			ns: None,
			db: None,
			dive: 0,
			live: false,
			perms: true,
			force: false,
			strict: false,
			fields: true,
			events: true,
			tables: true,
			indexes: true,
			futures: false,
			projections: false,
			auth_enabled: true,
			sender: OnceLock::new(),
			auth: Arc::new(Auth::default()),
			capabilities: Arc::new(Capabilities::default()),
		}
	}

	pub fn new_from_sess(
		sess: &Session,
		node_id: &sql::uuid::Uuid,
		strict: bool,
		auth_enabled: bool,
	) -> Options {
		Options::default()
			.with_id(node_id.0)
			.with_ns(sess.ns())
			.with_db(sess.db())
			.with_live(sess.live())
			.with_auth(sess.au.clone())
			.with_strict(strict)
			.with_auth_enabled(auth_enabled)
	}

	// --------------------------------------------------

	/// Specify which Namespace should be used for
	/// code which uses this `Options` object.
	pub fn set_ns(&mut self, ns: Option<Arc<str>>) {
		self.ns = ns
	}

	/// Specify which Database should be used for
	/// code which uses this `Options` object.
	pub fn set_db(&mut self, db: Option<Arc<str>>) {
		self.db = db
	}

	// --------------------------------------------------

	/// Set all the required options from a single point.
	/// The system expects these values to always be set, so this should be called for all
	/// instances when there is doubt.
	pub fn with_required(
		mut self,
		node_id: uuid::Uuid,
		ns: Option<Arc<str>>,
		db: Option<Arc<str>>,
		auth: Arc<Auth>,
	) -> Self {
		self.id = Some(node_id);
		self.ns = ns;
		self.db = db;
		self.auth = auth;
		self
	}

	/// Set the Node ID for subsequent code which uses
	/// this `Options`, with support for chaining.
	pub fn with_id(mut self, id: Uuid) -> Self {
		self.id = Some(id);
		self
	}

	/// Specify which Namespace should be used for code which
	/// uses this `Options`, with support for chaining.
	pub fn with_ns(mut self, ns: Option<Arc<str>>) -> Self {
		self.ns = ns;
		self
	}

	/// Specify which Database should be used for code which
	/// uses this `Options`, with support for chaining.
	pub fn with_db(mut self, db: Option<Arc<str>>) -> Self {
		self.db = db;
		self
	}

	/// Specify the authentication options for subsequent
	/// code which uses this `Options`, with chaining.
	pub fn with_auth(mut self, auth: Arc<Auth>) -> Self {
		self.auth = auth;
		self
	}

	/// Specify whether live queries are supported for
	/// code which uses this `Options`, with chaining.
	/// NOTE: You should use new_with_sender, using the notifications from the datastore
	pub fn with_live(mut self, live: bool) -> Self {
		self.live = live;
		self
	}

	/// Specify whether permissions should be run for
	/// code which uses this `Options`, with chaining.
	pub fn with_perms(mut self, perms: bool) -> Self {
		self.perms = perms;
		self
	}

	///
	pub fn with_force(mut self, force: bool) -> Self {
		self.force = force;
		self
	}

	///
	pub fn with_strict(mut self, strict: bool) -> Self {
		self.strict = strict;
		self
	}

	///
	pub fn with_fields(mut self, fields: bool) -> Self {
		self.fields = fields;
		self
	}

	///
	pub fn with_events(mut self, events: bool) -> Self {
		self.events = events;
		self
	}

	///
	pub fn with_tables(mut self, tables: bool) -> Self {
		self.tables = tables;
		self
	}

	///
	pub fn with_indexes(mut self, indexes: bool) -> Self {
		self.indexes = indexes;
		self
	}

	///
	pub fn with_futures(mut self, futures: bool) -> Self {
		self.futures = futures;
		self
	}

	///
	pub fn with_projections(mut self, projections: bool) -> Self {
		self.projections = projections;
		self
	}

	/// Create a new Options object for a subquery
	pub fn with_import(mut self, import: bool) -> Self {
		self.fields = !import;
		self.events = !import;
		self.tables = !import;
		self
	}

	/// Create a new Options object with auth enabled
	pub fn with_auth_enabled(mut self, auth_enabled: bool) -> Self {
		self.auth_enabled = auth_enabled;
		self
	}

	/// Create a new Options object with the given Capabilities
	pub fn with_capabilities(mut self, capabilities: Arc<Capabilities>) -> Self {
		self.capabilities = capabilities;
		self
	}

	// --------------------------------------------------

	/// Create a new Options object for a subquery
	pub fn new_with_perms(&self, perms: bool) -> Self {
		Self {
			sender: self.sender.clone(),
			auth: self.auth.clone(),
			capabilities: self.capabilities.clone(),
			ns: self.ns.clone(),
			db: self.db.clone(),
			perms,
			..*self
		}
	}

	/// Create a new Options object for a subquery
	pub fn new_with_force(&self, force: bool) -> Self {
		Self {
			sender: self.sender.clone(),
			auth: self.auth.clone(),
			capabilities: self.capabilities.clone(),
			ns: self.ns.clone(),
			db: self.db.clone(),
			force,
			..*self
		}
	}

	/// Create a new Options object for a subquery
	pub fn new_with_strict(&self, strict: bool) -> Self {
		Self {
			sender: self.sender.clone(),
			auth: self.auth.clone(),
			capabilities: self.capabilities.clone(),
			ns: self.ns.clone(),
			db: self.db.clone(),
			strict,
			..*self
		}
	}

	/// Create a new Options object for a subquery
	pub fn new_with_fields(&self, fields: bool) -> Self {
		Self {
			sender: self.sender.clone(),
			auth: self.auth.clone(),
			capabilities: self.capabilities.clone(),
			ns: self.ns.clone(),
			db: self.db.clone(),
			fields,
			..*self
		}
	}

	/// Create a new Options object for a subquery
	pub fn new_with_events(&self, events: bool) -> Self {
		Self {
			sender: self.sender.clone(),
			auth: self.auth.clone(),
			capabilities: self.capabilities.clone(),
			ns: self.ns.clone(),
			db: self.db.clone(),
			events,
			..*self
		}
	}

	/// Create a new Options object for a subquery
	pub fn new_with_tables(&self, tables: bool) -> Self {
		Self {
			sender: self.sender.clone(),
			auth: self.auth.clone(),
			capabilities: self.capabilities.clone(),
			ns: self.ns.clone(),
			db: self.db.clone(),
			tables,
			..*self
		}
	}

	/// Create a new Options object for a subquery
	pub fn new_with_indexes(&self, indexes: bool) -> Self {
		Self {
			sender: self.sender.clone(),
			auth: self.auth.clone(),
			capabilities: self.capabilities.clone(),
			ns: self.ns.clone(),
			db: self.db.clone(),
			indexes,
			..*self
		}
	}

	/// Create a new Options object for a subquery
	pub fn new_with_futures(&self, futures: bool) -> Self {
		Self {
			sender: self.sender.clone(),
			auth: self.auth.clone(),
			capabilities: self.capabilities.clone(),
			ns: self.ns.clone(),
			db: self.db.clone(),
			futures,
			..*self
		}
	}

	/// Create a new Options object for a subquery
	pub fn new_with_projections(&self, projections: bool) -> Self {
		Self {
			sender: self.sender.clone(),
			auth: self.auth.clone(),
			capabilities: self.capabilities.clone(),
			ns: self.ns.clone(),
			db: self.db.clone(),
			projections,
			..*self
		}
	}

	/// Create a new Options object for a subquery
	pub fn new_with_import(&self, import: bool) -> Self {
		Self {
			sender: self.sender.clone(),
			auth: self.auth.clone(),
			capabilities: self.capabilities.clone(),
			ns: self.ns.clone(),
			db: self.db.clone(),
			fields: !import,
			events: !import,
			tables: !import,
			..*self
		}
	}

	/// Create a new Options object for a subquery
<<<<<<< HEAD
	pub fn new_with_sender(&self, sender: Sender<Notification>) -> Self {
=======
	pub fn new_with_sender(&self, sender: Sender<KvsNotification>) -> Self {
>>>>>>> 5a4e9423
		let once_lock = OnceLock::new();
		once_lock.set(sender).unwrap();
		Self {
			auth: self.auth.clone(),
			capabilities: self.capabilities.clone(),
			ns: self.ns.clone(),
			db: self.db.clone(),
			sender: once_lock,
			live: true,
			..*self
		}
	}

	// Get currently selected base
	pub fn selected_base(&self) -> Result<Base, Error> {
		match (self.ns.as_ref(), self.db.as_ref()) {
			(None, None) => Ok(Base::Root),
			(Some(_), None) => Ok(Base::Ns),
			(Some(_), Some(_)) => Ok(Base::Db),
			(None, Some(_)) => Err(Error::NsEmpty),
		}
	}

	/// Create a new Options object for a function/subquery/future/etc.
	///
	/// The parameter is the approximate cost of the operation (more concretely, the size of the
	/// stack frame it uses relative to a simple function call). When in doubt, use a value of 1.
	pub fn dive(&self, cost: u8) -> Result<Self, Error> {
		let dive = self.dive.saturating_add(cost);
		if dive <= *cnf::MAX_COMPUTATION_DEPTH {
			Ok(Self {
				sender: self.sender.clone(),
				auth: self.auth.clone(),
				capabilities: self.capabilities.clone(),
				ns: self.ns.clone(),
				db: self.db.clone(),
				dive,
				..*self
			})
		} else {
			Err(Error::ComputationDepthExceeded)
		}
	}

	// --------------------------------------------------

	/// Get current Node ID
	pub fn id(&self) -> Result<Uuid, Error> {
		self.id.ok_or(Error::UnreachableCause(NodeIdAlwaysSet))
	}

	/// Get currently selected NS
	pub fn ns(&self) -> &str {
		self.ns.as_ref().map(AsRef::as_ref).unwrap()
		// self.ns.as_ref().map(AsRef::as_ref).ok_or(Error::Unreachable)
	}

	/// Get currently selected DB
	pub fn db(&self) -> &str {
		self.db.as_ref().map(AsRef::as_ref).unwrap()
		// self.db.as_ref().map(AsRef::as_ref).ok_or(Error::Unreachable)
	}

	/// Check whether this request supports realtime queries
	pub fn realtime(&self) -> Result<(), Error> {
		if !self.live {
			return Err(Error::RealtimeDisabled);
		}
		Ok(())
	}

	// Validate Options for Namespace
	pub fn valid_for_ns(&self) -> Result<(), Error> {
		if self.ns.is_none() {
			return Err(Error::NsEmpty);
		}
		Ok(())
	}

	// Validate Options for Database
	pub fn valid_for_db(&self) -> Result<(), Error> {
		self.valid_for_ns()?;

		if self.db.is_none() {
			return Err(Error::DbEmpty);
		}
		Ok(())
	}

	/// Check if the current auth is allowed to perform an action on a given resource
	pub fn is_allowed(&self, action: Action, res: ResourceKind, base: &Base) -> Result<(), Error> {
		// Validate the target resource and base
		let res = match base {
			Base::Root => res.on_root(),
			Base::Ns => {
				self.valid_for_ns()?;
				res.on_ns(self.ns())
			}
			Base::Db => {
				self.valid_for_db()?;
				res.on_db(self.ns(), self.db())
			}
			Base::Sc(sc) => {
				self.valid_for_db()?;
				res.on_scope(self.ns(), self.db(), sc)
			}
		};

		// If auth is disabled, allow all actions for anonymous users
		if !self.auth_enabled && self.auth.is_anon() {
			return Ok(());
		}

		self.auth.is_allowed(action, &res).map_err(Error::IamError)
	}

	/// Whether or not to check table permissions
	///
	/// TODO: This method is called a lot during data operations, so we decided to bypass the system's authorization mechanism.
	/// This is a temporary solution, until we optimize the new authorization system.
	pub fn check_perms(&self, action: Action) -> bool {
		// If permissions are disabled, don't check permissions
		if !self.perms {
			return false;
		}

		// If auth is disabled and actor is anonymous, don't check permissions
		if !self.auth_enabled && self.auth.is_anon() {
			return false;
		}

		// Is the actor allowed to view?
		let can_view =
			[Role::Viewer, Role::Editor, Role::Owner].iter().any(|r| self.auth.has_role(r));
		// Is the actor allowed to edit?
		let can_edit = [Role::Editor, Role::Owner].iter().any(|r| self.auth.has_role(r));
		// Is the target database in the actor's level?
		let db_in_actor_level = self.auth.is_root()
			|| self.auth.is_ns() && self.auth.level().ns().unwrap() == self.ns()
			|| self.auth.is_db()
				&& self.auth.level().ns().unwrap() == self.ns()
				&& self.auth.level().db().unwrap() == self.db();

		// Is the actor allowed to do the action on the selected database?
		let is_allowed = match action {
			Action::View => {
				// Today all users have at least View permissions, so if the target database belongs to the user's level, don't check permissions
				can_view && db_in_actor_level
			}
			Action::Edit => {
				// Editor and Owner roles are allowed to edit, but only if the target database belongs to the user's level
				can_edit && db_in_actor_level
			}
		};

		// Check permissions if the author is not already allowed to do the action
		!is_allowed
	}
}

#[cfg(test)]
mod tests {
	use super::*;

	#[test]
	fn is_allowed() {
		// With auth disabled
		{
			let opts = Options::default().with_auth_enabled(false);

			// When no NS is provided and it targets the NS base, it should return an error
			opts.is_allowed(Action::View, ResourceKind::Any, &Base::Ns).unwrap_err();
			// When no DB is provided and it targets the DB base, it should return an error
			opts.is_allowed(Action::View, ResourceKind::Any, &Base::Db).unwrap_err();
			opts.clone()
				.with_db(Some("db".into()))
				.is_allowed(Action::View, ResourceKind::Any, &Base::Db)
				.unwrap_err();

			// When a root resource is targeted, it succeeds
			opts.is_allowed(Action::View, ResourceKind::Any, &Base::Root).unwrap();
			// When a NS resource is targeted and NS was provided, it succeeds
			opts.clone()
				.with_ns(Some("ns".into()))
				.is_allowed(Action::View, ResourceKind::Any, &Base::Ns)
				.unwrap();
			// When a DB resource is targeted and NS and DB was provided, it succeeds
			opts.clone()
				.with_ns(Some("ns".into()))
				.with_db(Some("db".into()))
				.is_allowed(Action::View, ResourceKind::Any, &Base::Db)
				.unwrap();
		}

		// With auth enabled
		{
			let opts = Options::default()
				.with_auth_enabled(true)
				.with_auth(Auth::for_root(Role::Owner).into());

			// When no NS is provided and it targets the NS base, it should return an error
			opts.is_allowed(Action::View, ResourceKind::Any, &Base::Ns).unwrap_err();
			// When no DB is provided and it targets the DB base, it should return an error
			opts.is_allowed(Action::View, ResourceKind::Any, &Base::Db).unwrap_err();
			opts.clone()
				.with_db(Some("db".into()))
				.is_allowed(Action::View, ResourceKind::Any, &Base::Db)
				.unwrap_err();

			// When a root resource is targeted, it succeeds
			opts.is_allowed(Action::View, ResourceKind::Any, &Base::Root).unwrap();
			// When a NS resource is targeted and NS was provided, it succeeds
			opts.clone()
				.with_ns(Some("ns".into()))
				.is_allowed(Action::View, ResourceKind::Any, &Base::Ns)
				.unwrap();
			// When a DB resource is targeted and NS and DB was provided, it succeeds
			opts.clone()
				.with_ns(Some("ns".into()))
				.with_db(Some("db".into()))
				.is_allowed(Action::View, ResourceKind::Any, &Base::Db)
				.unwrap();
		}
	}
}<|MERGE_RESOLUTION|>--- conflicted
+++ resolved
@@ -1,9 +1,5 @@
 use super::capabilities::Capabilities;
-<<<<<<< HEAD
-use crate::dbs::{Notification, Session};
-=======
 use crate::dbs::{KvsNotification, Session};
->>>>>>> 5a4e9423
 use crate::err::Error;
 use crate::err::UnreachableCause::NodeIdAlwaysSet;
 use crate::iam::{Action, Auth, ResourceKind, Role};
@@ -56,11 +52,7 @@
 	/// The channel over which we send notifications
 	/// Must be set alongside live, and preferably populated via datastore notifications channel
 	/// TODO create ticket to sort this
-<<<<<<< HEAD
-	pub sender: OnceLock<Sender<Notification>>,
-=======
 	pub sender: OnceLock<Sender<KvsNotification>>,
->>>>>>> 5a4e9423
 	/// Datastore capabilities
 	pub capabilities: Arc<Capabilities>,
 }
@@ -391,11 +383,7 @@
 	}
 
 	/// Create a new Options object for a subquery
-<<<<<<< HEAD
-	pub fn new_with_sender(&self, sender: Sender<Notification>) -> Self {
-=======
 	pub fn new_with_sender(&self, sender: Sender<KvsNotification>) -> Self {
->>>>>>> 5a4e9423
 		let once_lock = OnceLock::new();
 		once_lock.set(sender).unwrap();
 		Self {
