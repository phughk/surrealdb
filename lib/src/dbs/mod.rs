mod auth;
mod executor;
mod iterate;
mod iterator;
mod notification;
mod options;
mod response;
mod session;
mod statement;
mod transaction;
mod variables;

pub use self::auth::*;
pub use self::options::*;
pub use self::response::*;
pub use self::session::*;

pub(crate) use self::executor::*;
pub(crate) use self::iterator::*;
pub(crate) use self::notification::*;
pub(crate) use self::statement::*;
pub(crate) use self::transaction::*;
pub(crate) use self::variables::*;

#[cfg(not(target_arch = "wasm32"))]
mod channel;

#[cfg(not(target_arch = "wasm32"))]
pub use self::channel::*;

<<<<<<< HEAD
pub(crate) mod cluster;
=======
pub mod cl;

>>>>>>> 5513e763
#[cfg(test)]
pub(crate) mod test;

pub(crate) const LOG: &str = "surrealdb::dbs";<|MERGE_RESOLUTION|>--- conflicted
+++ resolved
@@ -28,12 +28,8 @@
 #[cfg(not(target_arch = "wasm32"))]
 pub use self::channel::*;
 
-<<<<<<< HEAD
-pub(crate) mod cluster;
-=======
 pub mod cl;
 
->>>>>>> 5513e763
 #[cfg(test)]
 pub(crate) mod test;
 
