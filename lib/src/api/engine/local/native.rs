use crate::api::conn::Connection;
use crate::api::conn::DbResponse;
use crate::api::conn::Method;
use crate::api::conn::Param;
use crate::api::conn::Route;
use crate::api::conn::Router;
use crate::api::engine::local::Db;
use crate::api::err::Error;
use crate::api::opt::Endpoint;
use crate::api::ExtraFeatures;
use crate::api::Result;
use crate::api::Surreal;
use crate::dbs::{Response, Session};
use crate::kvs::Datastore;
use flume::Receiver;
use flume::Sender;
use futures::StreamExt;
use once_cell::sync::OnceCell;
use std::collections::BTreeMap;
use std::collections::HashSet;
use std::future::Future;
use std::marker::PhantomData;
use std::pin::Pin;
use std::sync::atomic::AtomicI64;
use std::sync::Arc;

impl crate::api::Connection for Db {}

impl Connection for Db {
	fn new(method: Method) -> Self {
		Self {
			method,
		}
	}

	fn connect(
		address: Endpoint,
		capacity: usize,
		live_stream: Arc<Receiver<Vec<Response>>>,
	) -> Pin<Box<dyn Future<Output = Result<Surreal<Self>>> + Send + Sync + 'static>> {
		Box::pin(async move {
			let (route_tx, route_rx) = match capacity {
				0 => flume::unbounded(),
				capacity => flume::bounded(capacity),
			};

			let (conn_tx, conn_rx) = flume::bounded(1);

			router(address, conn_tx, route_rx, live_stream);

			conn_rx.into_recv_async().await??;

			let mut features = HashSet::new();
			features.insert(ExtraFeatures::Backup);

			Ok(Surreal {
				router: OnceCell::with_value(Arc::new(Router {
					features,
					conn: PhantomData,
					sender: route_tx,
					last_id: AtomicI64::new(0),
				})),
			})
		})
	}

	fn send<'r>(
		&'r mut self,
		router: &'r Router<Self>,
		param: Param,
	) -> Pin<Box<dyn Future<Output = Result<Receiver<Result<DbResponse>>>> + Send + Sync + 'r>> {
		Box::pin(async move {
			let (sender, receiver) = flume::bounded(1);
			let route = Route {
				request: (0, self.method, param),
				response: sender,
			};
			router.sender.send_async(Some(route)).await?;
			Ok(receiver)
		})
	}
}

pub(crate) fn router(
	address: Endpoint,
	conn_tx: Sender<Result<()>>,
	route_rx: Receiver<Option<Route>>,
	live_stream: Arc<async_channel::Receiver<Vec<Response>>>,
) {
	tokio::spawn(async move {
		let url = address.endpoint;

		let kvs = {
			let path = match url.scheme() {
				"mem" => "memory".to_owned(),
				"fdb" | "rocksdb" | "file" => match url.to_file_path() {
					Ok(path) => format!("{}://{}", url.scheme(), path.display()),
					Err(_) => {
						let error = Error::InvalidUrl(url.as_str().to_owned());
						let _ = conn_tx.into_send_async(Err(error.into())).await;
						return;
					}
				},
				_ => url.as_str().to_owned(),
			};

<<<<<<< HEAD
		let kvs = match Datastore::new(path, live_stream).await {
			Ok(kvs) => {
				let _ = conn_tx.into_send_async(Ok(())).await;
				kvs
			}
			Err(error) => {
				let _ = conn_tx.into_send_async(Err(error.into())).await;
				return;
=======
			match Datastore::new(&path).await {
				Ok(kvs) => {
					let _ = conn_tx.into_send_async(Ok(())).await;
					kvs
				}
				Err(error) => {
					let _ = conn_tx.into_send_async(Err(error.into())).await;
					return;
				}
>>>>>>> c3c6613e
			}
		};

		let mut session = Session::for_kv();
		let mut vars = BTreeMap::new();
		let mut stream = route_rx.into_stream();

		while let Some(Some(route)) = stream.next().await {
			match super::router(route.request, &kvs, &mut session, &mut vars, address.strict).await
			{
				Ok(value) => {
					let _ = route.response.into_send_async(Ok(value)).await;
				}
				Err(error) => {
					let _ = route.response.into_send_async(Err(error)).await;
				}
			}
		}
	});
}<|MERGE_RESOLUTION|>--- conflicted
+++ resolved
@@ -104,17 +104,7 @@
 				_ => url.as_str().to_owned(),
 			};
 
-<<<<<<< HEAD
-		let kvs = match Datastore::new(path, live_stream).await {
-			Ok(kvs) => {
-				let _ = conn_tx.into_send_async(Ok(())).await;
-				kvs
-			}
-			Err(error) => {
-				let _ = conn_tx.into_send_async(Err(error.into())).await;
-				return;
-=======
-			match Datastore::new(&path).await {
+			match Datastore::new(&path, live_stream).await {
 				Ok(kvs) => {
 					let _ = conn_tx.into_send_async(Ok(())).await;
 					kvs
@@ -123,7 +113,6 @@
 					let _ = conn_tx.into_send_async(Err(error.into())).await;
 					return;
 				}
->>>>>>> c3c6613e
 			}
 		};
 
