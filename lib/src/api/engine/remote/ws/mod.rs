--- conflicted
+++ resolved
@@ -14,11 +14,7 @@
 use crate::api::Connect;
 use crate::api::Result;
 use crate::api::Surreal;
-<<<<<<< HEAD
 use crate::dbs::KvsNotification;
-=======
-use crate::dbs::Notification;
->>>>>>> 8a4e2a34
 use crate::dbs::Status;
 use crate::method::Stats;
 use crate::opt::IntoEndpoint;
@@ -90,11 +86,7 @@
 pub(crate) enum Data {
 	Other(Value),
 	Query(Vec<QueryMethodResponse>),
-<<<<<<< HEAD
 	Live(KvsNotification),
-=======
-	Live(Notification),
->>>>>>> 8a4e2a34
 }
 
 type ServerResult = std::result::Result<Data, Failure>;
@@ -122,21 +114,6 @@
 	fn from(result: ServerResult) -> Result<Self> {
 		match result.map_err(Error::from)? {
 			Data::Other(value) => Ok(DbResponse::Other(value)),
-<<<<<<< HEAD
-			Data::Query(results) => Ok(DbResponse::Query(api::Response(
-				results
-					.into_iter()
-					.map(|response| match response.status {
-						Status::Ok => Ok(response.result),
-						Status::Err => match response.result {
-							Value::Strand(Strand(message)) => Err(Error::Query(message).into()),
-							message => Err(Error::Query(message.to_string()).into()),
-						},
-					})
-					.enumerate()
-					.collect(),
-			))),
-=======
 			Data::Query(responses) => {
 				let mut map =
 					IndexMap::<usize, (Stats, QueryResult)>::with_capacity(responses.len());
@@ -160,7 +137,8 @@
 
 				Ok(DbResponse::Query(api::Response(map)))
 			}
->>>>>>> 8a4e2a34
+			// Live notifications don't call this method
+			Data::Live(..) => unreachable!(),
 			// Live notifications don't call this method
 			Data::Live(..) => unreachable!(),
 		}
