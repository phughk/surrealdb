--- conflicted
+++ resolved
@@ -6,10 +6,7 @@
 use crate::api::opt::Strict;
 use crate::api::Result;
 use crate::iam::Level;
-<<<<<<< HEAD
-=======
 use crate::opt::Config;
->>>>>>> abbf9819
 use url::Url;
 
 impl IntoEndpoint<Mem> for () {
