//! Methods to use when interacting with a SurrealDB instance

pub(crate) mod query;

mod authenticate;
mod begin;
mod cancel;
mod commit;
mod content;
mod create;
mod delete;
mod export;
mod health;
mod import;
mod invalidate;
mod kill;
mod live;
mod merge;
mod patch;
mod select;
mod set;
mod signin;
mod signup;
mod tick;
mod unset;
mod update;
mod use_db;
mod use_ns;
mod version;

#[cfg(test)]
mod tests;

pub use authenticate::Authenticate;
#[doc(hidden)] // Not supported yet
pub use begin::Begin;
#[doc(hidden)] // Not supported yet
pub use begin::Transaction;
#[doc(hidden)] // Not supported yet
pub use cancel::Cancel;
#[doc(hidden)] // Not supported yet
pub use commit::Commit;
pub use content::Content;
pub use create::Create;
pub use delete::Delete;
pub use export::Export;
pub use health::Health;
pub use import::Import;
pub use invalidate::Invalidate;
#[doc(hidden)] // Not supported yet
pub use kill::Kill;
#[doc(hidden)] // Not supported yet
pub use live::Live;
pub use merge::Merge;
pub use patch::Patch;
pub use query::Query;
pub use select::Select;
pub use set::Set;
pub use signin::Signin;
pub use signup::Signup;
pub use tick::Tick;
pub use unset::Unset;
pub use update::Update;
pub use use_db::UseDb;
pub use use_ns::UseNs;
pub use version::Version;

use crate::api::conn::Method;
use crate::api::method::export::IntoExportable;
use crate::api::opt;
use crate::api::opt::auth;
use crate::api::opt::auth::Credentials;
use crate::api::opt::auth::Jwt;
use crate::api::opt::IntoEndpoint;
use crate::api::Connect;
use crate::api::Connection;
use crate::api::OnceLockExt;
use crate::api::Surreal;
use crate::sql::to_value;
use crate::sql::Uuid;
use crate::sql::Value;
use serde::Serialize;
use std::marker::PhantomData;
use std::path::Path;
use std::sync::Arc;
use std::sync::OnceLock;

impl Method {
	#[allow(dead_code)] // used by `ws` and `http`
	pub(crate) fn as_str(&self) -> &str {
		match self {
			Method::Authenticate => "authenticate",
			Method::Create => "create",
			Method::Delete => "delete",
			Method::Export => "export",
			Method::Health => "health",
			Method::Import => "import",
			Method::Invalidate => "invalidate",
			Method::Kill => "kill",
			Method::Live => "live",
			Method::Merge => "merge",
			Method::Patch => "patch",
			Method::Query => "query",
			Method::Select => "select",
			Method::Set => "set",
			Method::Signin => "signin",
			Method::Signup => "signup",
			Method::Tick => "tick",
			Method::Unset => "unset",
			Method::Update => "update",
			Method::Use => "use",
			Method::Version => "version",
		}
	}
}

impl<C> Surreal<C>
where
	C: Connection,
{
	/// Initialises a new unconnected instance of the client
	///
	/// This makes it easy to create a static singleton of the client. The static singleton
	/// ensures that a single database instance is available across very large or complicated
	/// applications. With the singleton, only one connection to the database is instantiated,
	/// and the database connection does not have to be shared across components or controllers.
	///
	/// # Examples
	///
	/// Using a static, compile-time scheme
	///
	/// ```no_run
	/// use once_cell::sync::Lazy;
	/// use serde::{Serialize, Deserialize};
	/// use std::borrow::Cow;
	/// use surrealdb::Surreal;
	/// use surrealdb::opt::auth::Root;
	/// use surrealdb::engine::remote::ws::Ws;
	/// use surrealdb::engine::remote::ws::Client;
	///
	/// // Creates a new static instance of the client
	/// static DB: Lazy<Surreal<Client>> = Lazy::new(Surreal::init);
	///
	/// #[derive(Serialize, Deserialize)]
	/// struct Person {
	///     name: Cow<'static, str>,
	/// }
	///
	/// #[tokio::main]
	/// async fn main() -> surrealdb::Result<()> {
	///     // Connect to the database
	///     DB.connect::<Ws>("localhost:8000").await?;
	///
	///     // Log into the database
	///     DB.signin(Root {
	///         username: "root",
	///         password: "root",
	///     }).await?;
	///
	///     // Select a namespace/database
	///     DB.use_ns("namespace").use_db("database").await?;
	///
	///     // Create or update a specific record
	///     let tobie: Option<Person> = DB.update(("person", "tobie"))
	///         .content(Person {
	///             name: "Tobie".into(),
	///         }).await?;
	///
	///     Ok(())
	/// }
	/// ```
	///
	/// Using a dynamic, run-time scheme
	///
	/// ```no_run
	/// use once_cell::sync::Lazy;
	/// use serde::{Serialize, Deserialize};
	/// use std::borrow::Cow;
	/// use surrealdb::Surreal;
	/// use surrealdb::engine::any::Any;
	/// use surrealdb::opt::auth::Root;
	///
	/// // Creates a new static instance of the client
	/// static DB: Lazy<Surreal<Any>> = Lazy::new(Surreal::init);
	///
	/// #[derive(Serialize, Deserialize)]
	/// struct Person {
	///     name: Cow<'static, str>,
	/// }
	///
	/// #[tokio::main]
	/// async fn main() -> surrealdb::Result<()> {
	///     // Connect to the database
	///     DB.connect("ws://localhost:8000").await?;
	///
	///     // Log into the database
	///     DB.signin(Root {
	///         username: "root",
	///         password: "root",
	///     }).await?;
	///
	///     // Select a namespace/database
	///     DB.use_ns("namespace").use_db("database").await?;
	///
	///     // Create or update a specific record
	///     let tobie: Option<Person> = DB.update(("person", "tobie"))
	///         .content(Person {
	///             name: "Tobie".into(),
	///         }).await?;
	///
	///     Ok(())
	/// }
	/// ```
	pub fn init() -> Self {
		Self {
			router: Arc::new(OnceLock::new()),
		}
	}

	/// Connects to a local or remote database endpoint
	///
	/// # Examples
	///
	/// ```no_run
	/// use surrealdb::Surreal;
	/// use surrealdb::engine::remote::ws::{Ws, Wss};
	///
	/// # #[tokio::main]
	/// # async fn main() -> surrealdb::Result<()> {
	/// // Connect to a local endpoint
	/// let db = Surreal::new::<Ws>("localhost:8000").await?;
	///
	/// // Connect to a remote endpoint
	/// let db = Surreal::new::<Wss>("cloud.surrealdb.com").await?;
	/// #
	/// # Ok(())
	/// # }
	/// ```
	pub fn new<P>(address: impl IntoEndpoint<P, Client = C>) -> Connect<C, Self> {
		Connect {
			router: Arc::new(OnceLock::new()),
			address: address.into_endpoint(),
			capacity: 0,
			client: PhantomData,
			response_type: PhantomData,
		}
	}

	#[doc(hidden)] // Not supported yet
	pub fn transaction(self) -> Begin<C> {
		Begin {
			client: self,
		}
	}

	/// Switch to a specific namespace
	///
	/// # Examples
	///
	/// ```no_run
	/// # #[tokio::main]
	/// # async fn main() -> surrealdb::Result<()> {
	/// # let db = surrealdb::engine::any::connect("mem://").await?;
	/// db.use_ns("namespace").await?;
	/// # Ok(())
	/// # }
	/// ```
	pub fn use_ns(&self, ns: impl Into<String>) -> UseNs<C> {
		UseNs {
			router: self.router.extract(),
			ns: ns.into(),
		}
	}

	/// Switch to a specific database
	///
	/// # Examples
	///
	/// ```no_run
	/// # #[tokio::main]
	/// # async fn main() -> surrealdb::Result<()> {
	/// # let db = surrealdb::engine::any::connect("mem://").await?;
	/// db.use_db("database").await?;
	/// # Ok(())
	/// # }
	/// ```
	pub fn use_db(&self, db: impl Into<String>) -> UseDb<C> {
		UseDb {
			router: self.router.extract(),
			ns: Value::None,
			db: db.into(),
		}
	}

	/// Assigns a value as a parameter for this connection
	///
	/// # Examples
	///
	/// ```no_run
	/// use serde::Serialize;
	///
	/// #[derive(Serialize)]
	/// struct Name<'a> {
	///     first: &'a str,
	///     last: &'a str,
	/// }
	///
	/// # #[tokio::main]
	/// # async fn main() -> surrealdb::Result<()> {
	/// # let db = surrealdb::engine::any::connect("mem://").await?;
	/// #
	/// // Assign the variable on the connection
	/// db.set("name", Name {
	///     first: "Tobie",
	///     last: "Morgan Hitchcock",
	/// }).await?;
	///
	/// // Use the variable in a subsequent query
	/// db.query("CREATE person SET name = $name").await?;
	///
	/// // Use the variable in a subsequent query
	/// db.query("SELECT * FROM person WHERE name.first = $name.first").await?;
	/// #
	/// # Ok(())
	/// # }
	/// ```
	pub fn set(&self, key: impl Into<String>, value: impl Serialize) -> Set<C> {
		Set {
			router: self.router.extract(),
			key: key.into(),
			value: to_value(value).map_err(Into::into),
		}
	}

	/// Removes a parameter from this connection
	///
	/// # Examples
	///
	/// ```no_run
	/// use serde::Serialize;
	///
	/// #[derive(Serialize)]
	/// struct Name<'a> {
	///     first: &'a str,
	///     last: &'a str,
	/// }
	///
	/// # #[tokio::main]
	/// # async fn main() -> surrealdb::Result<()> {
	/// # let db = surrealdb::engine::any::connect("mem://").await?;
	/// #
	/// // Assign the variable on the connection
	/// db.set("name", Name {
	///     first: "Tobie",
	///     last: "Morgan Hitchcock",
	/// }).await?;
	///
	/// // Use the variable in a subsequent query
	/// db.query("CREATE person SET name = $name").await?;
	///
	/// // Remove the variable from the connection
	/// db.unset("name").await?;
	/// #
	/// # Ok(())
	/// # }
	/// ```
	pub fn unset(&self, key: impl Into<String>) -> Unset<C> {
		Unset {
			router: self.router.extract(),
			key: key.into(),
		}
	}

	/// Signs up a user to a specific authentication scope
	///
	/// # Examples
	///
	/// ```no_run
	/// use serde::Serialize;
	/// use surrealdb::sql;
	/// use surrealdb::opt::auth::Root;
	/// use surrealdb::opt::auth::Scope;
	///
	/// #[derive(Debug, Serialize)]
	/// struct AuthParams<'a> {
	///     email: &'a str,
	///     password: &'a str,
	/// }
	///
	/// # #[tokio::main]
	/// # async fn main() -> surrealdb::Result<()> {
	/// # let db = surrealdb::engine::any::connect("mem://").await?;
	/// #
	/// // Sign in as root
	/// db.signin(Root {
	///     username: "root",
	///     password: "root",
	/// })
	/// .await?;
	///
	/// // Select the namespace/database to use
	/// db.use_ns("namespace").use_db("database").await?;
	///
	/// // Define the scope
	/// let sql = r#"
	///     DEFINE SCOPE user_scope SESSION 24h
	///     SIGNUP ( CREATE user SET email = $email, password = crypto::argon2::generate($password) )
	///     SIGNIN ( SELECT * FROM user WHERE email = $email AND crypto::argon2::compare(password, $password) )
	/// "#;
	/// db.query(sql).await?.check()?;
	///
	/// // Sign a user up
	/// db.signup(Scope {
	///     namespace: "namespace",
	///     database: "database",
	///     scope: "user_scope",
	///     params: AuthParams {
	///         email: "john.doe@example.com",
	///         password: "password123",
	///     },
	/// }).await?;
	/// #
	/// # Ok(())
	/// # }
	/// ```
	pub fn signup<R>(&self, credentials: impl Credentials<auth::Signup, R>) -> Signup<C, R> {
		Signup {
			router: self.router.extract(),
			credentials: to_value(credentials).map_err(Into::into),
			response_type: PhantomData,
		}
	}

	/// Signs this connection in to a specific authentication scope
	///
	/// # Examples
	///
	/// Namespace signin
	///
	/// ```no_run
	/// use surrealdb::sql;
	/// use surrealdb::opt::auth::Root;
	/// use surrealdb::opt::auth::Namespace;
	///
	/// # #[tokio::main]
	/// # async fn main() -> surrealdb::Result<()> {
	/// # let db = surrealdb::engine::any::connect("mem://").await?;
	/// #
	/// // Sign in as root
	/// db.signin(Root {
	///     username: "root",
	///     password: "root",
	/// })
	/// .await?;
	///
	/// // Select the namespace/database to use
	/// db.use_ns("namespace").use_db("database").await?;
	///
	/// // Define the user
	/// let sql = "DEFINE USER johndoe ON NAMESPACE PASSWORD 'password123'";
	/// db.query(sql).await?.check()?;
	///
	/// // Sign a user in
	/// db.signin(Namespace {
	///     namespace: "namespace",
	///     username: "johndoe",
	///     password: "password123",
	/// }).await?;
	/// #
	/// # Ok(())
	/// # }
	/// ```
	///
	/// Database signin
	///
	/// ```no_run
	/// use surrealdb::sql;
	/// use surrealdb::opt::auth::Root;
	/// use surrealdb::opt::auth::Database;
	///
	/// # #[tokio::main]
	/// # async fn main() -> surrealdb::Result<()> {
	/// # let db = surrealdb::engine::any::connect("mem://").await?;
	/// #
	/// // Sign in as root
	/// db.signin(Root {
	///     username: "root",
	///     password: "root",
	/// })
	/// .await?;
	///
	/// // Select the namespace/database to use
	/// db.use_ns("namespace").use_db("database").await?;
	///
	/// // Define the user
	/// let sql = "DEFINE USER johndoe ON DATABASE PASSWORD 'password123'";
	/// db.query(sql).await?.check()?;
	///
	/// // Sign a user in
	/// db.signin(Database {
	///     namespace: "namespace",
	///     database: "database",
	///     username: "johndoe",
	///     password: "password123",
	/// }).await?;
	/// #
	/// # Ok(())
	/// # }
	/// ```
	///
	/// Scope signin
	///
	/// ```no_run
	/// use serde::Serialize;
	/// use surrealdb::opt::auth::Root;
	/// use surrealdb::opt::auth::Scope;
	///
	/// #[derive(Debug, Serialize)]
	/// struct AuthParams<'a> {
	///     email: &'a str,
	///     password: &'a str,
	/// }
	///
	/// # #[tokio::main]
	/// # async fn main() -> surrealdb::Result<()> {
	/// # let db = surrealdb::engine::any::connect("mem://").await?;
	/// #
	/// // Select the namespace/database to use
	/// db.use_ns("namespace").use_db("database").await?;
	///
	/// // Sign a user in
	/// db.signin(Scope {
	///     namespace: "namespace",
	///     database: "database",
	///     scope: "user_scope",
	///     params: AuthParams {
	///         email: "john.doe@example.com",
	///         password: "password123",
	///     },
	/// }).await?;
	/// #
	/// # Ok(())
	/// # }
	/// ```
	pub fn signin<R>(&self, credentials: impl Credentials<auth::Signin, R>) -> Signin<C, R> {
		Signin {
			router: self.router.extract(),
			credentials: to_value(credentials).map_err(Into::into),
			response_type: PhantomData,
		}
	}

	/// Invalidates the authentication for the current connection
	///
	/// # Examples
	///
	/// ```no_run
	/// # #[tokio::main]
	/// # async fn main() -> surrealdb::Result<()> {
	/// # let db = surrealdb::engine::any::connect("mem://").await?;
	/// db.invalidate().await?;
	/// # Ok(())
	/// # }
	/// ```
	pub fn invalidate(&self) -> Invalidate<C> {
		Invalidate {
			router: self.router.extract(),
		}
	}

	/// Authenticates the current connection with a JWT token
	///
	/// # Examples
	///
	/// ```no_run
	/// # #[tokio::main]
	/// # async fn main() -> surrealdb::Result<()> {
	/// # let db = surrealdb::engine::any::connect("mem://").await?;
	/// # let token = String::new();
	/// db.authenticate(token).await?;
	/// # Ok(())
	/// # }
	/// ```
	pub fn authenticate(&self, token: impl Into<Jwt>) -> Authenticate<C> {
		Authenticate {
			router: self.router.extract(),
			token: token.into(),
		}
	}

	/// Runs a set of SurrealQL statements against the database
	///
	/// # Examples
	///
	/// ```no_run
	/// use surrealdb::sql;
	///
	/// # #[derive(serde::Deserialize)]
	/// # struct Person;
	/// # #[tokio::main]
	/// # async fn main() -> surrealdb::Result<()> {
	/// # let db = surrealdb::engine::any::connect("mem://").await?;
	/// #
	/// // Select the namespace/database to use
	/// db.use_ns("namespace").use_db("database").await?;
	///
	/// // Run queries
	/// let mut result = db
	///     .query("CREATE person")
	///     .query("SELECT * FROM type::table($table)")
	///     .bind(("table", "person"))
	///     .await?;
	///
	/// // Get the first result from the first query
	/// let created: Option<Person> = result.take(0)?;
	///
	/// // Get all of the results from the second query
	/// let people: Vec<Person> = result.take(1)?;
	/// #
	/// # Ok(())
	/// # }
	/// ```
	pub fn query(&self, query: impl opt::IntoQuery) -> Query<C> {
		Query {
			router: self.router.extract(),
			query: vec![query.into_query()],
			bindings: Ok(Default::default()),
		}
	}

	/// Selects all records in a table, or a specific record
	///
	/// # Examples
	///
	/// ```no_run
	/// # #[derive(serde::Deserialize)]
	/// # struct Person;
	/// #
	/// # #[tokio::main]
	/// # async fn main() -> surrealdb::Result<()> {
	/// # let db = surrealdb::engine::any::connect("mem://").await?;
	/// #
	/// // Select the namespace/database to use
	/// db.use_ns("namespace").use_db("database").await?;
	///
	/// // Select all records from a table
	/// let people: Vec<Person> = db.select("person").await?;
	///
	/// // Select a specific record from a table
	/// let person: Option<Person> = db.select(("person", "h5wxrf2ewk8xjxosxtyc")).await?;
	/// #
	/// # Ok(())
	/// # }
	/// ```
	pub fn select<R>(&self, resource: impl opt::IntoResource<R>) -> Select<C, R> {
		Select {
			router: self.router.extract(),
			resource: resource.into_resource(),
			range: None,
			response_type: PhantomData,
		}
	}

	/// Creates a record in the database
	///
	/// # Examples
	///
	/// ```no_run
	/// use serde::Serialize;
	///
	/// # #[derive(serde::Deserialize)]
	/// # struct Person;
	/// #
	/// #[derive(Serialize)]
	/// struct Settings {
	///     active: bool,
	///     marketing: bool,
	/// }
	///
	/// #[derive(Serialize)]
	/// struct User<'a> {
	///     name: &'a str,
	///     settings: Settings,
	/// }
	///
	/// # #[tokio::main]
	/// # async fn main() -> surrealdb::Result<()> {
	/// # let db = surrealdb::engine::any::connect("mem://").await?;
	/// #
	/// // Select the namespace/database to use
	/// db.use_ns("namespace").use_db("database").await?;
	///
	/// // Create a record with a random ID
	/// let person: Vec<Person> = db.create("person").await?;
	///
	/// // Create a record with a specific ID
	/// let record: Option<Person> = db.create(("person", "tobie"))
	///     .content(User {
	///         name: "Tobie",
	///         settings: Settings {
	///             active: true,
	///             marketing: true,
	///         },
	///     })
	///     .await?;
	/// #
	/// # Ok(())
	/// # }
	/// ```
	pub fn create<R>(&self, resource: impl opt::IntoResource<R>) -> Create<C, R> {
		Create {
			router: self.router.extract(),
			resource: resource.into_resource(),
			response_type: PhantomData,
		}
	}

	/// Updates all records in a table, or a specific record
	///
	/// # Examples
	///
	/// Replace the current document / record data with the specified data.
	///
	/// ```no_run
	/// use serde::Serialize;
	///
	/// # #[derive(serde::Deserialize)]
	/// # struct Person;
	/// #
	/// #[derive(Serialize)]
	/// struct Settings {
	///     active: bool,
	///     marketing: bool,
	/// }
	///
	/// #[derive(Serialize)]
	/// struct User<'a> {
	///     name: &'a str,
	///     settings: Settings,
	/// }
	///
	/// # #[tokio::main]
	/// # async fn main() -> surrealdb::Result<()> {
	/// # let db = surrealdb::engine::any::connect("mem://").await?;
	/// #
	/// // Select the namespace/database to use
	/// db.use_ns("namespace").use_db("database").await?;
	///
	/// // Update all records in a table
	/// let people: Vec<Person> = db.update("person").await?;
	///
	/// // Update a record with a specific ID
	/// let person: Option<Person> = db.update(("person", "tobie"))
	///     .content(User {
	///         name: "Tobie",
	///         settings: Settings {
	///             active: true,
	///             marketing: true,
	///         },
	///     })
	///     .await?;
	/// #
	/// # Ok(())
	/// # }
	/// ```
	///
	/// Merge the current document / record data with the specified data.
	///
	/// ```no_run
	/// use serde::Serialize;
	/// use time::OffsetDateTime;
	///
	/// # #[derive(serde::Deserialize)]
	/// # struct Person;
	/// #
	/// #[derive(Serialize)]
	/// struct UpdatedAt {
	///     updated_at: OffsetDateTime,
	/// }
	///
	/// #[derive(Serialize)]
	/// struct Settings {
	///     active: bool,
	/// }
	///
	/// #[derive(Serialize)]
	/// struct User {
	///     updated_at: OffsetDateTime,
	///     settings: Settings,
	/// }
	///
	/// # #[tokio::main]
	/// # async fn main() -> surrealdb::Result<()> {
	/// # let db = surrealdb::engine::any::connect("mem://").await?;
	/// #
	/// // Select the namespace/database to use
	/// db.use_ns("namespace").use_db("database").await?;
	///
	/// // Update all records in a table
	/// let people: Vec<Person> = db.update("person")
	///     .merge(UpdatedAt {
	///         updated_at: OffsetDateTime::now_utc(),
	///     })
	///     .await?;
	///
	/// // Update a record with a specific ID
	/// let person: Option<Person> = db.update(("person", "tobie"))
	///     .merge(User {
	///         updated_at: OffsetDateTime::now_utc(),
	///         settings: Settings {
	///             active: true,
	///         },
	///     })
	///     .await?;
	/// #
	/// # Ok(())
	/// # }
	/// ```
	///
	/// Apply [JSON Patch](https://jsonpatch.com) changes to all records, or a specific record, in the database.
	///
	/// ```no_run
	/// use serde::Serialize;
	/// use surrealdb::opt::PatchOp;
	/// use time::OffsetDateTime;
	///
	/// # #[derive(serde::Deserialize)]
	/// # struct Person;
	/// #
	/// #[derive(Serialize)]
	/// struct UpdatedAt {
	///     updated_at: OffsetDateTime,
	/// }
	///
	/// #[derive(Serialize)]
	/// struct Settings {
	///     active: bool,
	/// }
	///
	/// #[derive(Serialize)]
	/// struct User {
	///     updated_at: OffsetDateTime,
	///     settings: Settings,
	/// }
	///
	/// # #[tokio::main]
	/// # async fn main() -> surrealdb::Result<()> {
	/// # let db = surrealdb::engine::any::connect("mem://").await?;
	/// #
	/// // Select the namespace/database to use
	/// db.use_ns("namespace").use_db("database").await?;
	///
	/// // Update all records in a table
	/// let people: Vec<Person> = db.update("person")
	///     .patch(PatchOp::replace("/created_at", OffsetDateTime::now_utc()))
	///     .await?;
	///
	/// // Update a record with a specific ID
	/// let person: Option<Person> = db.update(("person", "tobie"))
	///     .patch(PatchOp::replace("/settings/active", false))
	///     .patch(PatchOp::add("/tags", ["developer", "engineer"]))
	///     .patch(PatchOp::remove("/temp"))
	///     .await?;
	/// #
	/// # Ok(())
	/// # }
	/// ```
	pub fn update<R>(&self, resource: impl opt::IntoResource<R>) -> Update<C, R> {
		Update {
			router: self.router.extract(),
			resource: resource.into_resource(),
			range: None,
			response_type: PhantomData,
		}
	}

	/// Deletes all records, or a specific record
	///
	/// # Examples
	///
	/// ```no_run
	/// # #[derive(serde::Deserialize)]
	/// # struct Person;
	/// #
	/// # #[tokio::main]
	/// # async fn main() -> surrealdb::Result<()> {
	/// # let db = surrealdb::engine::any::connect("mem://").await?;
	/// #
	/// // Select the namespace/database to use
	/// db.use_ns("namespace").use_db("database").await?;
	///
	/// // Delete all records from a table
	/// let people: Vec<Person> = db.delete("person").await?;
	///
	/// // Delete a specific record from a table
	/// let person: Option<Person> = db.delete(("person", "h5wxrf2ewk8xjxosxtyc")).await?;
	/// #
	/// # Ok(())
	/// # }
	/// ```
	pub fn delete<R>(&self, resource: impl opt::IntoResource<R>) -> Delete<C, R> {
		Delete {
			router: self.router.extract(),
			resource: resource.into_resource(),
			range: None,
			response_type: PhantomData,
		}
	}

	/// Runs the embedded datastore's "tick" operation at the specified timestamp.
	/// This is used by the client to periodically run node maintenance tasks
	/// which are usually run by the server itself in a client-server setup.
	///
	/// # Examples
	///
	/// ```no_run
	/// # #[tokio::main]
	/// # async fn main() -> surrealdb::Result<()> {
	/// # let db = surrealdb::engine::any::connect("mem://").await?;
<<<<<<< HEAD
	/// db.tick(123).await.unwrap();
=======
	/// db.tick(123).await?;
>>>>>>> ce6cfb76
	/// # Ok(())
	/// # }
	/// ```
	pub fn tick(&self, ts: u64) -> Tick<C> {
		Tick {
			router: self.router.extract(),
			ts,
		}
	}

	/// Returns the version of the server
	///
	/// # Examples
	///
	/// ```no_run
	/// # #[tokio::main]
	/// # async fn main() -> surrealdb::Result<()> {
	/// # let db = surrealdb::engine::any::connect("mem://").await?;
	/// let version = db.version().await?;
	/// # Ok(())
	/// # }
	/// ```
	pub fn version(&self) -> Version<C> {
		Version {
			router: self.router.extract(),
		}
	}

	/// Checks whether the server is healthy or not
	///
	/// # Examples
	///
	/// ```no_run
	/// # #[tokio::main]
	/// # async fn main() -> surrealdb::Result<()> {
	/// # let db = surrealdb::engine::any::connect("mem://").await?;
	/// db.health().await?;
	/// # Ok(())
	/// # }
	/// ```
	pub fn health(&self) -> Health<C> {
		Health {
			router: self.router.extract(),
		}
	}

	#[doc(hidden)] // Not supported yet
	pub fn kill(&self, query_id: Uuid) -> Kill<C> {
		Kill {
			router: self.router.extract(),
			query_id,
		}
	}

	#[doc(hidden)] // Not supported yet
	pub fn live(&self, table_name: impl Into<String>) -> Live<C> {
		Live {
			router: self.router.extract(),
			table_name: table_name.into(),
		}
	}

	/// Dumps the database contents to a file
	///
	/// # Support
	///
	/// Currently only supported by HTTP and the local engines. *Not* supported on WebAssembly.
	///
	/// # Examples
	///
	/// ```no_run
	/// # #[tokio::main]
	/// # async fn main() -> surrealdb::Result<()> {
	/// # let db = surrealdb::engine::any::connect("mem://").await?;
	/// // Select the namespace/database to use
	/// db.use_ns("namespace").use_db("database").await?;
	///
	/// db.export("backup.sql").await?;
	/// # Ok(())
	/// # }
	/// ```
	pub fn export<E>(&self, target: E) -> Export<C>
	where
		E: IntoExportable,
	{
		Export {
			router: self.router.extract(),
			target: target.into_exportable(),
		}
	}

	/// Restores the database from a file
	///
	/// # Support
	///
	/// Currently only supported by HTTP and the local engines. *Not* supported on WebAssembly.
	///
	/// # Examples
	///
	/// ```no_run
	/// # #[tokio::main]
	/// # async fn main() -> surrealdb::Result<()> {
	/// # let db = surrealdb::engine::any::connect("mem://").await?;
	/// // Select the namespace/database to use
	/// db.use_ns("namespace").use_db("database").await?;
	///
	/// db.import("backup.sql").await?;
	/// # Ok(())
	/// # }
	/// ```
	pub fn import<P>(&self, file: P) -> Import<C>
	where
		P: AsRef<Path>,
	{
		Import {
			router: self.router.extract(),
			file: file.as_ref().to_owned(),
		}
	}
}<|MERGE_RESOLUTION|>--- conflicted
+++ resolved
@@ -917,11 +917,7 @@
 	/// # #[tokio::main]
 	/// # async fn main() -> surrealdb::Result<()> {
 	/// # let db = surrealdb::engine::any::connect("mem://").await?;
-<<<<<<< HEAD
-	/// db.tick(123).await.unwrap();
-=======
 	/// db.tick(123).await?;
->>>>>>> ce6cfb76
 	/// # Ok(())
 	/// # }
 	/// ```
