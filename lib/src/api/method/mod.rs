//! Methods to use when interacting with a SurrealDB instance

pub(crate) mod query;

mod authenticate;
mod begin;
mod cancel;
mod commit;
mod content;
mod create;
mod delete;
mod export;
mod health;
mod import;
mod invalidate;
mod kill;
mod live;
mod merge;
mod patch;
mod select;
mod set;
mod signin;
mod signup;
mod tick;
mod unset;
mod update;
mod use_db;
mod use_ns;
mod version;

#[cfg(test)]
mod tests;

pub use authenticate::Authenticate;
#[doc(hidden)] // Not supported yet
pub use begin::Begin;
#[doc(hidden)] // Not supported yet
pub use begin::Transaction;
#[doc(hidden)] // Not supported yet
pub use cancel::Cancel;
#[doc(hidden)] // Not supported yet
pub use commit::Commit;
pub use content::Content;
pub use create::Create;
pub use delete::Delete;
pub use export::Export;
pub use health::Health;
pub use import::Import;
pub use invalidate::Invalidate;
#[doc(hidden)] // Not supported yet
pub use kill::Kill;
#[doc(hidden)] // Not supported yet
pub use live::Live;
pub use merge::Merge;
pub use patch::Patch;
pub use query::Query;
pub use select::Select;
pub use set::Set;
pub use signin::Signin;
pub use signup::Signup;
pub use tick::Tick;
pub use unset::Unset;
pub use update::Update;
pub use use_db::UseDb;
pub use use_ns::UseNs;
pub use version::Version;

use crate::api::conn::Method;
use crate::api::method::export::IntoExportable;
use crate::api::opt;
use crate::api::opt::auth;
use crate::api::opt::auth::Credentials;
use crate::api::opt::auth::Jwt;
use crate::api::opt::IntoEndpoint;
use crate::api::Connect;
use crate::api::Connection;
use crate::api::OnceLockExt;
use crate::api::Surreal;
use crate::sql::to_value;
use crate::sql::Uuid;
use crate::sql::Value;
use serde::Serialize;
use std::marker::PhantomData;
use std::path::Path;
use std::sync::Arc;
use std::sync::OnceLock;

impl Method {
	#[allow(dead_code)] // used by `ws` and `http`
	pub(crate) fn as_str(&self) -> &str {
		match self {
			Method::Authenticate => "authenticate",
			Method::Create => "create",
			Method::Delete => "delete",
			Method::Export => "export",
			Method::Health => "health",
			Method::Import => "import",
			Method::Invalidate => "invalidate",
			Method::Kill => "kill",
			Method::Live => "live",
			Method::Merge => "merge",
			Method::Patch => "patch",
			Method::Query => "query",
			Method::Select => "select",
			Method::Set => "set",
			Method::Signin => "signin",
			Method::Signup => "signup",
			Method::Tick => "tick",
			Method::Unset => "unset",
			Method::Update => "update",
			Method::Use => "use",
			Method::Version => "version",
		}
	}
}

impl<C> Surreal<C>
where
	C: Connection,
{
	/// Initialises a new unconnected instance of the client
	///
	/// This makes it easy to create a static singleton of the client. The static singleton
	/// ensures that a single database instance is available across very large or complicated
	/// applications. With the singleton, only one connection to the database is instantiated,
	/// and the database connection does not have to be shared across components or controllers.
	///
	/// # Examples
	///
	/// Using a static, compile-time scheme
	///
	/// ```no_run
	/// use once_cell::sync::Lazy;
	/// use serde::{Serialize, Deserialize};
	/// use std::borrow::Cow;
	/// use surrealdb::Surreal;
	/// use surrealdb::opt::auth::Root;
	/// use surrealdb::engine::remote::ws::Ws;
	/// use surrealdb::engine::remote::ws::Client;
	///
	/// // Creates a new static instance of the client
	/// static DB: Lazy<Surreal<Client>> = Lazy::new(Surreal::init);
	///
	/// #[derive(Serialize, Deserialize)]
	/// struct Person {
	///     name: Cow<'static, str>,
	/// }
	///
	/// #[tokio::main]
	/// async fn main() -> surrealdb::Result<()> {
	///     // Connect to the database
	///     DB.connect::<Ws>("localhost:8000").await?;
	///
	///     // Log into the database
	///     DB.signin(Root {
	///         username: "root",
	///         password: "root",
	///     }).await?;
	///
	///     // Select a namespace/database
	///     DB.use_ns("namespace").use_db("database").await?;
	///
	///     // Create or update a specific record
	///     let tobie: Option<Person> = DB.update(("person", "tobie"))
	///         .content(Person {
	///             name: "Tobie".into(),
	///         }).await?;
	///
	///     Ok(())
	/// }
	/// ```
	///
	/// Using a dynamic, run-time scheme
	///
	/// ```no_run
	/// use once_cell::sync::Lazy;
	/// use serde::{Serialize, Deserialize};
	/// use std::borrow::Cow;
	/// use surrealdb::Surreal;
	/// use surrealdb::engine::any::Any;
	/// use surrealdb::opt::auth::Root;
	///
	/// // Creates a new static instance of the client
	/// static DB: Lazy<Surreal<Any>> = Lazy::new(Surreal::init);
	///
	/// #[derive(Serialize, Deserialize)]
	/// struct Person {
	///     name: Cow<'static, str>,
	/// }
	///
	/// #[tokio::main]
	/// async fn main() -> surrealdb::Result<()> {
	///     // Connect to the database
	///     DB.connect("ws://localhost:8000").await?;
	///
	///     // Log into the database
	///     DB.signin(Root {
	///         username: "root",
	///         password: "root",
	///     }).await?;
	///
	///     // Select a namespace/database
	///     DB.use_ns("namespace").use_db("database").await?;
	///
	///     // Create or update a specific record
	///     let tobie: Option<Person> = DB.update(("person", "tobie"))
	///         .content(Person {
	///             name: "Tobie".into(),
	///         }).await?;
	///
	///     Ok(())
	/// }
	/// ```
	pub fn init() -> Self {
		Self {
			router: Arc::new(OnceLock::new()),
		}
	}

	/// Connects to a local or remote database endpoint
	///
	/// # Examples
	///
	/// ```no_run
	/// use surrealdb::Surreal;
	/// use surrealdb::engine::remote::ws::{Ws, Wss};
	///
	/// # #[tokio::main]
	/// # async fn main() -> surrealdb::Result<()> {
	/// // Connect to a local endpoint
	/// let db = Surreal::new::<Ws>("localhost:8000").await?;
	///
	/// // Connect to a remote endpoint
	/// let db = Surreal::new::<Wss>("cloud.surrealdb.com").await?;
	/// #
	/// # Ok(())
	/// # }
	/// ```
	pub fn new<P>(address: impl IntoEndpoint<P, Client = C>) -> Connect<C, Self> {
		Connect {
			router: Arc::new(OnceLock::new()),
			address: address.into_endpoint(),
			capacity: 0,
			client: PhantomData,
			response_type: PhantomData,
		}
	}

	#[doc(hidden)] // Not supported yet
	pub fn transaction(self) -> Begin<C> {
		Begin {
			client: self,
		}
	}

	/// Switch to a specific namespace
	///
	/// # Examples
	///
	/// ```no_run
	/// # #[tokio::main]
	/// # async fn main() -> surrealdb::Result<()> {
	/// # let db = surrealdb::engine::any::connect("mem://").await?;
	/// db.use_ns("namespace").await?;
	/// # Ok(())
	/// # }
	/// ```
	pub fn use_ns(&self, ns: impl Into<String>) -> UseNs<C> {
		UseNs {
			router: self.router.extract(),
			ns: ns.into(),
		}
	}

	/// Switch to a specific database
	///
	/// # Examples
	///
	/// ```no_run
	/// # #[tokio::main]
	/// # async fn main() -> surrealdb::Result<()> {
	/// # let db = surrealdb::engine::any::connect("mem://").await?;
	/// db.use_db("database").await?;
	/// # Ok(())
	/// # }
	/// ```
	pub fn use_db(&self, db: impl Into<String>) -> UseDb<C> {
		UseDb {
			router: self.router.extract(),
			ns: Value::None,
			db: db.into(),
		}
	}

	/// Assigns a value as a parameter for this connection
	///
	/// # Examples
	///
	/// ```no_run
	/// use serde::Serialize;
	///
	/// #[derive(Serialize)]
	/// struct Name<'a> {
	///     first: &'a str,
	///     last: &'a str,
	/// }
	///
	/// # #[tokio::main]
	/// # async fn main() -> surrealdb::Result<()> {
	/// # let db = surrealdb::engine::any::connect("mem://").await?;
	/// #
	/// // Assign the variable on the connection
	/// db.set("name", Name {
	///     first: "Tobie",
	///     last: "Morgan Hitchcock",
	/// }).await?;
	///
	/// // Use the variable in a subsequent query
	/// db.query("CREATE person SET name = $name").await?;
	///
	/// // Use the variable in a subsequent query
	/// db.query("SELECT * FROM person WHERE name.first = $name.first").await?;
	/// #
	/// # Ok(())
	/// # }
	/// ```
	pub fn set(&self, key: impl Into<String>, value: impl Serialize) -> Set<C> {
		Set {
			router: self.router.extract(),
			key: key.into(),
			value: to_value(value).map_err(Into::into),
		}
	}

	/// Removes a parameter from this connection
	///
	/// # Examples
	///
	/// ```no_run
	/// use serde::Serialize;
	///
	/// #[derive(Serialize)]
	/// struct Name<'a> {
	///     first: &'a str,
	///     last: &'a str,
	/// }
	///
	/// # #[tokio::main]
	/// # async fn main() -> surrealdb::Result<()> {
	/// # let db = surrealdb::engine::any::connect("mem://").await?;
	/// #
	/// // Assign the variable on the connection
	/// db.set("name", Name {
	///     first: "Tobie",
	///     last: "Morgan Hitchcock",
	/// }).await?;
	///
	/// // Use the variable in a subsequent query
	/// db.query("CREATE person SET name = $name").await?;
	///
	/// // Remove the variable from the connection
	/// db.unset("name").await?;
	/// #
	/// # Ok(())
	/// # }
	/// ```
	pub fn unset(&self, key: impl Into<String>) -> Unset<C> {
		Unset {
			router: self.router.extract(),
			key: key.into(),
		}
	}

	/// Signs up a user to a specific authentication scope
	///
	/// # Examples
	///
	/// ```no_run
	/// use serde::Serialize;
	/// use surrealdb::sql;
	/// use surrealdb::opt::auth::Root;
	/// use surrealdb::opt::auth::Scope;
	///
	/// #[derive(Debug, Serialize)]
	/// struct AuthParams<'a> {
	///     email: &'a str,
	///     password: &'a str,
	/// }
	///
	/// # #[tokio::main]
	/// # async fn main() -> surrealdb::Result<()> {
	/// # let db = surrealdb::engine::any::connect("mem://").await?;
	/// #
	/// // Sign in as root
	/// db.signin(Root {
	///     username: "root",
	///     password: "root",
	/// })
	/// .await?;
	///
	/// // Select the namespace/database to use
	/// db.use_ns("namespace").use_db("database").await?;
	///
	/// // Define the scope
	/// let sql = r#"
	///     DEFINE SCOPE user_scope SESSION 24h
	///     SIGNUP ( CREATE user SET email = $email, password = crypto::argon2::generate($password) )
	///     SIGNIN ( SELECT * FROM user WHERE email = $email AND crypto::argon2::compare(password, $password) )
	/// "#;
	/// db.query(sql).await?.check()?;
	///
	/// // Sign a user up
	/// db.signup(Scope {
	///     namespace: "namespace",
	///     database: "database",
	///     scope: "user_scope",
	///     params: AuthParams {
	///         email: "john.doe@example.com",
	///         password: "password123",
	///     },
	/// }).await?;
	/// #
	/// # Ok(())
	/// # }
	/// ```
	pub fn signup<R>(&self, credentials: impl Credentials<auth::Signup, R>) -> Signup<C, R> {
		Signup {
			router: self.router.extract(),
			credentials: to_value(credentials).map_err(Into::into),
			response_type: PhantomData,
		}
	}

	/// Signs this connection in to a specific authentication scope
	///
	/// # Examples
	///
	/// Namespace signin
	///
	/// ```no_run
	/// use surrealdb::sql;
	/// use surrealdb::opt::auth::Root;
	/// use surrealdb::opt::auth::Namespace;
	///
	/// # #[tokio::main]
	/// # async fn main() -> surrealdb::Result<()> {
	/// # let db = surrealdb::engine::any::connect("mem://").await?;
	/// #
	/// // Sign in as root
	/// db.signin(Root {
	///     username: "root",
	///     password: "root",
	/// })
	/// .await?;
	///
	/// // Select the namespace/database to use
	/// db.use_ns("namespace").use_db("database").await?;
	///
	/// // Define the user
	/// let sql = "DEFINE USER johndoe ON NAMESPACE PASSWORD 'password123'";
	/// db.query(sql).await?.check()?;
	///
	/// // Sign a user in
	/// db.signin(Namespace {
	///     namespace: "namespace",
	///     username: "johndoe",
	///     password: "password123",
	/// }).await?;
	/// #
	/// # Ok(())
	/// # }
	/// ```
	///
	/// Database signin
	///
	/// ```no_run
	/// use surrealdb::sql;
	/// use surrealdb::opt::auth::Root;
	/// use surrealdb::opt::auth::Database;
	///
	/// # #[tokio::main]
	/// # async fn main() -> surrealdb::Result<()> {
	/// # let db = surrealdb::engine::any::connect("mem://").await?;
	/// #
	/// // Sign in as root
	/// db.signin(Root {
	///     username: "root",
	///     password: "root",
	/// })
	/// .await?;
	///
	/// // Select the namespace/database to use
	/// db.use_ns("namespace").use_db("database").await?;
	///
	/// // Define the user
	/// let sql = "DEFINE USER johndoe ON DATABASE PASSWORD 'password123'";
	/// db.query(sql).await?.check()?;
	///
	/// // Sign a user in
	/// db.signin(Database {
	///     namespace: "namespace",
	///     database: "database",
	///     username: "johndoe",
	///     password: "password123",
	/// }).await?;
	/// #
	/// # Ok(())
	/// # }
	/// ```
	///
	/// Scope signin
	///
	/// ```no_run
	/// use serde::Serialize;
	/// use surrealdb::opt::auth::Root;
	/// use surrealdb::opt::auth::Scope;
	///
	/// #[derive(Debug, Serialize)]
	/// struct AuthParams<'a> {
	///     email: &'a str,
	///     password: &'a str,
	/// }
	///
	/// # #[tokio::main]
	/// # async fn main() -> surrealdb::Result<()> {
	/// # let db = surrealdb::engine::any::connect("mem://").await?;
	/// #
	/// // Select the namespace/database to use
	/// db.use_ns("namespace").use_db("database").await?;
	///
	/// // Sign a user in
	/// db.signin(Scope {
	///     namespace: "namespace",
	///     database: "database",
	///     scope: "user_scope",
	///     params: AuthParams {
	///         email: "john.doe@example.com",
	///         password: "password123",
	///     },
	/// }).await?;
	/// #
	/// # Ok(())
	/// # }
	/// ```
	pub fn signin<R>(&self, credentials: impl Credentials<auth::Signin, R>) -> Signin<C, R> {
		Signin {
			router: self.router.extract(),
			credentials: to_value(credentials).map_err(Into::into),
			response_type: PhantomData,
		}
	}

	/// Invalidates the authentication for the current connection
	///
	/// # Examples
	///
	/// ```no_run
	/// # #[tokio::main]
	/// # async fn main() -> surrealdb::Result<()> {
	/// # let db = surrealdb::engine::any::connect("mem://").await?;
	/// db.invalidate().await?;
	/// # Ok(())
	/// # }
	/// ```
	pub fn invalidate(&self) -> Invalidate<C> {
		Invalidate {
			router: self.router.extract(),
		}
	}

	/// Authenticates the current connection with a JWT token
	///
	/// # Examples
	///
	/// ```no_run
	/// # #[tokio::main]
	/// # async fn main() -> surrealdb::Result<()> {
	/// # let db = surrealdb::engine::any::connect("mem://").await?;
	/// # let token = String::new();
	/// db.authenticate(token).await?;
	/// # Ok(())
	/// # }
	/// ```
	pub fn authenticate(&self, token: impl Into<Jwt>) -> Authenticate<C> {
		Authenticate {
			router: self.router.extract(),
			token: token.into(),
		}
	}

	/// Runs a set of SurrealQL statements against the database
	///
	/// # Examples
	///
	/// ```no_run
	/// use surrealdb::sql;
	///
	/// # #[derive(serde::Deserialize)]
	/// # struct Person;
	/// # #[tokio::main]
	/// # async fn main() -> surrealdb::Result<()> {
	/// # let db = surrealdb::engine::any::connect("mem://").await?;
	/// #
	/// // Select the namespace/database to use
	/// db.use_ns("namespace").use_db("database").await?;
	///
	/// // Run queries
	/// let mut result = db
	///     .query("CREATE person")
	///     .query("SELECT * FROM type::table($table)")
	///     .bind(("table", "person"))
	///     .await?;
	///
	/// // Get the first result from the first query
	/// let created: Option<Person> = result.take(0)?;
	///
	/// // Get all of the results from the second query
	/// let people: Vec<Person> = result.take(1)?;
	/// #
	/// # Ok(())
	/// # }
	/// ```
	pub fn query(&self, query: impl opt::IntoQuery) -> Query<C> {
		Query {
			router: self.router.extract(),
			query: vec![query.into_query()],
			bindings: Ok(Default::default()),
		}
	}

	/// Selects all records in a table, or a specific record
	///
	/// # Examples
	///
	/// ```no_run
	/// # #[derive(serde::Deserialize)]
	/// # struct Person;
	/// #
	/// # #[tokio::main]
	/// # async fn main() -> surrealdb::Result<()> {
	/// # let db = surrealdb::engine::any::connect("mem://").await?;
	/// #
	/// // Select the namespace/database to use
	/// db.use_ns("namespace").use_db("database").await?;
	///
	/// // Select all records from a table
	/// let people: Vec<Person> = db.select("person").await?;
	///
	/// // Select a specific record from a table
	/// let person: Option<Person> = db.select(("person", "h5wxrf2ewk8xjxosxtyc")).await?;
	/// #
	/// # Ok(())
	/// # }
	/// ```
	pub fn select<R>(&self, resource: impl opt::IntoResource<R>) -> Select<C, R> {
		Select {
			router: self.router.extract(),
			resource: resource.into_resource(),
			range: None,
			response_type: PhantomData,
		}
	}

	/// Creates a record in the database
	///
	/// # Examples
	///
	/// ```no_run
	/// use serde::Serialize;
	///
	/// # #[derive(serde::Deserialize)]
	/// # struct Person;
	/// #
	/// #[derive(Serialize)]
	/// struct Settings {
	///     active: bool,
	///     marketing: bool,
	/// }
	///
	/// #[derive(Serialize)]
	/// struct User<'a> {
	///     name: &'a str,
	///     settings: Settings,
	/// }
	///
	/// # #[tokio::main]
	/// # async fn main() -> surrealdb::Result<()> {
	/// # let db = surrealdb::engine::any::connect("mem://").await?;
	/// #
	/// // Select the namespace/database to use
	/// db.use_ns("namespace").use_db("database").await?;
	///
	/// // Create a record with a random ID
	/// let person: Vec<Person> = db.create("person").await?;
	///
	/// // Create a record with a specific ID
	/// let record: Option<Person> = db.create(("person", "tobie"))
	///     .content(User {
	///         name: "Tobie",
	///         settings: Settings {
	///             active: true,
	///             marketing: true,
	///         },
	///     })
	///     .await?;
	/// #
	/// # Ok(())
	/// # }
	/// ```
	pub fn create<R>(&self, resource: impl opt::IntoResource<R>) -> Create<C, R> {
		Create {
			router: self.router.extract(),
			resource: resource.into_resource(),
			response_type: PhantomData,
		}
	}

	/// Updates all records in a table, or a specific record
	///
	/// # Examples
	///
	/// Replace the current document / record data with the specified data.
	///
	/// ```no_run
	/// use serde::Serialize;
	///
	/// # #[derive(serde::Deserialize)]
	/// # struct Person;
	/// #
	/// #[derive(Serialize)]
	/// struct Settings {
	///     active: bool,
	///     marketing: bool,
	/// }
	///
	/// #[derive(Serialize)]
	/// struct User<'a> {
	///     name: &'a str,
	///     settings: Settings,
	/// }
	///
	/// # #[tokio::main]
	/// # async fn main() -> surrealdb::Result<()> {
	/// # let db = surrealdb::engine::any::connect("mem://").await?;
	/// #
	/// // Select the namespace/database to use
	/// db.use_ns("namespace").use_db("database").await?;
	///
	/// // Update all records in a table
	/// let people: Vec<Person> = db.update("person").await?;
	///
	/// // Update a record with a specific ID
	/// let person: Option<Person> = db.update(("person", "tobie"))
	///     .content(User {
	///         name: "Tobie",
	///         settings: Settings {
	///             active: true,
	///             marketing: true,
	///         },
	///     })
	///     .await?;
	/// #
	/// # Ok(())
	/// # }
	/// ```
	///
	/// Merge the current document / record data with the specified data.
	///
	/// ```no_run
	/// use serde::Serialize;
	/// use time::OffsetDateTime;
	///
	/// # #[derive(serde::Deserialize)]
	/// # struct Person;
	/// #
	/// #[derive(Serialize)]
	/// struct UpdatedAt {
	///     updated_at: OffsetDateTime,
	/// }
	///
	/// #[derive(Serialize)]
	/// struct Settings {
	///     active: bool,
	/// }
	///
	/// #[derive(Serialize)]
	/// struct User {
	///     updated_at: OffsetDateTime,
	///     settings: Settings,
	/// }
	///
	/// # #[tokio::main]
	/// # async fn main() -> surrealdb::Result<()> {
	/// # let db = surrealdb::engine::any::connect("mem://").await?;
	/// #
	/// // Select the namespace/database to use
	/// db.use_ns("namespace").use_db("database").await?;
	///
	/// // Update all records in a table
	/// let people: Vec<Person> = db.update("person")
	///     .merge(UpdatedAt {
	///         updated_at: OffsetDateTime::now_utc(),
	///     })
	///     .await?;
	///
	/// // Update a record with a specific ID
	/// let person: Option<Person> = db.update(("person", "tobie"))
	///     .merge(User {
	///         updated_at: OffsetDateTime::now_utc(),
	///         settings: Settings {
	///             active: true,
	///         },
	///     })
	///     .await?;
	/// #
	/// # Ok(())
	/// # }
	/// ```
	///
	/// Apply [JSON Patch](https://jsonpatch.com) changes to all records, or a specific record, in the database.
	///
	/// ```no_run
	/// use serde::Serialize;
	/// use surrealdb::opt::PatchOp;
	/// use time::OffsetDateTime;
	///
	/// # #[derive(serde::Deserialize)]
	/// # struct Person;
	/// #
	/// #[derive(Serialize)]
	/// struct UpdatedAt {
	///     updated_at: OffsetDateTime,
	/// }
	///
	/// #[derive(Serialize)]
	/// struct Settings {
	///     active: bool,
	/// }
	///
	/// #[derive(Serialize)]
	/// struct User {
	///     updated_at: OffsetDateTime,
	///     settings: Settings,
	/// }
	///
	/// # #[tokio::main]
	/// # async fn main() -> surrealdb::Result<()> {
	/// # let db = surrealdb::engine::any::connect("mem://").await?;
	/// #
	/// // Select the namespace/database to use
	/// db.use_ns("namespace").use_db("database").await?;
	///
	/// // Update all records in a table
	/// let people: Vec<Person> = db.update("person")
	///     .patch(PatchOp::replace("/created_at", OffsetDateTime::now_utc()))
	///     .await?;
	///
	/// // Update a record with a specific ID
	/// let person: Option<Person> = db.update(("person", "tobie"))
	///     .patch(PatchOp::replace("/settings/active", false))
	///     .patch(PatchOp::add("/tags", ["developer", "engineer"]))
	///     .patch(PatchOp::remove("/temp"))
	///     .await?;
	/// #
	/// # Ok(())
	/// # }
	/// ```
	pub fn update<R>(&self, resource: impl opt::IntoResource<R>) -> Update<C, R> {
		Update {
			router: self.router.extract(),
			resource: resource.into_resource(),
			range: None,
			response_type: PhantomData,
		}
	}

	/// Deletes all records, or a specific record
	///
	/// # Examples
	///
	/// ```no_run
	/// # #[derive(serde::Deserialize)]
	/// # struct Person;
	/// #
	/// # #[tokio::main]
	/// # async fn main() -> surrealdb::Result<()> {
	/// # let db = surrealdb::engine::any::connect("mem://").await?;
	/// #
	/// // Select the namespace/database to use
	/// db.use_ns("namespace").use_db("database").await?;
	///
	/// // Delete all records from a table
	/// let people: Vec<Person> = db.delete("person").await?;
	///
	/// // Delete a specific record from a table
	/// let person: Option<Person> = db.delete(("person", "h5wxrf2ewk8xjxosxtyc")).await?;
	/// #
	/// # Ok(())
	/// # }
	/// ```
	pub fn delete<R>(&self, resource: impl opt::IntoResource<R>) -> Delete<C, R> {
		Delete {
			router: self.router.extract(),
			resource: resource.into_resource(),
			range: None,
			response_type: PhantomData,
		}
	}

	/// Runs the embedded datastore's "tick" operation at the specified timestamp.
	/// This is used by the client to periodically run node maintenance tasks
	/// which are usually run by the server itself in a client-server setup.
	///
	/// # Examples
	///
	/// ```no_run
	/// # #[tokio::main]
	/// # async fn main() -> surrealdb::Result<()> {
	/// # let db = surrealdb::engine::any::connect("mem://").await?;
<<<<<<< HEAD
	/// db.tick(123);
=======
	/// db.tick(123).await?;
>>>>>>> b350f052
	/// # Ok(())
	/// # }
	/// ```
	pub fn tick(&self, ts: u64) -> Tick<C> {
		Tick {
			router: self.router.extract(),
			ts,
		}
	}

	/// Returns the version of the server
	///
	/// # Examples
	///
	/// ```no_run
	/// # #[tokio::main]
	/// # async fn main() -> surrealdb::Result<()> {
	/// # let db = surrealdb::engine::any::connect("mem://").await?;
	/// let version = db.version().await?;
	/// # Ok(())
	/// # }
	/// ```
	pub fn version(&self) -> Version<C> {
		Version {
			router: self.router.extract(),
		}
	}

	/// Checks whether the server is healthy or not
	///
	/// # Examples
	///
	/// ```no_run
	/// # #[tokio::main]
	/// # async fn main() -> surrealdb::Result<()> {
	/// # let db = surrealdb::engine::any::connect("mem://").await?;
	/// db.health().await?;
	/// # Ok(())
	/// # }
	/// ```
	pub fn health(&self) -> Health<C> {
		Health {
			router: self.router.extract(),
		}
	}

	#[doc(hidden)] // Not supported yet
	pub fn kill(&self, query_id: Uuid) -> Kill<C> {
		Kill {
			router: self.router.extract(),
			query_id,
		}
	}

	#[doc(hidden)] // Not supported yet
	pub fn live(&self, table_name: impl Into<String>) -> Live<C> {
		Live {
			router: self.router.extract(),
			table_name: table_name.into(),
		}
	}

	/// Dumps the database contents to a file
	///
	/// # Support
	///
	/// Currently only supported by HTTP and the local engines. *Not* supported on WebAssembly.
	///
	/// # Examples
	///
	/// ```no_run
	/// # #[tokio::main]
	/// # async fn main() -> surrealdb::Result<()> {
	/// # let db = surrealdb::engine::any::connect("mem://").await?;
	/// // Select the namespace/database to use
	/// db.use_ns("namespace").use_db("database").await?;
	///
	/// db.export("backup.sql").await?;
	/// # Ok(())
	/// # }
	/// ```
	pub fn export<E>(&self, target: E) -> Export<C>
	where
		E: IntoExportable,
	{
		Export {
			router: self.router.extract(),
			target: target.into_exportable(),
		}
	}

	/// Restores the database from a file
	///
	/// # Support
	///
	/// Currently only supported by HTTP and the local engines. *Not* supported on WebAssembly.
	///
	/// # Examples
	///
	/// ```no_run
	/// # #[tokio::main]
	/// # async fn main() -> surrealdb::Result<()> {
	/// # let db = surrealdb::engine::any::connect("mem://").await?;
	/// // Select the namespace/database to use
	/// db.use_ns("namespace").use_db("database").await?;
	///
	/// db.import("backup.sql").await?;
	/// # Ok(())
	/// # }
	/// ```
	pub fn import<P>(&self, file: P) -> Import<C>
	where
		P: AsRef<Path>,
	{
		Import {
			router: self.router.extract(),
			file: file.as_ref().to_owned(),
		}
	}
}<|MERGE_RESOLUTION|>--- conflicted
+++ resolved
@@ -917,11 +917,7 @@
 	/// # #[tokio::main]
 	/// # async fn main() -> surrealdb::Result<()> {
 	/// # let db = surrealdb::engine::any::connect("mem://").await?;
-<<<<<<< HEAD
-	/// db.tick(123);
-=======
 	/// db.tick(123).await?;
->>>>>>> b350f052
 	/// # Ok(())
 	/// # }
 	/// ```
