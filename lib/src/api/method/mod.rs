//! Methods to use when interacting with a SurrealDB instance

pub(crate) mod query;

mod authenticate;
mod begin;
mod cancel;
mod commit;
mod content;
mod create;
mod delete;
mod export;
mod health;
mod import;
mod invalidate;
mod live;
mod merge;
mod patch;
mod select;
mod set;
mod signin;
mod signup;
mod unset;
mod update;
mod use_db;
mod use_ns;
mod version;

#[cfg(test)]
mod tests;

pub use authenticate::Authenticate;
#[doc(hidden)] // Not supported yet
pub use begin::Begin;
#[doc(hidden)] // Not supported yet
pub use begin::Transaction;
#[doc(hidden)] // Not supported yet
pub use cancel::Cancel;
#[doc(hidden)] // Not supported yet
pub use commit::Commit;
pub use content::Content;
pub use create::Create;
pub use delete::Delete;
pub use export::Backup;
pub use export::Export;
pub use health::Health;
pub use import::Import;
pub use invalidate::Invalidate;
<<<<<<< HEAD
pub use live::Live;
=======
>>>>>>> 8a4e2a34
pub use live::Stream;
pub use merge::Merge;
pub use patch::Patch;
pub use query::Query;
pub use select::Select;
pub use set::Set;
pub use signin::Signin;
pub use signup::Signup;
pub use unset::Unset;
pub use update::Update;
pub use use_db::UseDb;
pub use use_ns::UseNs;
pub use version::Version;

use crate::api::conn::Method;
use crate::api::opt;
use crate::api::opt::auth;
use crate::api::opt::auth::Credentials;
use crate::api::opt::auth::Jwt;
use crate::api::opt::IntoEndpoint;
use crate::api::Connect;
use crate::api::Connection;
use crate::api::OnceLockExt;
use crate::api::Surreal;
use crate::opt::IntoExportDestination;
use crate::sql::to_value;
use crate::sql::Value;
use serde::Serialize;
use std::borrow::Cow;
use std::marker::PhantomData;
use std::path::Path;
use std::sync::Arc;
use std::sync::OnceLock;
use std::time::Duration;

/// Query statistics
#[derive(Debug, Clone, Copy, PartialEq, Eq, PartialOrd, Ord, Hash)]
#[non_exhaustive]
pub struct Stats {
	/// The time taken to execute the query
	pub execution_time: Option<Duration>,
}

/// Machine learning model marker type for import and export types
pub struct Model;

/// Live query marker type
pub struct Live;

/// Responses returned with statistics
#[derive(Debug)]
pub struct WithStats<T>(T);

impl Method {
	#[allow(dead_code)] // used by `ws` and `http`
	pub(crate) fn as_str(&self) -> &str {
		match self {
			Method::Authenticate => "authenticate",
			Method::Create => "create",
			Method::Delete => "delete",
			Method::Export => "export",
			Method::Health => "health",
			Method::Import => "import",
			Method::Invalidate => "invalidate",
			Method::Kill => "kill",
			Method::Live => "live",
			Method::Merge => "merge",
			Method::Patch => "patch",
			Method::Query => "query",
			Method::Select => "select",
			Method::Set => "set",
			Method::Signin => "signin",
			Method::Signup => "signup",
			Method::Unset => "unset",
			Method::Update => "update",
			Method::Use => "use",
			Method::Version => "version",
		}
	}
}

impl<C> Surreal<C>
where
	C: Connection,
{
	/// Initialises a new unconnected instance of the client
	///
	/// This makes it easy to create a static singleton of the client. The static singleton
	/// ensures that a single database instance is available across very large or complicated
	/// applications. With the singleton, only one connection to the database is instantiated,
	/// and the database connection does not have to be shared across components or controllers.
	///
	/// # Examples
	///
	/// Using a static, compile-time scheme
	///
	/// ```no_run
	/// use once_cell::sync::Lazy;
	/// use serde::{Serialize, Deserialize};
	/// use std::borrow::Cow;
	/// use surrealdb::Surreal;
	/// use surrealdb::opt::auth::Root;
	/// use surrealdb::engine::remote::ws::Ws;
	/// use surrealdb::engine::remote::ws::Client;
	///
	/// // Creates a new static instance of the client
	/// static DB: Lazy<Surreal<Client>> = Lazy::new(Surreal::init);
	///
	/// #[derive(Serialize, Deserialize)]
	/// struct Person {
	///     name: Cow<'static, str>,
	/// }
	///
	/// #[tokio::main]
	/// async fn main() -> surrealdb::Result<()> {
	///     // Connect to the database
	///     DB.connect::<Ws>("localhost:8000").await?;
	///
	///     // Log into the database
	///     DB.signin(Root {
	///         username: "root",
	///         password: "root",
	///     }).await?;
	///
	///     // Select a namespace/database
	///     DB.use_ns("namespace").use_db("database").await?;
	///
	///     // Create or update a specific record
	///     let tobie: Option<Person> = DB.update(("person", "tobie"))
	///         .content(Person {
	///             name: "Tobie".into(),
	///         }).await?;
	///
	///     Ok(())
	/// }
	/// ```
	///
	/// Using a dynamic, run-time scheme
	///
	/// ```no_run
	/// use once_cell::sync::Lazy;
	/// use serde::{Serialize, Deserialize};
	/// use std::borrow::Cow;
	/// use surrealdb::Surreal;
	/// use surrealdb::engine::any::Any;
	/// use surrealdb::opt::auth::Root;
	///
	/// // Creates a new static instance of the client
	/// static DB: Lazy<Surreal<Any>> = Lazy::new(Surreal::init);
	///
	/// #[derive(Serialize, Deserialize)]
	/// struct Person {
	///     name: Cow<'static, str>,
	/// }
	///
	/// #[tokio::main]
	/// async fn main() -> surrealdb::Result<()> {
	///     // Connect to the database
	///     DB.connect("ws://localhost:8000").await?;
	///
	///     // Log into the database
	///     DB.signin(Root {
	///         username: "root",
	///         password: "root",
	///     }).await?;
	///
	///     // Select a namespace/database
	///     DB.use_ns("namespace").use_db("database").await?;
	///
	///     // Create or update a specific record
	///     let tobie: Option<Person> = DB.update(("person", "tobie"))
	///         .content(Person {
	///             name: "Tobie".into(),
	///         }).await?;
	///
	///     Ok(())
	/// }
	/// ```
	pub fn init() -> Self {
		Self {
			router: Arc::new(OnceLock::new()),
		}
	}

	/// Connects to a local or remote database endpoint
	///
	/// # Examples
	///
	/// ```no_run
	/// use surrealdb::Surreal;
	/// use surrealdb::engine::remote::ws::{Ws, Wss};
	///
	/// # #[tokio::main]
	/// # async fn main() -> surrealdb::Result<()> {
	/// // Connect to a local endpoint
	/// let db = Surreal::new::<Ws>("localhost:8000").await?;
	///
	/// // Connect to a remote endpoint
	/// let db = Surreal::new::<Wss>("cloud.surrealdb.com").await?;
	/// #
	/// # Ok(())
	/// # }
	/// ```
	pub fn new<P>(address: impl IntoEndpoint<P, Client = C>) -> Connect<C, Self> {
		Connect {
			router: Arc::new(OnceLock::new()),
			address: address.into_endpoint(),
			capacity: 0,
			client: PhantomData,
			response_type: PhantomData,
		}
	}

	#[doc(hidden)] // Not supported yet
	pub fn transaction(self) -> Begin<C> {
		Begin {
			client: self,
		}
	}

	/// Switch to a specific namespace
	///
	/// # Examples
	///
	/// ```no_run
	/// # #[tokio::main]
	/// # async fn main() -> surrealdb::Result<()> {
	/// # let db = surrealdb::engine::any::connect("mem://").await?;
	/// db.use_ns("namespace").await?;
	/// # Ok(())
	/// # }
	/// ```
	pub fn use_ns(&self, ns: impl Into<String>) -> UseNs<C> {
		UseNs {
			client: Cow::Borrowed(self),
			ns: ns.into(),
		}
	}

	/// Switch to a specific database
	///
	/// # Examples
	///
	/// ```no_run
	/// # #[tokio::main]
	/// # async fn main() -> surrealdb::Result<()> {
	/// # let db = surrealdb::engine::any::connect("mem://").await?;
	/// db.use_db("database").await?;
	/// # Ok(())
	/// # }
	/// ```
	pub fn use_db(&self, db: impl Into<String>) -> UseDb<C> {
		UseDb {
			client: Cow::Borrowed(self),
			ns: Value::None,
			db: db.into(),
		}
	}

	/// Assigns a value as a parameter for this connection
	///
	/// # Examples
	///
	/// ```no_run
	/// use serde::Serialize;
	///
	/// #[derive(Serialize)]
	/// struct Name<'a> {
	///     first: &'a str,
	///     last: &'a str,
	/// }
	///
	/// # #[tokio::main]
	/// # async fn main() -> surrealdb::Result<()> {
	/// # let db = surrealdb::engine::any::connect("mem://").await?;
	/// #
	/// // Assign the variable on the connection
	/// db.set("name", Name {
	///     first: "Tobie",
	///     last: "Morgan Hitchcock",
	/// }).await?;
	///
	/// // Use the variable in a subsequent query
	/// db.query("CREATE person SET name = $name").await?;
	///
	/// // Use the variable in a subsequent query
	/// db.query("SELECT * FROM person WHERE name.first = $name.first").await?;
	/// #
	/// # Ok(())
	/// # }
	/// ```
	pub fn set(&self, key: impl Into<String>, value: impl Serialize) -> Set<C> {
		Set {
			client: Cow::Borrowed(self),
			key: key.into(),
			value: to_value(value).map_err(Into::into),
		}
	}

	/// Removes a parameter from this connection
	///
	/// # Examples
	///
	/// ```no_run
	/// use serde::Serialize;
	///
	/// #[derive(Serialize)]
	/// struct Name<'a> {
	///     first: &'a str,
	///     last: &'a str,
	/// }
	///
	/// # #[tokio::main]
	/// # async fn main() -> surrealdb::Result<()> {
	/// # let db = surrealdb::engine::any::connect("mem://").await?;
	/// #
	/// // Assign the variable on the connection
	/// db.set("name", Name {
	///     first: "Tobie",
	///     last: "Morgan Hitchcock",
	/// }).await?;
	///
	/// // Use the variable in a subsequent query
	/// db.query("CREATE person SET name = $name").await?;
	///
	/// // Remove the variable from the connection
	/// db.unset("name").await?;
	/// #
	/// # Ok(())
	/// # }
	/// ```
	pub fn unset(&self, key: impl Into<String>) -> Unset<C> {
		Unset {
			client: Cow::Borrowed(self),
			key: key.into(),
		}
	}

	/// Signs up a user to a specific authentication scope
	///
	/// # Examples
	///
	/// ```no_run
	/// use serde::Serialize;
	/// use surrealdb::sql;
	/// use surrealdb::opt::auth::Root;
	/// use surrealdb::opt::auth::Scope;
	///
	/// #[derive(Debug, Serialize)]
	/// struct AuthParams<'a> {
	///     email: &'a str,
	///     password: &'a str,
	/// }
	///
	/// # #[tokio::main]
	/// # async fn main() -> surrealdb::Result<()> {
	/// # let db = surrealdb::engine::any::connect("mem://").await?;
	/// #
	/// // Sign in as root
	/// db.signin(Root {
	///     username: "root",
	///     password: "root",
	/// })
	/// .await?;
	///
	/// // Select the namespace/database to use
	/// db.use_ns("namespace").use_db("database").await?;
	///
	/// // Define the scope
	/// let sql = r#"
	///     DEFINE SCOPE user_scope SESSION 24h
	///     SIGNUP ( CREATE user SET email = $email, password = crypto::argon2::generate($password) )
	///     SIGNIN ( SELECT * FROM user WHERE email = $email AND crypto::argon2::compare(password, $password) )
	/// "#;
	/// db.query(sql).await?.check()?;
	///
	/// // Sign a user up
	/// db.signup(Scope {
	///     namespace: "namespace",
	///     database: "database",
	///     scope: "user_scope",
	///     params: AuthParams {
	///         email: "john.doe@example.com",
	///         password: "password123",
	///     },
	/// }).await?;
	/// #
	/// # Ok(())
	/// # }
	/// ```
	pub fn signup<R>(&self, credentials: impl Credentials<auth::Signup, R>) -> Signup<C, R> {
		Signup {
			client: Cow::Borrowed(self),
			credentials: to_value(credentials).map_err(Into::into),
			response_type: PhantomData,
		}
	}

	/// Signs this connection in to a specific authentication scope
	///
	/// # Examples
	///
	/// Namespace signin
	///
	/// ```no_run
	/// use surrealdb::sql;
	/// use surrealdb::opt::auth::Root;
	/// use surrealdb::opt::auth::Namespace;
	///
	/// # #[tokio::main]
	/// # async fn main() -> surrealdb::Result<()> {
	/// # let db = surrealdb::engine::any::connect("mem://").await?;
	/// #
	/// // Sign in as root
	/// db.signin(Root {
	///     username: "root",
	///     password: "root",
	/// })
	/// .await?;
	///
	/// // Select the namespace/database to use
	/// db.use_ns("namespace").use_db("database").await?;
	///
	/// // Define the user
	/// let sql = "DEFINE USER johndoe ON NAMESPACE PASSWORD 'password123'";
	/// db.query(sql).await?.check()?;
	///
	/// // Sign a user in
	/// db.signin(Namespace {
	///     namespace: "namespace",
	///     username: "johndoe",
	///     password: "password123",
	/// }).await?;
	/// #
	/// # Ok(())
	/// # }
	/// ```
	///
	/// Database signin
	///
	/// ```no_run
	/// use surrealdb::sql;
	/// use surrealdb::opt::auth::Root;
	/// use surrealdb::opt::auth::Database;
	///
	/// # #[tokio::main]
	/// # async fn main() -> surrealdb::Result<()> {
	/// # let db = surrealdb::engine::any::connect("mem://").await?;
	/// #
	/// // Sign in as root
	/// db.signin(Root {
	///     username: "root",
	///     password: "root",
	/// })
	/// .await?;
	///
	/// // Select the namespace/database to use
	/// db.use_ns("namespace").use_db("database").await?;
	///
	/// // Define the user
	/// let sql = "DEFINE USER johndoe ON DATABASE PASSWORD 'password123'";
	/// db.query(sql).await?.check()?;
	///
	/// // Sign a user in
	/// db.signin(Database {
	///     namespace: "namespace",
	///     database: "database",
	///     username: "johndoe",
	///     password: "password123",
	/// }).await?;
	/// #
	/// # Ok(())
	/// # }
	/// ```
	///
	/// Scope signin
	///
	/// ```no_run
	/// use serde::Serialize;
	/// use surrealdb::opt::auth::Root;
	/// use surrealdb::opt::auth::Scope;
	///
	/// #[derive(Debug, Serialize)]
	/// struct AuthParams<'a> {
	///     email: &'a str,
	///     password: &'a str,
	/// }
	///
	/// # #[tokio::main]
	/// # async fn main() -> surrealdb::Result<()> {
	/// # let db = surrealdb::engine::any::connect("mem://").await?;
	/// #
	/// // Select the namespace/database to use
	/// db.use_ns("namespace").use_db("database").await?;
	///
	/// // Sign a user in
	/// db.signin(Scope {
	///     namespace: "namespace",
	///     database: "database",
	///     scope: "user_scope",
	///     params: AuthParams {
	///         email: "john.doe@example.com",
	///         password: "password123",
	///     },
	/// }).await?;
	/// #
	/// # Ok(())
	/// # }
	/// ```
	pub fn signin<R>(&self, credentials: impl Credentials<auth::Signin, R>) -> Signin<C, R> {
		Signin {
			client: Cow::Borrowed(self),
			credentials: to_value(credentials).map_err(Into::into),
			response_type: PhantomData,
		}
	}

	/// Invalidates the authentication for the current connection
	///
	/// # Examples
	///
	/// ```no_run
	/// # #[tokio::main]
	/// # async fn main() -> surrealdb::Result<()> {
	/// # let db = surrealdb::engine::any::connect("mem://").await?;
	/// db.invalidate().await?;
	/// # Ok(())
	/// # }
	/// ```
	pub fn invalidate(&self) -> Invalidate<C> {
		Invalidate {
			client: Cow::Borrowed(self),
		}
	}

	/// Authenticates the current connection with a JWT token
	///
	/// # Examples
	///
	/// ```no_run
	/// # #[tokio::main]
	/// # async fn main() -> surrealdb::Result<()> {
	/// # let db = surrealdb::engine::any::connect("mem://").await?;
	/// # let token = String::new();
	/// db.authenticate(token).await?;
	/// # Ok(())
	/// # }
	/// ```
	pub fn authenticate(&self, token: impl Into<Jwt>) -> Authenticate<C> {
		Authenticate {
			client: Cow::Borrowed(self),
			token: token.into(),
		}
	}

	/// Runs a set of SurrealQL statements against the database
	///
	/// # Examples
	///
	/// ```no_run
	/// use surrealdb::sql;
	///
	/// # #[derive(serde::Deserialize)]
	/// # struct Person;
	/// # #[tokio::main]
	/// # async fn main() -> surrealdb::Result<()> {
	/// # let db = surrealdb::engine::any::connect("mem://").await?;
	/// #
	/// // Select the namespace/database to use
	/// db.use_ns("namespace").use_db("database").await?;
	///
	/// // Run queries
	/// let mut result = db
	///     .query("CREATE person")
	///     .query("SELECT * FROM type::table($table)")
	///     .bind(("table", "person"))
	///     .await?;
	///
	/// // Get the first result from the first query
	/// let created: Option<Person> = result.take(0)?;
	///
	/// // Get all of the results from the second query
	/// let people: Vec<Person> = result.take(1)?;
	/// #
	/// # Ok(())
	/// # }
	/// ```
	pub fn query(&self, query: impl opt::IntoQuery) -> Query<C> {
		Query {
			client: Cow::Borrowed(self),
			query: vec![query.into_query()],
			bindings: Ok(Default::default()),
		}
	}

	/// Selects all records in a table, or a specific record
	///
	/// # Examples
	///
	/// ```no_run
	/// # use futures::StreamExt;
	/// # use surrealdb::opt::Resource;
	/// # #[derive(serde::Deserialize)]
	/// # struct Person;
	/// #
	/// # #[tokio::main]
	/// # async fn main() -> surrealdb::Result<()> {
	/// # let db = surrealdb::engine::any::connect("mem://").await?;
	/// #
	/// // Select the namespace/database to use
	/// db.use_ns("namespace").use_db("database").await?;
	///
	/// // Select all records from a table
	/// let people: Vec<Person> = db.select("person").await?;
	///
	/// // Select a range of records from a table
	/// let people: Vec<Person> = db.select("person").range("jane".."john").await?;
	///
	/// // Select a specific record from a table
	/// let person: Option<Person> = db.select(("person", "h5wxrf2ewk8xjxosxtyc")).await?;
	///
	/// // To listen for updates as they happen on a record, a range of records
	/// // or entire table use a live query. This is done by simply calling `.live()`
	/// // after this method. That gives you a stream of notifications you can listen on.
	/// # let resource = Resource::from("person");
	/// let mut stream = db.select(resource).live().await?;
	///
	/// while let Some(notification) = stream.next().await {
	///     // Use the notification
	/// }
	/// #
	/// # Ok(())
	/// # }
	/// ```
	pub fn select<R>(&self, resource: impl opt::IntoResource<R>) -> Select<C, R> {
		Select {
			client: Cow::Borrowed(self),
			resource: resource.into_resource(),
			range: None,
			response_type: PhantomData,
			query_type: PhantomData,
		}
	}

	/// Creates a record in the database
	///
	/// # Examples
	///
	/// ```no_run
	/// use serde::Serialize;
	///
	/// # #[derive(serde::Deserialize)]
	/// # struct Person;
	/// #
	/// #[derive(Serialize)]
	/// struct Settings {
	///     active: bool,
	///     marketing: bool,
	/// }
	///
	/// #[derive(Serialize)]
	/// struct User<'a> {
	///     name: &'a str,
	///     settings: Settings,
	/// }
	///
	/// # #[tokio::main]
	/// # async fn main() -> surrealdb::Result<()> {
	/// # let db = surrealdb::engine::any::connect("mem://").await?;
	/// #
	/// // Select the namespace/database to use
	/// db.use_ns("namespace").use_db("database").await?;
	///
	/// // Create a record with a random ID
	/// let person: Vec<Person> = db.create("person").await?;
	///
	/// // Create a record with a specific ID
	/// let record: Option<Person> = db.create(("person", "tobie"))
	///     .content(User {
	///         name: "Tobie",
	///         settings: Settings {
	///             active: true,
	///             marketing: true,
	///         },
	///     })
	///     .await?;
	/// #
	/// # Ok(())
	/// # }
	/// ```
	pub fn create<R>(&self, resource: impl opt::IntoResource<R>) -> Create<C, R> {
		Create {
			client: Cow::Borrowed(self),
			resource: resource.into_resource(),
			response_type: PhantomData,
		}
	}

	/// Updates all records in a table, or a specific record
	///
	/// # Examples
	///
	/// Replace the current document / record data with the specified data.
	///
	/// ```no_run
	/// use serde::Serialize;
	///
	/// # #[derive(serde::Deserialize)]
	/// # struct Person;
	/// #
	/// #[derive(Serialize)]
	/// struct Settings {
	///     active: bool,
	///     marketing: bool,
	/// }
	///
	/// #[derive(Serialize)]
	/// struct User<'a> {
	///     name: &'a str,
	///     settings: Settings,
	/// }
	///
	/// # #[tokio::main]
	/// # async fn main() -> surrealdb::Result<()> {
	/// # let db = surrealdb::engine::any::connect("mem://").await?;
	/// #
	/// // Select the namespace/database to use
	/// db.use_ns("namespace").use_db("database").await?;
	///
	/// // Update all records in a table
	/// let people: Vec<Person> = db.update("person").await?;
	///
	/// // Update a record with a specific ID
	/// let person: Option<Person> = db.update(("person", "tobie"))
	///     .content(User {
	///         name: "Tobie",
	///         settings: Settings {
	///             active: true,
	///             marketing: true,
	///         },
	///     })
	///     .await?;
	/// #
	/// # Ok(())
	/// # }
	/// ```
	///
	/// Merge the current document / record data with the specified data.
	///
	/// ```no_run
	/// use serde::Serialize;
	/// use time::OffsetDateTime;
	///
	/// # #[derive(serde::Deserialize)]
	/// # struct Person;
	/// #
	/// #[derive(Serialize)]
	/// struct UpdatedAt {
	///     updated_at: OffsetDateTime,
	/// }
	///
	/// #[derive(Serialize)]
	/// struct Settings {
	///     active: bool,
	/// }
	///
	/// #[derive(Serialize)]
	/// struct User {
	///     updated_at: OffsetDateTime,
	///     settings: Settings,
	/// }
	///
	/// # #[tokio::main]
	/// # async fn main() -> surrealdb::Result<()> {
	/// # let db = surrealdb::engine::any::connect("mem://").await?;
	/// #
	/// // Select the namespace/database to use
	/// db.use_ns("namespace").use_db("database").await?;
	///
	/// // Update all records in a table
	/// let people: Vec<Person> = db.update("person")
	///     .merge(UpdatedAt {
	///         updated_at: OffsetDateTime::now_utc(),
	///     })
	///     .await?;
	///
	/// // Update a record with a specific ID
	/// let person: Option<Person> = db.update(("person", "tobie"))
	///     .merge(User {
	///         updated_at: OffsetDateTime::now_utc(),
	///         settings: Settings {
	///             active: true,
	///         },
	///     })
	///     .await?;
	/// #
	/// # Ok(())
	/// # }
	/// ```
	///
	/// Apply [JSON Patch](https://jsonpatch.com) changes to all records, or a specific record, in the database.
	///
	/// ```no_run
	/// use serde::Serialize;
	/// use surrealdb::opt::PatchOp;
	/// use time::OffsetDateTime;
	///
	/// # #[derive(serde::Deserialize)]
	/// # struct Person;
	/// #
	/// #[derive(Serialize)]
	/// struct UpdatedAt {
	///     updated_at: OffsetDateTime,
	/// }
	///
	/// #[derive(Serialize)]
	/// struct Settings {
	///     active: bool,
	/// }
	///
	/// #[derive(Serialize)]
	/// struct User {
	///     updated_at: OffsetDateTime,
	///     settings: Settings,
	/// }
	///
	/// # #[tokio::main]
	/// # async fn main() -> surrealdb::Result<()> {
	/// # let db = surrealdb::engine::any::connect("mem://").await?;
	/// #
	/// // Select the namespace/database to use
	/// db.use_ns("namespace").use_db("database").await?;
	///
	/// // Update all records in a table
	/// let people: Vec<Person> = db.update("person")
	///     .patch(PatchOp::replace("/created_at", OffsetDateTime::now_utc()))
	///     .await?;
	///
	/// // Update a record with a specific ID
	/// let person: Option<Person> = db.update(("person", "tobie"))
	///     .patch(PatchOp::replace("/settings/active", false))
	///     .patch(PatchOp::add("/tags", ["developer", "engineer"]))
	///     .patch(PatchOp::remove("/temp"))
	///     .await?;
	/// #
	/// # Ok(())
	/// # }
	/// ```
	pub fn update<R>(&self, resource: impl opt::IntoResource<R>) -> Update<C, R> {
		Update {
			client: Cow::Borrowed(self),
			resource: resource.into_resource(),
			range: None,
			response_type: PhantomData,
		}
	}

	/// Deletes all records, or a specific record
	///
	/// # Examples
	///
	/// ```no_run
	/// # #[derive(serde::Deserialize)]
	/// # struct Person;
	/// #
	/// # #[tokio::main]
	/// # async fn main() -> surrealdb::Result<()> {
	/// # let db = surrealdb::engine::any::connect("mem://").await?;
	/// #
	/// // Select the namespace/database to use
	/// db.use_ns("namespace").use_db("database").await?;
	///
	/// // Delete all records from a table
	/// let people: Vec<Person> = db.delete("person").await?;
	///
	/// // Delete a specific record from a table
	/// let person: Option<Person> = db.delete(("person", "h5wxrf2ewk8xjxosxtyc")).await?;
	/// #
	/// # Ok(())
	/// # }
	/// ```
	pub fn delete<R>(&self, resource: impl opt::IntoResource<R>) -> Delete<C, R> {
		Delete {
			client: Cow::Borrowed(self),
			resource: resource.into_resource(),
			range: None,
			response_type: PhantomData,
		}
	}

	/// Returns the version of the server
	///
	/// # Examples
	///
	/// ```no_run
	/// # #[tokio::main]
	/// # async fn main() -> surrealdb::Result<()> {
	/// # let db = surrealdb::engine::any::connect("mem://").await?;
	/// let version = db.version().await?;
	/// # Ok(())
	/// # }
	/// ```
	pub fn version(&self) -> Version<C> {
		Version {
			client: Cow::Borrowed(self),
		}
	}

	/// Checks whether the server is healthy or not
	///
	/// # Examples
	///
	/// ```no_run
	/// # #[tokio::main]
	/// # async fn main() -> surrealdb::Result<()> {
	/// # let db = surrealdb::engine::any::connect("mem://").await?;
	/// db.health().await?;
	/// # Ok(())
	/// # }
	/// ```
	pub fn health(&self) -> Health<C> {
		Health {
<<<<<<< HEAD
			router: self.router.extract(),
=======
			client: Cow::Borrowed(self),
>>>>>>> 8a4e2a34
		}
	}

	/// Dumps the database contents to a file
	///
	/// # Support
	///
	/// Currently only supported by HTTP and the local engines. *Not* supported on WebAssembly.
	///
	/// # Examples
	///
	/// ```no_run
	/// # use futures::StreamExt;
	/// # #[tokio::main]
	/// # async fn main() -> surrealdb::Result<()> {
	/// # let db = surrealdb::engine::any::connect("mem://").await?;
	/// // Select the namespace/database to use
	/// db.use_ns("namespace").use_db("database").await?;
	///
	/// // Export to a file
	/// db.export("backup.sql").await?;
	///
	/// // Export to a stream of bytes
	/// let mut backup = db.export(()).await?;
	/// while let Some(result) = backup.next().await {
	///     match result {
	///         Ok(bytes) => {
	///             // Do something with the bytes received...
	///         }
	///         Err(error) => {
	///             // Handle the export error
	///         }
	///     }
	/// }
	/// # Ok(())
	/// # }
	/// ```
	pub fn export<R>(&self, target: impl IntoExportDestination<R>) -> Export<C, R> {
		Export {
			client: Cow::Borrowed(self),
			target: target.into_export_destination(),
			ml_config: None,
			response: PhantomData,
			export_type: PhantomData,
		}
	}

	/// Restores the database from a file
	///
	/// # Support
	///
	/// Currently only supported by HTTP and the local engines. *Not* supported on WebAssembly.
	///
	/// # Examples
	///
	/// ```no_run
	/// # #[tokio::main]
	/// # async fn main() -> surrealdb::Result<()> {
	/// # let db = surrealdb::engine::any::connect("mem://").await?;
	/// // Select the namespace/database to use
	/// db.use_ns("namespace").use_db("database").await?;
	///
	/// db.import("backup.sql").await?;
	/// # Ok(())
	/// # }
	/// ```
	pub fn import<P>(&self, file: P) -> Import<C>
	where
		P: AsRef<Path>,
	{
		Import {
			client: Cow::Borrowed(self),
			file: file.as_ref().to_owned(),
			ml_config: None,
			import_type: PhantomData,
		}
	}
}<|MERGE_RESOLUTION|>--- conflicted
+++ resolved
@@ -46,10 +46,7 @@
 pub use health::Health;
 pub use import::Import;
 pub use invalidate::Invalidate;
-<<<<<<< HEAD
 pub use live::Live;
-=======
->>>>>>> 8a4e2a34
 pub use live::Stream;
 pub use merge::Merge;
 pub use patch::Patch;
@@ -972,11 +969,7 @@
 	/// ```
 	pub fn health(&self) -> Health<C> {
 		Health {
-<<<<<<< HEAD
-			router: self.router.extract(),
-=======
-			client: Cow::Borrowed(self),
->>>>>>> 8a4e2a34
+			client: Cow::Borrowed(self),
 		}
 	}
 
