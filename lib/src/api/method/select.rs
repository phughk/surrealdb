--- conflicted
+++ resolved
@@ -167,14 +167,6 @@
 	/// # Ok(())
 	/// # }
 	/// ```
-<<<<<<< HEAD
-	pub fn live(self) -> Live<'r, C, R> {
-		Live {
-			router: self.router,
-			resource: self.resource,
-			range: self.range,
-			response_type: self.response_type,
-=======
 	pub fn live(self) -> Select<'r, C, R, Live> {
 		Select {
 			client: self.client,
@@ -182,7 +174,6 @@
 			range: self.range,
 			response_type: self.response_type,
 			query_type: PhantomData,
->>>>>>> 8a4e2a34
 		}
 	}
 }