--- conflicted
+++ resolved
@@ -5,11 +5,8 @@
 use crate::api::ExtraFeatures;
 use crate::api::Result;
 use crate::api::Surreal;
-<<<<<<< HEAD
 use crate::dbs::KvsNotification;
-=======
 use crate::dbs::Notification;
->>>>>>> 8a4e2a34
 use crate::opt::from_value;
 use crate::sql::Query;
 use crate::sql::Value;
@@ -117,8 +114,6 @@
 	Other(Value),
 }
 
-<<<<<<< HEAD
-=======
 #[derive(Debug)]
 #[allow(dead_code)] // used by ML model import and export functions
 pub(crate) enum MlConfig {
@@ -129,7 +124,6 @@
 	},
 }
 
->>>>>>> 8a4e2a34
 /// Holds the parameters given to the caller
 #[derive(Debug, Default)]
 #[allow(dead_code)] // used by the embedded and remote connections
@@ -138,12 +132,8 @@
 	pub(crate) other: Vec<Value>,
 	pub(crate) file: Option<PathBuf>,
 	pub(crate) bytes_sender: Option<channel::Sender<Result<Vec<u8>>>>,
-<<<<<<< HEAD
-	pub(crate) notification_sender: Option<channel::Sender<KvsNotification>>,
-=======
 	pub(crate) notification_sender: Option<channel::Sender<Notification>>,
 	pub(crate) ml_config: Option<MlConfig>,
->>>>>>> 8a4e2a34
 }
 
 impl Param {
@@ -175,11 +165,7 @@
 		}
 	}
 
-<<<<<<< HEAD
-	pub(crate) fn notification_sender(send: channel::Sender<KvsNotification>) -> Self {
-=======
 	pub(crate) fn notification_sender(send: channel::Sender<Notification>) -> Self {
->>>>>>> 8a4e2a34
 		Self {
 			notification_sender: Some(send),
 			..Default::default()
