--- conflicted
+++ resolved
@@ -937,11 +937,7 @@
 		RETURN bytes::len(<bytes>"");
 		RETURN bytes::len(true);
 		RETURN bytes::len(<bytes>"π");
-<<<<<<< HEAD
-		RETURN bytes::len("ππ");
-=======
 		RETURN bytes::len(<bytes>"ππ");
->>>>>>> 5c07a7b2
 	"#;
 	let dbs = Datastore::new("memory").await?;
 	let ses = Session::for_kv().with_ns("test").with_db("test");
@@ -953,12 +949,6 @@
 	assert_eq!(tmp, val);
 	//
 	let tmp = res.remove(0).result;
-<<<<<<< HEAD
-	assert!(matches!(
-		tmp.err(),
-		Some(e) if e.to_string() == "Incorrect arguments for function bytes::len(). Argument 1 was the wrong type. Expected a bytes but failed to convert true into a bytes"
-	));
-=======
 	assert!(
 		matches!(
 			&tmp,
@@ -966,7 +956,6 @@
 		),
 		"{tmp:?}"
 	);
->>>>>>> 5c07a7b2
 	//
 	let tmp = res.remove(0).result?;
 	let val = Value::parse("2");
@@ -1544,13 +1533,8 @@
 #[tokio::test]
 async fn function_encoding_base64_encode() -> Result<(), Error> {
 	let sql = r#"
-<<<<<<< HEAD
-		RETURN encoding::base64::encode("");
-		RETURN encoding::base64::encode("hello");
-=======
 		RETURN encoding::base64::encode(<bytes>"");
 		RETURN encoding::base64::encode(<bytes>"hello");
->>>>>>> 5c07a7b2
 	"#;
 	let dbs = Datastore::new("memory").await?;
 	let ses = Session::for_kv().with_ns("test").with_db("test");
