--- conflicted
+++ resolved
@@ -96,12 +96,8 @@
 storekey = "0.5.0"
 thiserror = "1.0.40"
 tikv = { version = "0.1.0", package = "tikv-client", optional = true }
-<<<<<<< HEAD
 time = { version = "0.3.20" }
-tokio-util = { version = "0.7.7", optional = true, features = ["compat"] }
-=======
 tokio-util = { version = "0.7.8", optional = true, features = ["compat"] }
->>>>>>> 97067fe2
 tracing = "0.1.37"
 trice = "0.3.1"
 ulid = { version = "1.0.0", features = ["serde"] }
